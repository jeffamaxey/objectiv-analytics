--- conflicted
+++ resolved
@@ -229,19 +229,6 @@
     def _comparator_operation(self, other, comparator, other_dtypes=tuple(['string'])) -> 'SeriesBoolean':
         return super()._comparator_operation(other, comparator, other_dtypes)
 
-<<<<<<< HEAD
-    def to_json_array(self, partition: WrappedPartition = None) -> 'SeriesJson':
-        """
-        Aggregate function: Concatenate the values of this Series into a json array
-
-        The order of the values in the array will be based of the order of the values in this Series. If
-        this Series does not have a deterministic sorting, then the values are sorted by the values
-        themselves. A difference in sorting can occur between the resulting array and the values in a Series
-        when the Series contains None/NULL values. Null values will be sorted first when sorting ascending,
-        contrary to sorting inside a DataFrame or a Series where they come last.
-
-        :param partition: The partition to apply
-=======
     def to_json_array(self, partition: Optional[WrappedPartition] = None) -> 'SeriesJson':
         """
         Aggregate function: Group the values of this Series into a json array
@@ -254,7 +241,6 @@
 
         :param partition: The partition to apply, optional.
         :return: SeriesJson containing an array of strings on each row.
->>>>>>> 65e4ca85
         """
         order_by = self.order_by
         # Add this series as the final column to sort on. If the order_by is deterministic then this won't
@@ -304,8 +290,4 @@
                 expr = Expression.construct('{} {}', level_expr, asc_expr)
                 expressions.append(expr)
 
-<<<<<<< HEAD
-        join_expressions(expressions)
-=======
->>>>>>> 65e4ca85
         return Expression.construct('order by {}', join_expressions(expressions))