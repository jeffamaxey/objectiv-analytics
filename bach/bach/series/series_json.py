--- conflicted
+++ resolved
@@ -386,11 +386,8 @@
                  group_by: 'GroupBy',
                  sorted_ascending: Optional[bool],
                  index_sorting: List[bool],
-<<<<<<< HEAD
+                 instance_dtype: StructuredDtype,
                  **kwargs):
-=======
-                 instance_dtype: StructuredDtype):
->>>>>>> 4916c28d
 
         super().__init__(engine=engine,
                          base_node=base_node,
@@ -400,8 +397,5 @@
                          group_by=group_by,
                          sorted_ascending=sorted_ascending,
                          index_sorting=index_sorting,
-<<<<<<< HEAD
-                         **kwargs)
-=======
-                         instance_dtype=instance_dtype)
->>>>>>> 4916c28d
+                         instance_dtype=instance_dtype,
+                         **kwargs)