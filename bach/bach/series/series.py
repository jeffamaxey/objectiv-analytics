"""
Copyright 2021 Objectiv B.V.
"""
import warnings
from abc import ABC, abstractmethod
from copy import copy
from typing import Optional, Dict, Tuple, Union, Type, Any, List, cast, TYPE_CHECKING, Callable, Mapping, \
    TypeVar, Sequence
from uuid import UUID

import numpy
import pandas
from sqlalchemy.future import Engine

from bach import DataFrame, SortColumn, DataFrameOrSeries, get_series_type_from_dtype

from bach.dataframe import ColumnFunction, dict_name_series_equals
from bach.expression import Expression, NonAtomicExpression, ConstValueExpression, \
    IndependentSubqueryExpression, SingleValueExpression, AggregateFunctionExpression
from bach.sql_model import BachSqlModel

from bach.types import value_to_dtype
from sql_models.constants import NotSet, not_set

if TYPE_CHECKING:
    from bach.partitioning import GroupBy, Window
    from bach.series import SeriesBoolean

T = TypeVar('T', bound='Series')

WrappedPartition = Union['GroupBy', 'DataFrame']
WrappedWindow = Union['Window', 'DataFrame']


class Series(ABC):
    """
    A Series that represents the generic type and its specific operations

    It can be used as a separate object to just deal with a single list of values. There are many standard
    operations on Series available to do operations like add or subtract, to create aggregations like
    :py:meth:`nunique()` or :py:meth:`count()`, or to create new sub-Series, like :py:meth:`unique()`.
    """
    # A series is defined by an expression and a name, and it exists within the scope of the base_node.
    # Its index can be a simple (dict of) Series in case of an already materialised base_node.
    #
    # If group_by has been set, Series.index represents the future index of this Series. The series is now
    # part of the aggregation as defined by the GroupBy and base_node and can only be evaluated as such.
    # If no group_by is set, the expression can be used as is, as is the case for normal column expressions
    # as well as correctly setup window expressions.
    #
    # The rule here: If a series needs a `group_by` to be evaluated, then and only then it should carry that
    # `group_by`. This implies that index Series coming from `GroupBy.index`, do not carry that `group_by`.
    # Only the data Series that actually need the aggregation to happen do.
    #
    # When a Series is used as an index, it should be free from any pending aggregation (and thus group_by
    # should be None, and its index should be {}.
    #
    # * Mostly immutable *
    # The attributes of this class are either immutable, or this class is guaranteed not
    # to modify them and the property accessors always return a copy. One exception tho: `engine` is mutable
    # and is shared with other Series and DataFrames that can change it's state.
    def __init__(self,
                 engine,
                 base_node: BachSqlModel,
                 index: Dict[str, 'Series'],
                 name: str,
                 expression: Expression,
                 group_by: Optional['GroupBy'],
                 sorted_ascending: Optional[bool],
                 index_sorting: List[bool]):
        """
        Initialize a new Series object.
        If a Series is associated with a DataFrame. The engine, base_node and index
        should match, as well as group_by (can be None, but then both are). Additionally the name
        should match the name of this Series object in the DataFrame.

        A Series can also become a future aggregation, and thus decoupled from its current
        DataFrame. In that case, the index will be set to the future index. If this Series is
        decoupled from its dataframe, by df['series'] for example, the series will have group_by
        set to the dataframe's groupby, to express that aggregation still has to take place.
        A series in that state can be combined back into a dataframe that has the same aggregation
        set-up (e.g. matching base_node, index and group_by)

        To create a new Series object from scratch there are class helper methods
        from_const(), get_class_instance().
        It is very common to clone a Series with little changes. Use copy_override() for that.

        :param engine: db connection
        :param base_node: sql-model of a select statement that must contain the columns/expressions that
            expression relies on.
        :param index: {} if this Series is part of an index, or a dict with the Series that are
            this Series' index. If this series is part of an aggregation that still needs to take place,
            the index will be a GroupBy instance expressing that future aggregation.
        :param name: name of this Series
        :param expression: Expression that this Series represents
        :param group_by: The requested aggregation for this series.
        :param sorted_ascending: None for no sorting, True for sorted ascending, False for sorted descending
        :param index_sorting: list of bools indicating whether to sort ascending/descending on the different
            columns of the index. Empty list for no sorting on index.
        """
        if index == {} and group_by and group_by.index != {}:
            # not a completely watertight check, because a group_by on {} is valid.
            raise ValueError(f'Index Series should be free of pending aggregation.')
        if group_by and not dict_name_series_equals(group_by.index, index):
            raise ValueError(f'Series and aggregation index do not match: {group_by.index} != {index}')
        if not group_by and expression.has_aggregate_function:
            raise ValueError('Expression has an aggregation function set, but there is no group_by')
        if sorted_ascending is not None and index_sorting:
            raise ValueError('Series cannot be sorted by both value and index.')
        if index_sorting and len(index_sorting) != len(index):
            raise ValueError(f'Length of index_sorting ({len(index_sorting)}) should match '
                             f'length of index ({len(index)}).')

        self._engine = engine
        self._base_node = base_node
        self._index = copy(index)
        self._name = name
        self._expression = expression
        self._group_by = group_by
        self._sorted_ascending = sorted_ascending
        self._index_sorting = index_sorting

    @property
    @classmethod
    @abstractmethod
    def dtype(cls) -> str:
        """
        The dtype of this Series.

        The dtype is used to uniquely identify data of the type that is
        represented by this Series subclass. The dtype should be unique among all Series
        subclasses.
        """
        raise NotImplementedError()

    @property
    @classmethod
    def dtype_aliases(cls) -> Tuple[Union[Type, str], ...]:
        """
        INTERNAL: One or more aliases for the dtype.
        For example a BooleanSeries might have dtype 'bool', and as an alias the string 'boolean' and
        the builtin `bool`. An alias can be used in a similar way as the real dtype, e.g. to cast data to a
        certain type: `x.astype('boolean')` is the same as `x.astype('bool')`.

        Subclasses can override this value to indicate what strings they consider aliases for their dtype.
        """
        return tuple()

    @property
    def dtype_to_pandas(self) -> Optional[str]:
        """
        INTERNAL: The dtype of this Series in a pandas.Series. Defaults to None
        Override to cast specifically, and set to None to let pandas choose.
        """
        return None

    @property
    @classmethod
    def supported_db_dtype(cls) -> Optional[str]:
        """
        INTERNAL: Database level data type, that can be expressed using this Series type.
        Example: 'double precision' for a float in Postgres

        Subclasses should override this value if they intend to be the default class to handle such types.
        When creating a DataFrame from existing data in a database, this field will be used to
        determine what Series to instantiate for a column.
        """
        return None

    @property
    @classmethod
    def supported_value_types(cls) -> Tuple[Type, ...]:
        """
        INTERNAL: List of python types that can be converted to database values using
        the :meth:`supported_value_to_literal()` and :meth:`supported_literal_to_expression()` methods.

        Subclasses can override this value to indicate what types are supported
        by :meth:`supported_value_to_literal()`.
        """
        return tuple()

    @classmethod
    @abstractmethod
    def supported_literal_to_expression(cls, literal: Expression) -> Expression:
        """
        INTERNAL: Given an expression representing a literal as returned by
        :meth:`supported_value_to_literal()`, this returns an Expression representing the actual value with
        the correct type.

        Example for dtype `int64`:
            supported_value_to_literal(123) will return an expression representing '123'
            supported_literal_to_expression('123') should then turn that into 'cast(123 to bigint)'
        """
        raise NotImplementedError()

    @classmethod
    @abstractmethod
    def supported_value_to_literal(cls, value: Any) -> Expression:
        """
        INTERNAL: Gives an expression for the sql-literal of the given value.

        Note that this is not always the same as the sql representation of the given value!
        e.g. for the int64 value `123`, the literal we generate is `123` (excluding the quotes), which
        is a smallint, not a bigint. We then add the cast to 'bigint', but this function _only_ returns the
        literal not the cast.

        Implementations of this function are responsible for correctly quoting and escaping special
        characters in the given value. Either by using ExpressionTokens that allow unsafe values (e.g.
        StringValueToken), or by making sure that the quoting and escaping is done already on the value
        inside the ExpressionTokens.

        Implementations only need to be able to support the value specified by supported_value_types.

        :param value: All values of types listed by self.supported_value_types should be supported.
        :return: Expression of a sql-literal for the value
        """
        raise NotImplementedError()

    @classmethod
    @abstractmethod
    def dtype_to_expression(cls, source_dtype: str, expression: Expression) -> Expression:
        """
        INTERNAL: Give the sql expression to convert the given expression, of the given source dtype to the
        dtype of this Series.
        :return: sql expression
        """
        raise NotImplementedError()

    @property
    def engine(self):
        """
        INTERNAL: Get the engine
        """
        return self._engine

    @property
    def base_node(self) -> BachSqlModel:
        """
        Get this Series' base_node
        """
        return self._base_node

    @property
    def index(self) -> Dict[str, 'Series']:
        """
        Get this Series' index dictionary {name: Series}
        """
        return copy(self._index)

    @property
    def name(self) -> str:
        """
        Get this Series' name
        """
        return self._name

    @property
    def group_by(self) -> Optional['GroupBy']:
        """
        Get this Series' group_by, if any.
        """
        return copy(self._group_by)

    @property
    def sorted_ascending(self) -> Optional[bool]:
        """
        Get this Series' sorting by value. None indicates that the Series is not sorted by value.
        """
        return self._sorted_ascending

    @property
    def index_sorting(self) -> List[bool]:
        """
        Get this Series' index sorting. An empty list indicates no sorting by index.
        """
        return self._index_sorting

    @property
    def expression(self) -> Expression:
        """ INTERNAL: Get the expression"""
        return self._expression

    @classmethod
    def get_class_instance(
            cls,
            base: DataFrameOrSeries,
            name: str,
            expression: Expression,
            group_by: Optional['GroupBy'],
            sorted_ascending: Optional[bool] = None,
            index_sorting: List[bool] = None
    ):
        """ INTERNAL: Create an instance of this class. """
        return cls(
            engine=base.engine,
            base_node=base.base_node,
            index=base.index,
            name=name,
            expression=expression,
            group_by=group_by,
            sorted_ascending=sorted_ascending,
            index_sorting=[] if index_sorting is None else index_sorting
        )

    @classmethod
    def value_to_expression(cls, value: Optional[Any]) -> Expression:
        """
        INTERNAL: Give the expression for the given value.

        Wrapper around :meth:`Series.supported_value_to_literal()` and
        :meth:`Series.supported_literal_to_expression()` that handles two generic cases:
            1. If value is None a simple 'NULL' expression is returned.
            2. If value is not in supported_value_types raises an error.

        :raises TypeError: if value is not an instance of cls.supported_value_types, and not None
        """
        # We should wrap this in a ConstValueExpression or something
        if value is None:
            return Expression.raw('NULL')
        supported_types = cast(Tuple[Type, ...], cls.supported_value_types)  # help mypy
        if not isinstance(value, supported_types):
            raise TypeError(f'value should be one of {supported_types}'
                            f', actual type: {type(value)}')
        literal = cls.supported_value_to_literal(value)
        return cls.supported_literal_to_expression(literal)

    @classmethod
    def from_const(cls,
                   base: DataFrameOrSeries,
                   value: Any,
                   name: str) -> 'Series':
        """
        Create an instance of this class, that represents a column with the given value.
        The returned Series will be similar to the Series given as base. In case a DataFrame is given,
        it can be used immediately with that frame.
        :param base:    The DataFrame or Series that the internal parameters are taken from
        :param value:   The value that this constant Series will have
        :param name:    The name that it will be known by (only for representation)
        """
        result = cls.get_class_instance(
            base=base,
            name=name,
            expression=ConstValueExpression(cls.value_to_expression(value)),
            group_by=None,
        )
        return result

    def copy(self):
        """
        Return a copy of this Series.

        As this series only represents data in the backing SQL store, and does not contain any data,
        this is a metadata copy only, no actual data is duplicated and changes to the underlying data
        will represented in both copy and original.
        Changes to index, sorting, grouping etc. on the copy will not affect the original.

        If you want to create a snapshot of the data, have a look at :py:meth:`bach.DataFrame.get_sample()`

        :returns: a copy of the series
        """
        return self.copy_override()

    def copy_override(
        self: T,
        dtype: Optional[str] = None,
        engine: Optional[Engine] = None,
<<<<<<< HEAD
        base_node=None,  # TODO: Fix typing for base_node
=======
        base_node: Optional[BachSqlModel] = None,
>>>>>>> c9f87b0a
        index: Optional[Dict[str, 'Series']] = None,
        name: Optional[str] = None,
        expression: Optional['Expression'] = None,
        group_by: Optional[Union['GroupBy', NotSet]] = not_set,
        sorted_ascending: Optional[Union[bool, NotSet]] = not_set,
        index_sorting: Optional[List[bool]] = None
    ) -> T:
        """
        INTERNAL: Copy this instance into a new one, with the given overrides

        Special case:
        * If index is not None, then index_sorting is automatically set to `[]` unless overridden
        """
        if index and index_sorting is None:
            index_sorting = []

        klass: type = self.__class__ if dtype is None else get_series_type_from_dtype(dtype)
        return klass(
            engine=self._engine if engine is None else engine,
            base_node=self._base_node if base_node is None else base_node,
            index=self._index if index is None else index,
            name=self._name if name is None else name,
            expression=self._expression if expression is None else expression,
            group_by=self._group_by if group_by is not_set else group_by,
            sorted_ascending=self._sorted_ascending if sorted_ascending is not_set else sorted_ascending,
            index_sorting=self._index_sorting if index_sorting is None else index_sorting
        )

    def unstack(self,
                level: int = -1,
                fill_value: Optional[Union[int, float, str, UUID]] = None,
                aggregation: str = 'max') -> 'DataFrame':
        """
        Pivot a level of the index labels.

        Returns a(n unsorted) DataFrame with the values of the unstacked index as columns. In case of
        duplicate index values that are unstacked, `aggregation` is used to aggregate the values.

        Series' index should be of at least two levels to unstack.

        :param level: selects the level of the index that is unstacked. Currently only -1 supported.
        :param fill_value: replace missing values resulting from unstacking. Should be of same type as the
            series that is unstacked.
        :param aggregation: method of aggregation, in case of duplicate index values. Supports all aggregation
            methods that :py:meth:`aggregate` supports.
        :returns: DataFrame
        """
        index_dict = self.index
        if len(index_dict) <= 1:
            raise NotImplementedError('index must be a multi level index to unstack')
        if level != -1:
            raise NotImplementedError('only last index can be unstacked')
        if type(aggregation) != str:
            raise TypeError('invalid aggregation method')

        name_index_last, series_last = index_dict.popitem()
        values = series_last.unique().to_numpy()
        if None in values or numpy.nan in values:
            raise ValueError("index contains empty values, cannot be unstacked")
        name_series = self.name
        remaining_indexes = list(index_dict.keys())
        df = self.to_frame()
        df.reset_index(inplace=True)
        df = df.groupby(remaining_indexes)

        series_dict = {}
        for column in values:
            new_column_name = str(column)
            new_const_series = const_to_series(self, column, new_column_name)
            new_series = df.all_series[name_series].copy_override(
                name=new_column_name,
                expression=Expression.construct(f'case when {{}} = {{}} then {name_series} end',
                                                series_last,
                                                new_const_series)
            )
            new_series_aggregated = cast(
                Series, new_series.aggregate(aggregation, group_by=df.group_by)
            )
            if fill_value is not None:
                new_series_aggregated = new_series_aggregated.fillna(fill_value)
            series_dict[new_column_name] = new_series_aggregated.copy_override(name=new_column_name)

        unstacked_df = df.copy_override(series=series_dict)
        return unstacked_df

    def get_column_expression(self, table_alias: str = None) -> Expression:
        """ INTERNAL: Get the column expression for this Series """
        expression = self.expression.resolve_column_references(table_alias)
        return Expression.construct_expr_as_name(expression, self.name)

    def _get_supported(self, operation_name: str, supported_dtypes: Tuple[str, ...], other: 'Series'):
        """
        Check whether `other` is supported for this operation, and if not, possibly do something
        about it by using subquery / materialization / aligning base nodes using a merge.

        :returns: the (modified) series and (modified) other.
        """
        if not (other.expression.is_constant or other.expression.is_independent_subquery):
            # we should maybe create a subquery
            if self.base_node != other.base_node or self.group_by != other.group_by:
                if other.expression.is_single_value:
                    other = self.as_independent_subquery(other)
                else:
                    # align base nodes and group by
                    df = self.to_frame()
                    # todo now using private method from DataFrame. This will change to use merge, once this
                    #  type of 'index merge' works with that method.
                    df._index_merge(key='__other', value=other, how='outer')
                    return df[self.name], df['__other']
                    # todo pandas: if name of both series are same, use that name of result. we always use
                    #  name of self

        if other.dtype.lower() not in supported_dtypes:
            raise TypeError(f'{operation_name} not supported between {self.dtype} and {other.dtype}.')
        return self, other

    def to_pandas(self, limit: Union[int, slice] = None) -> pandas.Series:
        """
        Get the data from this series as a pandas.Series
        :param limit: The limit to apply, either as a max amount of rows or a slice.
        """
        return self.to_frame().to_pandas(limit=limit)[self.name]

    def head(self, n: int = 5) -> pandas.Series:
        """
        Get the first n rows from this Series as a pandas.Series.
        :param n: The amount of rows to return.

        .. note::
            This function queries the database.
        """
        return self.to_pandas(limit=n)

    @property
    def values(self):
        """
        .values property accessor akin pandas.Series.values

        .. warning::
           We recommend using :meth:`Series.to_numpy` instead.

        .. note::
            This function queries the database.
        """
        warnings.warn(
            'Call to deprecated property, we recommend to use DataFrame.to_numpy() instead',
            category=DeprecationWarning,
        )
        return self.to_numpy()

    @property
    def value(self):
        """
        Retrieve the actual single value of this series. If it's not sure that there is only one value,
        a ValueError is raised. In that case use Series.values[0] to retrieve the value.

        .. note::
            This function queries the database.
        """
        if not self.expression.is_single_value:
            raise ValueError('value accessor only supported for single value expressions. '
                             'Use .values instead')
        return self.to_numpy()[0]

    @property
    def array(self):
        """
        .array property accessor akin pandas.Series.array

        .. note::
            This function queries the database.
        """
        return self.to_pandas().array

    def to_numpy(self) -> numpy.ndarray:
        """
        Return a Numpy representation of the Series akin :py:attr:`pandas.Series.to_numpy`

        :returns: Returns the values of the Series as numpy.ndarray.

        .. note::
            This function queries the database.
        """
        return self.to_pandas().to_numpy()

    def sort_values(self, *, ascending=True):
        """
        Sort this Series by its values.
        Returns a new instance and does not actually modify the instance it is called on.
        :param ascending: Whether to sort ascending (True) or descending (False)
        """
        if self._sorted_ascending is not None and self._sorted_ascending == ascending:
            return self
        return self.copy_override(sorted_ascending=ascending)

    def sort_index(self: T, *, ascending: Union[List[bool], bool] = True) -> T:
        """
        Sort this Series by its index.
        Returns a new instance and does not modify the instance it is called on.

        :param ascending: either a bool indicating whether to sort ascending or descending, or a list of
            bools indicating ascending/descending for each of the index levels/columns.

        """
        if isinstance(ascending, list):
            if len(ascending) != len(self.index):
                raise ValueError(f'Length of ascending ({len(ascending)}) should match '
                                 f'index levels ({len(self.index)}).')
            ascending_list = ascending
        else:
            ascending_list = [ascending] * len(self.index)
        if not all(isinstance(asc, bool) for asc in ascending_list):
            raise ValueError('Parameter ascending should be a bool or a list of bools')

        return self.copy_override(
            sorted_ascending=None,
            index_sorting=ascending_list
        )

    def view_sql(self):
        return self.to_frame().view_sql()

    def to_frame(self) -> DataFrame:
        """
        Create a DataFrame with the index and data from this Series.

        The DataFrame returned has the grouping and sorting also set like this Series had.
        """
        if self._sorted_ascending is not None:
            order_by = [SortColumn(expression=self.expression, asc=self._sorted_ascending)]
        elif self.index_sorting:
            order_by = []
            for i, index_series in enumerate(self.index.values()):
                asc = self.index_sorting[i]
                order_by.append(SortColumn(expression=index_series.expression, asc=asc))
        else:
            order_by = []
        from bach.savepoints import Savepoints
        return DataFrame(
            engine=self._engine,
            base_node=self._base_node,
            index=self._index,
            series={self._name: self},
            group_by=self._group_by,
            order_by=order_by,
            savepoints=Savepoints(),
            variables={}
        )

    @staticmethod
    def as_independent_subquery(series, operation: str = None, dtype: str = None) -> 'Series':
        """
        INTERNAL: Get a series representing an independent subquery, created by materializing the series
        given and crafting a subquery expression from it, possibly adding the given operation.

        .. note::
            This will maintain Expression.is_single_value status
        """
        # This will give us a dataframe that contains our series as a materialized column in the base_node
        if series.expression.is_independent_subquery:
            expr = series.expression
        else:
            df = series.to_frame()
            if df.group_by:
                df = series.to_frame().materialize('independent_subquery_w_groupby')
            expr = IndependentSubqueryExpression.construct('(SELECT {} FROM {})',
                                                           df[series.name].get_column_expression(),
                                                           Expression.model_reference(df.base_node))

        if operation:
            expr = IndependentSubqueryExpression.construct(f'{operation} {{}}', expr)

        if series.expression.is_single_value and not expr.is_single_value:
            # The expression is lost when materializing
            expr = SingleValueExpression(expr)

        s = series.copy_override(expression=expr, dtype=dtype, index={}, group_by=None)
        return s

    def exists(self):
        """
        Boolean operation that returns True if there are one or more values in this Series
        """
        s = Series.as_independent_subquery(self, 'exists', dtype='bool')
        return s.copy_override(expression=SingleValueExpression(s.expression))

    def any_value(self):
        """
        For every row in this Series, do multiple evaluations where _any_ sub-evaluation should be True

        Example: a > b.any() evaluates to True is a > b for any value of b.
        """
        return Series.as_independent_subquery(self, 'any')

    def all_values(self):
        """
        For every row in this Series, do multiple evaluations where _all_ sub-evaluations should be True

        Example: a > b.all() evaluates to True is a > b for all values of b.
        """
        return Series.as_independent_subquery(self, 'all')

    def isin(self, other: 'Series'):
        """
        Evaluate for every row in this series whether the value is contained in other

        Example: a.isin(b) evaluates to True for a specific row if a > b for all values of b.
        """
        in_expr = Expression.construct('{} {}', self, Series.as_independent_subquery(other, 'in'))
        return self.copy_override(expression=in_expr, dtype='boolean')

    def astype(self, dtype: Union[str, Type]) -> 'Series':
        """
        Convert this Series to another type.

        A Series will be returned with the correct type set, if the conversion is available. An appropriate
        Exception will be raised if impossible to convert.
        """
        if dtype == self.dtype or dtype in self.dtype_aliases:
            return self
        series_type = get_series_type_from_dtype(dtype)
        expression = series_type.dtype_to_expression(self.dtype, self.expression)
        # get the real dtype, in case the provided dtype was an alias. mypy needs some help
        new_dtype = cast(str, series_type.dtype)
        return self.copy_override(dtype=new_dtype, expression=expression)

    def equals(self, other: Any, recursion: str = None) -> bool:
        """
        INTERNAL: Checks whether other is the same as self. This implements the check that would normally be
        implemented in __eq__, but we already use that method for other purposes.
        This strictly checks that other is the same type as self. If other is a subclass this will return
        False.
        """
        if not isinstance(other, self.__class__) or not isinstance(self, other.__class__):
            return False
        return (
                dict_name_series_equals(self.index, other.index) and
                self.engine == other.engine and
                self.base_node == other.base_node and
                self.name == other.name and
                self.expression == other.expression and
                # avoid loops here.
                (recursion == 'GroupBy' or self.group_by == other.group_by) and
                self.sorted_ascending == other.sorted_ascending and
                self.index_sorting == other.index_sorting
        )

    def __getitem__(self, key: Union[Any, slice]):
        """
        Get a single value from the series. This is not returning the value,
        use the .value accessor for that instead.

        :note: When slicing, the caller is responsible for the order of the sliced Series as data returned
            can be ordered non-deterministically.
        """
        frame = self.to_frame()
        if isinstance(key, slice):
            if self.expression.is_single_value:
                raise ValueError('Slicing on single value expressions is not supported.')
            return frame[key][self.name]

        if len(self.index) == 0:
            raise Exception('Not supported on Series without index. '
                            'Use .values[index] instead.')
        if len(self.index) > 1:
            raise NotImplementedError('Index only implemented for simple indexes. '
                                      'Use .values[index] instead')

        # Apply Boolean selection on index == key, help mypy a bit
        frame = cast(DataFrame, frame[list(frame.index.values())[0] == key])
        # limit to 1 row, will make all series SingleValueExpression, and get that series.
        return frame[:1][self.name]

    def isnull(self):
        """
        Evaluate for every row in this series whether the value is missing or NULL.

        .. note::
            Only NULL values in the Series in the underlying sql table will return True. numpy.nan is not
            checked for.

        See Also
        --------
        notnull
        """
        expression_str = f'{{}} is null'
        expression = NonAtomicExpression.construct(
            expression_str,
            self
        )
        return self.copy_override(dtype='bool', expression=expression)

    def notnull(self):
        """
        Evaluate for every row in this series whether the value is not missing or NULL.

        .. note::
          Only NULL values in the Series in the underlying sql table will return True. numpy.nan is not
          checked for.

        See Also
        --------
        isnull
        """
        expression_str = f'{{}} is not null'
        expression = NonAtomicExpression.construct(
            expression_str,
            self
        )
        return self.copy_override(dtype='bool', expression=expression)

    def fillna(self, other):
        """
        Fill any NULL value with the given constant or other compatible Series

        In case a Series is given, the value from the same row is used to fill.

        :param other: The value to replace the NULL values with. Should be a supported
            type by the series, or a TypeError is raised. Can also be another Series

        .. note::
            Pandas replaces numpy.nan values, we can only replace NULL.

        .. note::
            You can replace None with None, have fun, forever!
        """
        return self._binary_operation(
            other=other, operation='fillna', fmt_str='COALESCE({}, {})',
            other_dtypes=tuple([self.dtype]))

    def _binary_operation(self, other: 'Series', operation: str, fmt_str: str,
                          other_dtypes: Tuple[str, ...] = (),
                          dtype: Union[str, Mapping[str, Optional[str]]] = None) -> 'Series':
        """
        The standard way to perform a binary operation

        :param self: The left hand side expression (lhs) in the operation
        :param other: The right hand side expression (rhs) in the operation
        :param operation: A user-readable representation of the operation
        :param fmt_str: An Expression.construct format string, accepting lhs and rhs as the only parameters,
            in that order.
        :param other_dtypes: The acceptable dtypes for the rhs expression
        :param dtype: The new dtype for the Series that results from this operation. Leave None for same
            as lhs, pass a string with the new explicit dtype, or pass a dict that maps rhs.dtype to the
            resulting dtype. If the dict does not contain the rhs.dtype, None is assumed, using the lhs
            dtype.
        """
        if len(other_dtypes) == 0:
            raise NotImplementedError(f'binary operation {operation} not supported '
                                      f'for {self.__class__} and {other.__class__}')

        other = const_to_series(base=self, value=other)
        self_modified, other = self._get_supported(operation, other_dtypes, other)
        expression = NonAtomicExpression.construct(fmt_str, self_modified, other)
        if isinstance(dtype, dict):
            if other.dtype not in dtype:
                dtype = None
            else:
                dtype = dtype[other.dtype]
        return self_modified.copy_override(dtype=dtype, expression=expression)

    def _arithmetic_operation(self, other: 'Series', operation: str, fmt_str: str,
                              other_dtypes: Tuple[str, ...] = (),
                              dtype: Union[str, Mapping[str, Optional[str]]] = None) -> 'Series':
        """
        implement this in a subclass to have boilerplate support for all arithmetic functions
        defined below, but also call this method from specific arithmetic operation implementations
        without implementing it to get nice error messages in yield.

        :see: _binary_operation() for parameters
        """
        if len(other_dtypes) == 0:
            raise TypeError(f'arithmetic operation {operation} not supported for '
                            f'{self.__class__} and {other.__class__}')
        return self._binary_operation(other, operation, fmt_str, other_dtypes, dtype)

    def __add__(self, other) -> 'Series':
        return self._arithmetic_operation(other, 'add', '{} + {}')

    def __sub__(self, other) -> 'Series':
        return self._arithmetic_operation(other, 'sub', '{} - {}')

    def __truediv__(self, other) -> 'Series':
        """ This case is not generically okay. subclasses should check that"""
        return self._arithmetic_operation(other, 'div', '{} / {}')

    def __floordiv__(self, other) -> 'Series':
        return self._arithmetic_operation(other, 'floordiv', 'floor({} / {})', dtype='int64')

    def __mul__(self, other) -> 'Series':
        return self._arithmetic_operation(other, 'mul', '{} * {}')

    def __mod__(self, other) -> 'Series':
        # PG is picky in data types, so we solve it like this.
        # dividend - floor(dividend / divisor) * divisor';
        return self - self // other * other

    def __pow__(self, other, modulo=None) -> 'Series':
        if modulo is not None:
            return (self.__pow__(other, None)).__mod__(modulo)
        return self._arithmetic_operation(other, 'pow', 'POWER({}, {})')

    def __lshift__(self, other) -> 'Series':
        raise NotImplementedError()

    def __rshift__(self, other) -> 'Series':
        raise NotImplementedError()

    # Boolean operations
    def __invert__(self) -> 'Series':
        raise NotImplementedError()

    def __and__(self, other) -> 'Series':
        raise NotImplementedError()

    def __xor__(self, other) -> 'Series':
        raise NotImplementedError()

    def __or__(self, other) -> 'Series':
        raise NotImplementedError()

    # Comparator operations
    def _comparator_operation(self, other: 'Series', comparator: str,
                              other_dtypes: Tuple[str, ...] = ()) -> 'SeriesBoolean':
        if len(other_dtypes) == 0:
            raise TypeError(f'comparator {comparator} not supported for '
                            f'{self.__class__} and {other.__class__}')
        return cast('SeriesBoolean', self._binary_operation(
            other=other, operation=f"comparator '{comparator}'",
            fmt_str=f'{{}} {comparator} {{}}',
            other_dtypes=other_dtypes, dtype='bool'
        ))

    def __ne__(self, other) -> 'SeriesBoolean':     # type: ignore
        return self._comparator_operation(other, "<>")

    def __eq__(self, other) -> 'SeriesBoolean':     # type: ignore
        return self._comparator_operation(other, "=")

    def __lt__(self, other) -> 'SeriesBoolean':
        return self._comparator_operation(other, "<")

    def __le__(self, other) -> 'SeriesBoolean':
        return self._comparator_operation(other, "<=")

    def __ge__(self, other) -> 'SeriesBoolean':
        return self._comparator_operation(other, ">=")

    def __gt__(self, other) -> 'SeriesBoolean':
        return self._comparator_operation(other, ">")

    def apply_func(self, func: ColumnFunction, *args, **kwargs) -> List['Series']:
        """
        Apply the given functions to this Series.
        If multiple are given, a list of multiple new series will be returned.

        :param func: the function to look for on all series, either as a str, or callable,
                    or a list of such
        :param args: Positional arguments to pass through to the aggregation function
        :param kwargs: Keyword arguments to pass through to the aggregation function

        .. warning::
            You should probably not use this method directly.
        """
        if isinstance(func, str) or callable(func):
            func = [func]
        if not isinstance(func, list):
            raise TypeError(f'Unsupported type for func: {type(func)}')
        if len(func) == 0:
            raise Exception('Nothing to do.')

        series = {}
        for fn in func:
            if isinstance(fn, str):
                series_name = f'{self.name}_{fn}'
                fn = cast(Callable, getattr(self, fn))
            elif callable(fn):
                series_name = f'{self._name}_{fn.__name__}'
            else:
                raise ValueError("func {fn} is not callable")

            # If the method is bound yet (__self__ set), we need to use the unbound function
            # to make sure call the method on the right series
            if hasattr(fn, '__self__'):
                fn = cast(Callable, fn.__func__)  # type: ignore[attr-defined]

            fn_applied_series = fn(self, *args, **kwargs)
            if series_name in series:
                raise ValueError(f'duplicate series target name {series_name}')
            series[series_name] = fn_applied_series.copy_override(name=series_name)

        return list(series.values())

    def aggregate(self,
                  func: ColumnFunction,
                  group_by: 'GroupBy' = None,
                  *args, **kwargs) -> DataFrameOrSeries:
        """
        Alias for :py:meth:`agg()`.
        """
        return self.agg(func, group_by, *args, **kwargs)

    def agg(self,
            func: ColumnFunction,
            group_by: 'GroupBy' = None,
            *args, **kwargs) -> DataFrameOrSeries:
        """
        Apply one or more aggregation functions to this Series.

        :param func: the aggregation function to look for on all series.
            See GroupBy.agg() for supported arguments
        :param group_by: the group_by to use, or aggregation over full base_node if None
        :param args: Positional arguments to pass through to the aggregation function
        :param kwargs: Keyword arguments to pass through to the aggregation function
        :return: Aggregated Series, or DataFrame if multiple series are returned
        """
        if group_by is None:
            from bach.partitioning import GroupBy
            group_by = GroupBy([])

        series = self.apply_func(func, group_by, *args, **kwargs)
        if len(series) == 1:
            return series[0]

        from bach.savepoints import Savepoints
        return DataFrame(engine=self.engine,
                         base_node=self.base_node,
                         index=group_by.index,
                         series={s.name: s for s in series},
                         group_by=group_by,
                         order_by=[],
                         savepoints=Savepoints())

    def _check_unwrap_groupby(self,
                              wrapped: Optional[WrappedPartition],
                              isin=None, notin=()) -> 'GroupBy':
        """
        1. If `wrapped` is a GroupBy, or if it contains one, use that.
        2. If it's None, check whether this Series has a group_by set and use that.
        3. If that still yields nothing, create a GroupBy([]) and use that.

        After that, perform some checks:
        - Make sure that the used GroupBy instance is of a type in the set `isin`, defaulting
          to make sure it's a GroupBy if `isin` is None
        - Make sure that it's instance type is not in `notin`

        Exceptions will be raised when check don't pass
        :returns: The potentially unwrapped GroupBy
        """
        from bach.partitioning import GroupBy
        isin = (GroupBy) if isin is None else isin

        if wrapped is None:
            if self._group_by:
                group_by = self._group_by
            else:
                # create an aggregation over the entire input
                group_by = GroupBy([])
        else:
            if isinstance(wrapped, DataFrame):
                unwrapped = wrapped.group_by
                if unwrapped is None:
                    unwrapped = GroupBy([])
            else:
                unwrapped = wrapped

            if self._group_by and self._group_by != unwrapped:
                raise ValueError("Series group_by not the same as given partition; I'm confused.")
            group_by = unwrapped

        if not isinstance(group_by, isin):
            raise ValueError(f'group_by {type(group_by)} not in {isin}')
        if isinstance(group_by, notin):
            raise ValueError(f'group_by {type(group_by)} not supported')
        return group_by

    def _derived_agg_func(
        self,
        partition: Optional[WrappedPartition],
        expression: Union[str, Expression],
        dtype: str = None,
        skipna: bool = True,
        min_count: int = None,
    ) -> 'Series':
        """
        Create a derived Series that aggregates underlying Series through the given expression.
        If no partition to aggregate on is given, and the Series does not have one set,
        it will create one that aggregates the entire series without any partitions.
        This allows for calls like:
          someseries.sum()

        Skipna will also be checked here as to make the callers life as simple as possible.
        :param partition: The Aggregator containing the GroupBy, or just the GroupBy
            to execute the expression within.
        :param expression: str or Expression of the aggregation function.
        :param dtype: Will be used for derived series if not None.
        :param skipna: skipna parameter for support check.
        :returns: The correctly typed derived Series, with either the current index in case of
            a Window function, or the GroupBy otherwise.
        """
        from bach.partitioning import Window

        if not skipna:
            raise NotImplementedError('Not skipping n/a is not supported')

        if self.expression.has_windowed_aggregate_function:
            raise ValueError(f'Cannot call an aggregation function on already windowed column '
                             f'`{self.name}` Try calling materialize() on the DataFrame'
                             f' this Series belongs to first.')

        if self.expression.has_aggregate_function:
            raise ValueError(f'Cannot call an aggregation function on already aggregated column '
                             f'`{self.name}` Try calling materialize() on the DataFrame'
                             f' this Series belongs to first.')

        if isinstance(expression, str):
            expression = AggregateFunctionExpression.construct(f'{expression}({{}})', self)

        partition = self._check_unwrap_groupby(partition)

        if min_count is not None and min_count > 0:
            if isinstance(partition, Window):
                if partition.min_values != min_count:
                    raise NotImplementedError(
                        f'min_count conflicting with min_values in Window'
                        f'{min_count} != {partition.min_values}'
                    )
            else:
                expression = Expression.construct(
                    f'CASE WHEN {{}} >= {min_count} THEN {{}} ELSE NULL END',
                    self.count(partition, skipna=skipna), expression
                )
        derived_dtype = self.dtype if dtype is None else dtype

        if not isinstance(partition, Window):
            if self._group_by and self._group_by != partition:
                raise ValueError('passed partition does not match series partition. I\'m confused')

            # if the passed expression was not a str, make sure it's tagged correctly
            # we can't check the outer expression, because min_values logic above could have already wrapped
            # it.
            if not expression.has_aggregate_function:
                raise ValueError('Passed expression should contain an aggregation function')

            if partition.index == {}:
                # we're creating an aggregation on everything, this will yield one value
                expression = SingleValueExpression(expression)

            return self.copy_override(
                dtype=derived_dtype,
                index=partition.index,
                group_by=partition,
                expression=expression,
                index_sorting=[],
            )
        else:
            # The window expression already contains the full partition and sorting, no need
            # to keep that with this series, the expression can be used without any of those.
            return self.copy_override(
                dtype=derived_dtype,
                group_by=None,
                expression=partition.get_window_expression(expression),
            )

    def count(self, partition: WrappedPartition = None, skipna: bool = True):
        # count is not constant because it depends on the number of rows in the selection.
        # See the comment in Expression.AggregationFunctionExpression
        return self._derived_agg_func(partition, 'count', 'int64', skipna=skipna)

    def max(self, partition: WrappedPartition = None, skipna: bool = True):
        return self._derived_agg_func(partition, 'max', skipna=skipna)

    def median(self, partition: WrappedPartition = None, skipna: bool = True):
        return self._derived_agg_func(
            partition=partition,
            expression=AggregateFunctionExpression.construct(
                f'percentile_disc(0.5) WITHIN GROUP (ORDER BY {{}})', self),
            skipna=skipna
        )

    def min(self, partition: WrappedPartition = None, skipna: bool = True):
        return self._derived_agg_func(partition, 'min', skipna=skipna)

    def mode(self, partition: WrappedPartition = None, skipna: bool = True):
        return self._derived_agg_func(
            partition=partition,
            expression=AggregateFunctionExpression.construct(f'mode() within group (order by {{}})', self),
            skipna=skipna
        )

    def nunique(self, partition: WrappedPartition = None, skipna: bool = True):
        from bach.partitioning import Window
        partition = self._check_unwrap_groupby(partition, notin=Window)
        return self._derived_agg_func(
            partition=partition, dtype='int64',
            expression=AggregateFunctionExpression.construct('count(distinct {})', self),
            skipna=skipna)

    def unique(self, partition: WrappedPartition = None, skipna: bool = True):
        """ Get the unique values in this series, currently by grouping the series involved. """
        from bach.partitioning import GroupBy
        if partition:
            raise ValueError('Can not use group_by in combination with unique(). Materialize() first.')
        series = self.copy_override(name=f'{self.name}_unique')
        return series._derived_agg_func(
            partition=GroupBy([self]),
            expression=AggregateFunctionExpression(self.expression),
            skipna=skipna
        )

    # Window functions applicable for all types of data, but only with a window
    # TODO more specific docs
    # TODO make group_by optional, but for that we need to use current series sorting
    def _check_window(self, window: WrappedWindow = None) -> 'Window':
        """
        Validate that the given partition or the stored group_by is a true Window or raise an exception
        """
        from bach.partitioning import Window
        return cast(Window, self._check_unwrap_groupby(window, isin=Window))

    def window_row_number(self, window: WrappedWindow = None):
        """
        Returns the number of the current row within its window, counting from 1.
        """
        window = self._check_window(window)
        return self._derived_agg_func(window, Expression.construct('row_number()'), 'int64')

    def window_rank(self, window: WrappedWindow = None):
        """
        Returns the rank of the current row, with gaps; that is, the row_number of the first row
        in its peer group.
        """
        window = self._check_window(window)
        return self._derived_agg_func(window, Expression.construct('rank()'), 'int64')

    def window_dense_rank(self, window: WrappedWindow = None):
        """
        Returns the rank of the current row, without gaps; this function effectively counts peer
        groups.
        """
        window = self._check_window(window)
        return self._derived_agg_func(window, Expression.construct('dense_rank()'), 'int64')

    def window_percent_rank(self, window: WrappedWindow = None):
        """
        Returns the relative rank of the current row, that is
        (rank - 1) / (total partition rows - 1).
        The value thus ranges from 0 to 1 inclusive.
        """
        window = self._check_window(window)
        return self._derived_agg_func(window, Expression.construct('percent_rank()'), "double precision")

    def window_cume_dist(self, window: WrappedWindow = None):
        """
        Returns the cumulative distribution, that is
        (number of partition rows preceding or peers with current row) / (total partition rows).
        The value thus ranges from 1/N to 1.
        """
        window = self._check_window(window)
        return self._derived_agg_func(window, Expression.construct('cume_dist()'), "double precision")

    def window_ntile(self, num_buckets: int = 1, window: WrappedWindow = None):
        """
        Returns an integer ranging from 1 to the argument value,
        dividing the partition as equally as possible.
        """
        window = self._check_window(window)
        return self._derived_agg_func(window, Expression.construct(f'ntile({num_buckets})'), "int64")

    def window_lag(self, offset: int = 1, default: Any = None, window: WrappedWindow = None):
        """
        Returns value evaluated at the row that is offset rows before the current row within the window

        If there is no such row, instead returns default (which must be of the same type as value).
        Both offset and default are evaluated with respect to the current row.
        :param offset: The amount of rows to look back, default 1
        :param default: The value to return if no value is available, can be a constant value or Series.
        Defaults to None
        """
        # TODO Lag, lead etc. could check whether the window is setup correctly to include that value
        window = self._check_window(window)
        default_expr = self.value_to_expression(default)
        return self._derived_agg_func(
            window,
            Expression.construct(f'lag({{}}, {offset}, {{}})', self, default_expr),
            self.dtype
        )

    def window_lead(self, offset: int = 1, default: Any = None, window: WrappedWindow = None):
        """
        Returns value evaluated at the row that is offset rows after the current row within the window.

        If there is no such row, instead returns default (which must be of the same type as value).
        Both offset and default are evaluated with respect to the current row.
        :param offset: The amount of rows to look forward, default 1
        :param default: The value to return if no value is available, can be a constant value or Series.
        Defaults to None
        """
        window = self._check_window(window)
        default_expr = self.value_to_expression(default)
        return self._derived_agg_func(
            window,
            Expression.construct(f'lead({{}}, {offset}, {{}})', self, default_expr),
            self.dtype
        )

    def window_first_value(self, window: WrappedWindow = None):
        """
        Returns value evaluated at the row that is the first row of the window frame.
        """
        window = self._check_window(window)
        return self._derived_agg_func(
            window,
            Expression.construct('first_value({})', self),
            self.dtype
        )

    def window_last_value(self, window: WrappedWindow = None):
        """
        Returns value evaluated at the row that is the last row of the window frame.
        """
        window = self._check_window(window)
        return self._derived_agg_func(window, Expression.construct('last_value({})', self), self.dtype)

    def window_nth_value(self, n: int, window: WrappedWindow = None):
        """
        Returns value evaluated at the row that is the n'th row of the window frame.
        (counting from 1); returns NULL if there is no such row.
        """
        window = self._check_window(window)
        return self._derived_agg_func(
            window,
            Expression.construct(f'nth_value({{}}, {n})', self),
            self.dtype
        )

    def append(
        self,
        other: Union['Series', List['Series']],
        ignore_index: bool = False,
    ) -> 'Series':
        """
        Append rows of other series to the caller series.

        :param other: objects to be added
        :param ignore_index: if true, drops indexes of all objects to be appended

        :return:  a new series with all rows from appended other or self if other is empty.
        """
        from bach.operations.concat import SeriesConcatOperation
        if not other:
            return self

        other_series = other if isinstance(other, list) else [other]
        concatenated_series = SeriesConcatOperation(
            objects=[self] + other_series,
            ignore_index=ignore_index,
        )()
        return concatenated_series

    def describe(
        self,
        percentiles: Optional[Sequence[float]] = None,
        datetime_is_numeric: bool = False,
    ) -> 'Series':
        """
        Returns descriptive statistics, it will vary based on what is provided

        :param percentiles: list of percentiles to be calculated. Values must be between 0 and 1.
        :param datetime_is_numeric: not supported
        :returns: a new Series with the descriptive statistics
        """
        from bach.operations.describe import DescribeOperation
        describe_df = DescribeOperation(
            obj=self, datetime_is_numeric=datetime_is_numeric, percentiles=percentiles,
        )()
        return describe_df.all_series[self.name]

    def drop_duplicates(self: T, keep: Union[str, bool] = 'first') -> T:
        """
        Return a series with duplicated rows removed.

        :param keep: Supported values: "first", "last" and False. Determines which duplicates to keep:

            * `first`: drop all occurrences except the first one
            * `last`:  drop all occurrences except the last one
            * False: drops all duplicates

            If no value is provided, first occurrences will be kept by default.

        :return: a new series with dropped duplicates
        """
        df = self.to_frame().drop_duplicates(keep=keep)
        assert isinstance(df, DataFrame)
        df.materialize(inplace=True)

        result = df.all_series[self.name]
        return cast(T, result)

    def dropna(self: T) -> T:
        """
        Removes rows with missing values.

        :return: a new series with dropped rows if inplace = False, otherwise None.
        """
        df = self.to_frame().dropna()
        assert isinstance(df, DataFrame)
        return cast(T, df.all_series[self.name])


def const_to_series(base: Union[Series, DataFrame],
                    value: Optional[Union[Series, int, float, str, UUID]],
                    name: str = None) -> Series:
    """
    INTERNAL: Take a value and return a Series representing a column with that value.

    If value is already a Series it is returned unchanged unless it has no base_node set, in case
    it's a subquery. We create a copy and hook it to our base node in that case, so we can work with it.
    If value is a constant then the right BuhTuh subclass is found for that type and instantiated
    with the constant value.
    :param base: Base series or DataFrame. In case a new Series object is created and returned, it will
        share its engine, index, and base_node with this one. Only applies if value is not a Series
    :param value: constant value for which to create a Series, or a Series
    :param name: optional name for the series object. Only applies if value is not a Series
    :return:
    """
    if isinstance(value, Series):
        return value
    name = '__const__' if name is None else name
    dtype = value_to_dtype(value)
    series_type = get_series_type_from_dtype(dtype)
    return series_type.from_const(base=base, value=value, name=name)


def variable_series(base: Union[Series, DataFrame], value: Any, name: str) -> Series:
    """
    INTERNAL: Return a series with the same dtype as the value, but with a VariableToken instead of the
    value's literal in the series.expression.
    :param base: Base series or DataFrame. The new Series object will share its engine, index, and
        base_node with this one.
    :param value: constant value, used to determine the dtype of the series and the VariableToken in the
        series's expression.
    :param name: name of the variable
    """
    if isinstance(value, Series):
        return value
    dtype = value_to_dtype(value)
    series_type = get_series_type_from_dtype(dtype)
    variable_placeholder = Expression.variable(dtype=dtype, name=name)
    variable_expression = series_type.supported_literal_to_expression(variable_placeholder)
    result = series_type.get_class_instance(
        base=base,
        name='__variable__',
        expression=ConstValueExpression(variable_expression),
        group_by=None,
    )
    return result<|MERGE_RESOLUTION|>--- conflicted
+++ resolved
@@ -364,11 +364,7 @@
         self: T,
         dtype: Optional[str] = None,
         engine: Optional[Engine] = None,
-<<<<<<< HEAD
-        base_node=None,  # TODO: Fix typing for base_node
-=======
         base_node: Optional[BachSqlModel] = None,
->>>>>>> c9f87b0a
         index: Optional[Dict[str, 'Series']] = None,
         name: Optional[str] = None,
         expression: Optional['Expression'] = None,
