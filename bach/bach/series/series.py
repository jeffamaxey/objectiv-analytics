--- conflicted
+++ resolved
@@ -447,13 +447,8 @@
     def from_value(cls: Type[SeriesSubType],
                    base: DataFrameOrSeries,
                    value: Any,
-<<<<<<< HEAD
                    name: Optional[str] = 'new_series',
-                   dtype: Optional[StructuredDtype] = None) -> T:
-=======
-                   name: str,
                    dtype: Optional[StructuredDtype] = None) -> SeriesSubType:
->>>>>>> 6de1dfc3
         """
         Create an instance of this class, that represents a column with the given value.
         The given base Series/DataFrame will be used to set the engine, base_node, and index.
