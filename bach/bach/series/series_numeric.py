"""
Copyright 2021 Objectiv B.V.
"""
from abc import ABC
from typing import cast, Union, TYPE_CHECKING, Optional, List

import numpy

from bach.series import Series
from bach.expression import Expression, AggregateFunctionExpression
from bach.series.series import WrappedPartition

if TYPE_CHECKING:
    from bach.series import SeriesBoolean


class SeriesAbstractNumeric(Series, ABC):
    """
    A Series that represents the base numeric types and its specific operations

    ** Operations **

    All common arithmetic operations are supported, as well as the most common aggregation operations:

    - add (+), subtract (-)
    - multiply (*), divide (/), floordiv (//)
    - lshift (<<) and rshift(>>) for Integer types

    And the aggregations/statistical functions:

    - :py:meth:`sum`, :py:meth:`mean`
    - :py:meth:`sem`, :py:meth:`std`, :py:meth:`var`

    Integer types also support lshift (<<) and rshift(>>)
    """
    def _arithmetic_operation(self, other, operation, fmt_str,
                              other_dtypes=('int64', 'float64'), dtype=None):
        return super()._arithmetic_operation(other, operation, fmt_str, other_dtypes, dtype)

    def _comparator_operation(self, other, comparator, other_dtypes=('int64', 'float64')) -> 'SeriesBoolean':
        return super()._comparator_operation(other, comparator, other_dtypes)

    def round(self, decimals: int = 0) -> 'SeriesAbstractNumeric':
        """
        Round the value of this series to the given amount of decimals.

        :param decimals: The amount of decimals to round to
        """
        return self.copy_override(
            expression=Expression.construct(f'round(cast({{}} as numeric), {decimals})', self)
        )

    def cut(self, bins: int, right: bool = True) -> 'SeriesAbstractNumeric':
        """
        Segments values into bins.
<<<<<<< HEAD
=======

>>>>>>> 46595964
        :param bins: The amount of bins to segment data into
        :param right: If true (by default), each bin will include the rightmost edge. (e.g (x,y]).
        """
        from bach.operations.cut import CutOperation
        return CutOperation(series=self, bins=bins, right=right)()

    def _ddof_unsupported(self, ddof: Optional[int]):
        if ddof is not None and ddof != 1:
            raise NotImplementedError("ddof != 1 currently not implemented")

    def kurt(self, partition: WrappedPartition = None, skipna: bool = True):
        return self.kurtosis(partition, skipna)

    def kurtosis(self, partition: WrappedPartition = None, skipna: bool = True):
        raise NotImplementedError("kurtosis currently not implemented")

    def mad(self, partition: WrappedPartition = None, skipna: bool = True):
        raise NotImplementedError("mad currently not implemented")

    def prod(self, partition: WrappedPartition = None, skipna: bool = True):
        return self.product(partition, skipna)

    def product(self, partition: WrappedPartition = None, skipna: bool = True):
        raise NotImplementedError("prod currently not implemented")

    def skew(self, partition: WrappedPartition = None, skipna: bool = True):
        raise NotImplementedError("skew currently not implemented")

    def sem(self, partition: WrappedPartition = None, skipna: bool = True, ddof: int = None):
        """
        Get the unbiased standard error of the mean.
        Normalized by N-1 by default.

        :param partition: The partition or window to apply
        :param skipna: Exclude NA/NULL values
        :param ddof: Delta degrees of freedom. he divisor used in calculations is N - ddof,
            where N represents the number of elements
        """
        self._ddof_unsupported(ddof)
        return self._derived_agg_func(
            partition,
            AggregateFunctionExpression.construct(f'{{}}/sqrt({{}})',
                                                  self.std(partition, skipna=skipna, ddof=ddof),
                                                  self.count(partition, skipna=skipna)),
            skipna=skipna
        )

    def std(self, partition: WrappedPartition = None, skipna: bool = True, ddof: int = None):
        """
        Get the sample standard deviation of the input values
        Normalized by N-1 by default.

        :param partition: The partition or window to apply
        :param skipna: Exclude NA/NULL values
        :param ddof: Delta degrees of freedom. he divisor used in calculations is N - ddof,
            where N represents the number of elements
        """
        self._ddof_unsupported(ddof)
        return self._derived_agg_func(partition, 'stddev_samp', skipna=skipna)

    def sum(self, partition: WrappedPartition = None, skipna: bool = True, min_count: int = None):
        """
        Get the sum of the input values.

        :param partition: The partition or window to apply
        :param skipna: Exclude NA/NULL values
        :param min_count: This minimum amount of values (not NULL) to be present before returning a result.
        """
        return self._derived_agg_func(partition, 'sum', skipna=skipna, min_count=min_count)

    def mean(self, partition: WrappedPartition = None, skipna: bool = True) -> 'SeriesFloat64':
        """
        Get the mean/average of the input values.

        :param partition: The partition or window to apply
        :param skipna: Exclude NA/NULL values
        """
        return cast(
            'SeriesFloat64',  # for the mypies
            self._derived_agg_func(partition, 'avg', 'double precision', skipna=skipna),
        )

    def quantile(
        self, partition: WrappedPartition = None, q: Union[float, List[float]] = 0.5,
    ) -> 'SeriesFloat64':
        """
        When q is a float or len(q) == 1, the resultant series index will remain
        In case multiple quantiles are calculated, the resultant series index will have all calculated
        quantiles as index values.

        :param partition: The partition or window to apply
        :param q: A quantile or list of quantiles to be calculated
        """
        quantiles = [q] if isinstance(q, float) else q
        quantile_results = []
        for qt in quantiles:
            if qt < 0 or qt > 1:
                raise ValueError(f'value {qt} should be between 0 and 1.')

            agg_result = cast(
                'SeriesFloat64',
                self._derived_agg_func(
                    partition=partition,
                    expression=AggregateFunctionExpression.construct(
                        f'percentile_cont({qt}) within group (order by {{}})',
                        self,
                    ),
                ),
            )
            if len(quantiles) == 1:
                return agg_result

            quantile_df = agg_result.to_frame()
            # maps the resultant quantile
            # a hack in order to avoid calling quantile_df.materialized().
            # Currently doing quantile['q'] = qt
            # will raise some errors since the expression is not an instance of AggregateFunctionExpression
            quantile_df['q'] = agg_result.copy_override(
                dtype='float64',
                expression=AggregateFunctionExpression.construct(fmt=f'{qt}'),
            )
            quantile_df.set_index('q', inplace=True)
            quantile_results.append(quantile_df.all_series[self.name])

        from bach.operations.concat import SeriesConcatOperation
        final_agg_result = SeriesConcatOperation(
            objects=quantile_results,
            ignore_index=False,  # should keep q index since multiple quantiles were calculated
        )()
        return cast('SeriesFloat64', final_agg_result)

    def var(self, partition: WrappedPartition = None, skipna: bool = True, ddof: int = None):
        """
        Get the sample variance of the input values (square of the sample standard deviation)
        Normalized by N-1 by default.

        :param partition: The partition or window to apply
        :param skipna: Exclude NA/NULL values
        :param ddof: Delta degrees of freedom. he divisor used in calculations is N - ddof,
            where N represents the number of elements
        """
        self._ddof_unsupported(ddof)
        return self._derived_agg_func(partition, 'var_samp', skipna=skipna)


class SeriesInt64(SeriesAbstractNumeric):
    dtype = 'int64'
    dtype_aliases = ('integer', 'bigint', 'i8', int, numpy.int64)
    supported_db_dtype = 'bigint'
    supported_value_types = (int, numpy.int64)

    # Notes for supported_value_to_literal() and supported_literal_to_expression():
    # A stringified integer is a valid integer or bigint literal, depending on the size. We want to
    # consistently get bigints, so always cast the result
    # See the section on numeric constants in the Postgres documentation
    # https://www.postgresql.org/docs/14/sql-syntax-lexical.html#SQL-SYNTAX-CONSTANTS

    @classmethod
    def supported_literal_to_expression(cls, literal: Expression) -> Expression:
        return Expression.construct('cast({} as bigint)', literal)

    @classmethod
    def supported_value_to_literal(cls, value: int) -> Expression:
        return Expression.raw(str(value))

    @classmethod
    def dtype_to_expression(cls, source_dtype: str, expression: Expression) -> Expression:
        if source_dtype == 'int64':
            return expression
        if source_dtype not in ['float64', 'bool', 'string']:
            raise ValueError(f'cannot convert {source_dtype} to int64')
        return Expression.construct('cast({} as bigint)', expression)

    def _arithmetic_operation(self, other, operation, fmt_str, other_dtypes=('int64', 'float64'), dtype=None):
        # Override this method, because we need to return a float if we interact with one.
        type_mapping = dtype if dtype else {
            'int64': 'int64',
            'float64': 'float64'
        }
        return super()._arithmetic_operation(other, operation, fmt_str, other_dtypes, type_mapping)

    def __truediv__(self, other) -> 'Series':
        return self._arithmetic_operation(other, 'div', 'cast({} as float) / ({})', dtype='float64')

    def __rshift__(self, other):
        return self._arithmetic_operation(other, 'lshift', '({}) >> cast({} as int)',
                                          other_dtypes=tuple(['int64']))

    def __lshift__(self, other):
        return self._arithmetic_operation(other, 'lshift', '({}) << cast({} as int)',
                                          other_dtypes=tuple(['int64']))

    def sum(self, partition: WrappedPartition = None, skipna: bool = True, min_count: int = None):
        # sum() has the tendency to return float on bigint arguments. Cast it back.
        series = super().sum(partition, skipna, min_count)
        return series.copy_override(
            expression=Expression.construct('cast({} as bigint)', series.expression))

    def round(self, decimals: int = 0) -> 'SeriesAbstractNumeric':
        # round() should not affect int dtype series.
        return self


class SeriesFloat64(SeriesAbstractNumeric):
    dtype = 'float64'
    dtype_aliases = ('float', 'double', 'f8', float, numpy.float64, 'double precision')
    supported_db_dtype = 'double precision'
    supported_value_types = (float, numpy.float64)

    # Notes for supported_value_to_literal() and supported_literal_to_expression():
    # Postgres will automatically parse any number with a decimal point as a number of type `numeric`,
    # which could be casted to float. However we specify the value always as a string, as there are some
    # values that cannot be expressed as a numeric literal directly (NaN, infinity, and -infinity), and
    # a value that cannot be represented as numeric (-0.0).
    # See the sections on numeric constants, and on fLoating-point types in the Postgres documentation
    # https://www.postgresql.org/docs/14/sql-syntax-lexical.html#SQL-SYNTAX-CONSTANTS
    # https://www.postgresql.org/docs/14/datatype-numeric.html#DATATYPE-FLOAT

    @classmethod
    def supported_literal_to_expression(cls, literal: Expression) -> Expression:
        return Expression.construct("cast({} as float)", literal)

    @classmethod
    def supported_value_to_literal(cls, value: Union[float, numpy.float64]) -> Expression:
        return Expression.string_value(str(value))

    @classmethod
    def dtype_to_expression(cls, source_dtype: str, expression: Expression) -> Expression:
        if source_dtype == 'float64':
            return expression
        if source_dtype not in ['int64', 'string']:
            raise ValueError(f'cannot convert {source_dtype} to float64')
        return Expression.construct('cast({} as float)', expression)<|MERGE_RESOLUTION|>--- conflicted
+++ resolved
@@ -53,10 +53,7 @@
     def cut(self, bins: int, right: bool = True) -> 'SeriesAbstractNumeric':
         """
         Segments values into bins.
-<<<<<<< HEAD
-=======
-
->>>>>>> 46595964
+
         :param bins: The amount of bins to segment data into
         :param right: If true (by default), each bin will include the rightmost edge. (e.g (x,y]).
         """
