--- conflicted
+++ resolved
@@ -19,14 +19,7 @@
     """
     A Series that represents the UUID type and has UUID specific operations.
 
-<<<<<<< HEAD
-    Depending on the database this Series is backed by different database types:
-
-    * On Postgres this utilizes the native 'uuid' database type.
-    * On BigQuery this utilizes the generic 'STRING' database type.
-=======
     **Database support and types**
->>>>>>> 7dd91443
 
     * Postgres: utilizes the native 'uuid' database type.
     * BigQuery: utilizes the generic 'STRING' database type.
