--- conflicted
+++ resolved
@@ -43,11 +43,7 @@
         quantile_df['quantile'] = agg_result.copy_override(
             expression=AggregateFunctionExpression.construct(fmt=f'{qt}'),
         )
-<<<<<<< HEAD
-        quantile_df = quantile_df.set_index('q')
-=======
-        quantile_df.set_index('quantile', inplace=True)
->>>>>>> 6d065627
+        quantile_df = quantile_df.set_index('quantile')
         quantile_results.append(quantile_df.all_series[series.name])
 
     return SeriesConcatOperation(
