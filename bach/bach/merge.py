"""
Copyright 2021 Objectiv B.V.
"""
<<<<<<< HEAD
import itertools
from copy import copy
from enum import Enum
from typing import Union, List, Tuple, Optional, Dict, Set, Hashable, NamedTuple, Sequence, cast
=======
from copy import copy
from enum import Enum
from typing import Union, List, Tuple, Optional, Dict, Set, Hashable, cast

from sqlalchemy.engine import Dialect
>>>>>>> 408f0f4b

from bach import DataFrameOrSeries, DataFrame, ColumnNames, Series, SeriesBoolean
from bach.dataframe import DtypeNamePair
<<<<<<< HEAD
from bach.expression import Expression, join_expressions, ColumnReferenceToken, ExpressionToken, \
    TableColumnReferenceToken, NonAtomicExpression
from bach.utils import ResultSeries, get_result_series_dtype_mapping
from sql_models.model import Materialization, CustomSqlModelBuilder, SqlModel
=======

from bach.expression import Expression, join_expressions, TableColumnReferenceToken, \
    NonAtomicExpression
from bach.utils import ResultSeries, get_result_series_dtype_mapping
from sql_models.model import Materialization, CustomSqlModelBuilder
>>>>>>> 408f0f4b
from bach.sql_model import BachSqlModel, construct_references


class How(Enum):
    """ Enum with all valid values of 'how' parameter """
    left = 'left'
    right = 'right'
    outer = 'outer'
    inner = 'inner'
    cross = 'cross'


class MergeOn(NamedTuple):
    left: List[str]
    right: List[str]
    conditional: List[SeriesBoolean]

    @property
    def is_empty(self) -> bool:
        return not (self.left or self.right or self.conditional)


def _is_valid_boolean_series(
    left: DataFrame, right: DataFrameOrSeries, series: SeriesBoolean,
) -> None:
    """
    Verifies boolean series is referencing to both nodes to be merged. Boolean series must make reference
    only to left and right base nodes.
    """
    if (
        not isinstance(series.base_node, MergeSqlModel)
        and set(series.base_node.references.keys()) - {'left_node', 'right_node'}
    ):
        raise ValueError('Cannot merge on boolean series without both left/right node references')

    found_nodes = {left.base_node: False, right.base_node: False}
    merge_nodes: List[BachSqlModel] = [
        node
        for node in series.base_node.references.values()
        if isinstance(node, BachSqlModel)
    ]

    while merge_nodes:
        new_merge_nodes: List[BachSqlModel] = []
        for m in merge_nodes:
            if m in found_nodes:
                found_nodes[m] = True
                continue

            if not isinstance(m, MergeSqlModel):
                raise ValueError('BooleanSeries has reference to more than 2 nodes.')

            new_merge_nodes.extend([node for node in m.references.values() if isinstance(node, BachSqlModel)])

        merge_nodes = new_merge_nodes

    if any(not found for found in found_nodes.values()):
        raise ValueError('BooleanSeries must have both base_nodes to be merged as references.')

    return None


def _verify_on_conflicts(
    left: DataFrame,
    right: DataFrameOrSeries,
    how: How,
    on: Optional[List[Union[str, SeriesBoolean]]],
    left_on: Optional[ColumnNames],
    right_on: Optional[ColumnNames],
    left_index: bool,
    right_index: bool,
) -> None:
    """
    Verifies that provided on parameters are valid for merge operation.
    Rules for valid merge:
        1. Any of "on", "left_on", "left_index", "right_on", "right_index"
            should be provided if how != 'cross'
        2. Both "left_on" and "left_index" must not be specified at the same time.
        3. Both "right_on" and "right_index" must not be specified at the same time.
        4. If "left_on"/"left_index" is specified, "right_on"/"right_index" must be specified as well.
        5. If "on" is specified (ignoring SeriesBoolean):
            "left_on", "left_index", "right_on", "right_index" must be None
        6. If "on" contains SeriesBoolean, each series should make reference to both left and right objects to
           be merged.
    """
    if how == How.cross and (on or left_on or right_on or left_index or right_index):
        raise ValueError(
            'Cannot specify on, left_on, right_on, left_index, or right_index if how == "cross"'
        )

    if (left_on is not None) and left_index:
        raise ValueError('Cannot specify both left_on and left_index.')

    if (right_on is not None) and right_index:
        raise ValueError('Cannot specify both right_on and right_index.')

    if bool(left_on or left_index) ^ bool(right_on or right_index):
        raise ValueError(
            'Either both left_on/left_index and right_on/right_index should be specified, '
            'or both should be None.'
        )

    on_conditions = [o for o in on or [] if isinstance(o, SeriesBoolean)] if on else []
    on_columns = [o for o in on or [] if not isinstance(o, SeriesBoolean)] if on else None

    if on_columns and (left_on or left_index) and (right_on or right_index):
        raise ValueError('Either specify on or, left_on and right_on, but not all three')

    if not on_conditions:
        return None

    if on_conditions and left.base_node == right.base_node:
        raise ValueError('"on" based SeriesBooleans is valid only when left.base_node != right.base_node. ')

    for col in on_conditions:
        _is_valid_boolean_series(left, right, col)


def _determine_merge_on(
    left: DataFrame,
    right: DataFrameOrSeries,
    how: How,
    on: Optional[List[Union[str, SeriesBoolean]]],
    left_on: Optional[ColumnNames],
    right_on: Optional[ColumnNames],
    left_index: bool,
    right_index: bool,
) -> MergeOn:
    """
    Determine the columns that should be equal for the merge. Both for the left and the right
    dataframe/series a list of strings is returned indicating the names of the columns that should be
    matched.
    :return: Tuple containing left, right and conditional on
    """
    _verify_on_conflicts(
        left=left,
        right=right,
        how=how,
        on=on,
        left_on=left_on,
        right_on=right_on,
        left_index=left_index,
        right_index=right_index,
    )
    if how == How.cross:
        return MergeOn(left=[], right=[], conditional=[])

    left_on = left_on or list(_get_index_names(left)) if left_on or left_index else None
    right_on = right_on or list(_get_index_names(right)) if right_on or right_index else None

    if on is not None:
        final_on = [o for o in on or [] if not isinstance(o, SeriesBoolean)]
    else:
        final_on = list(_get_data_columns(left) & _get_data_columns(right))

    final_left_on = _get_x_on(final_on, left_on, 'left_on')
    final_right_on = _get_x_on(final_on, right_on, 'right_on')

    if len(final_left_on) != len(final_right_on):
        raise ValueError(
            f'Len of left_on ({final_left_on}) does not match that of right_on ({final_right_on}).')

    on_conditions = [o for o in on or [] if isinstance(o, SeriesBoolean)] if on else []

    if not final_left_on and not on_conditions:
        raise ValueError('No columns to perform merge on')

    missing_left = set(final_left_on) - _get_all_series_names(left)
    missing_right = set(final_right_on) - _get_all_series_names(right)

    if missing_left:
        raise ValueError(f'Specified column(s) do not exist. left_on: {left_on}. missing: {missing_left}')
    if missing_right:
        raise ValueError(f'Specified column(s) do not exist. right_on: {right_on}. missing: {missing_right}')

    return MergeOn(left=final_left_on, right=final_right_on, conditional=on_conditions)


def _get_data_columns(df_series: DataFrameOrSeries) -> Set[str]:
    """ Get set with the names of all data columns. Works for both dataframe and series. """
    if isinstance(df_series, DataFrame):
        return set(df_series.data_columns)
    if isinstance(df_series, Series):
        return {df_series.name}
    raise TypeError(f'Expected bach.DataFrame or bach.Series, got {type(df_series)}')


def _get_index_names(df_series: DataFrameOrSeries) -> Set[str]:
    """ Get set the names of the index columns. Works for both dataframe and series. """
    if df_series.index:
        return set(df_series.index.keys())
    else:
        return set()


def _get_all_series_names(df_series: DataFrameOrSeries) -> Set[str]:
    """ Get set with the names of all series. Works for both dataframe and series. """
    return _get_index_names(df_series) | _get_data_columns(df_series)


def _get_x_on(on: ColumnNames, x_on: Optional[ColumnNames], var_name: str) -> List[str]:
    """ Helper for _determine_left_on_right_on: Give `x_on` as a List[str], or default to `on`. """
    if isinstance(x_on, str):
        return [x_on]
    if isinstance(x_on, list):
        return x_on
    if x_on is None:
        if isinstance(on, str):
            return [on]
        if isinstance(on, list):
            return on
        raise ValueError(f'Type of on is not supported. Type: {type(on)}')
    raise ValueError(f'Type of {var_name} is not supported. Type: {type(x_on)}')


def _determine_result_columns(
    dialect: Dialect,
    left: DataFrame,
    right: DataFrameOrSeries,
    merge_on: MergeOn,
    suffixes: Tuple[str, str],
) -> Tuple[List[ResultSeries], List[ResultSeries]]:
    """
    Determine which columns should be in the DataFrame after merging left and right, with the given
    left_on and right_on values.
    """
    if not isinstance(right, (DataFrame, Series)):
        raise TypeError(f'Right should be DataFrameOrSeries type: {type(right)}')

    left_df = left.copy()
    right_df = right.copy() if isinstance(right, DataFrame) else right.to_frame()

    conflicting_on = {l_on for l_on, r_on in zip(merge_on.left, merge_on.right) if l_on == r_on}
    conflicting = (
        (set(left_df.index) | set(left_df.data)) & (set(right_df.index) | set(right_df.data))
    )
    # don't add suffixes to conflicted on columns
    # need to consider values from both objects (important when how = How.outer)
    conflicting -= conflicting_on

    # left dataframe has priority over index and data columns
    # final shared index and data series are based on left dataframe structure
    right_index = {}
    right_data = {}
    for series_name, series in right_df.all_series.items():
        data_columns = left_df.data_columns if series_name in conflicting_on else right_df.data_columns
        if series_name in data_columns:
            right_data[series_name] = series
        else:
            right_index[series_name] = series

    new_index_list = _get_merged_result_series(
        dialect=dialect,
        left_series=left_df.index,
        right_series=right_index,
        suffixes=suffixes,
        conflicting_names=conflicting,
        conflicting_on=conflicting_on,
    )

    new_data_list = _get_merged_result_series(
        dialect=dialect,
        left_series=left_df.data,
        right_series=right_data,
        suffixes=suffixes,
        conflicting_names=conflicting,
        conflicting_on=conflicting_on,
    )

    _check_no_column_name_conflicts(new_index_list + new_data_list)
    return new_index_list, new_data_list


def _check_no_column_name_conflicts(result_columns: List[ResultSeries]):
    """ Helper of _determine_result_columns, checks that there are no duplicate names in the list.  """
    seen = set()
    for rc in result_columns:
        if rc.name in seen:
            raise ValueError(f'Names are not unique. Result contains {rc.name} multiple times')
        seen.add(rc.name)


def _get_merged_result_series(
    dialect: Dialect,
    left_series: Dict[str, Series],
    right_series: Dict[str, Series],
    conflicting_names: Set[str],
    conflicting_on: Set[str],
    suffixes: Tuple[str, str],
) -> List[ResultSeries]:
    """ Helper of _determine_result_columns. """
    new_column_results: List[ResultSeries] = []
    for suffix, source_series in zip(suffixes, (left_series, right_series)):
        table_alias = 'l' if suffix == suffixes[0] else 'r'
        for series_name, series in source_series.items():
            new_name = series_name
            expr = series.expression.resolve_column_references(dialect, table_alias)

            if series_name in conflicting_on:
                if table_alias == 'r':
                    continue
                r_expr = right_series[series_name].expression.resolve_column_references(dialect, 'r')
                expr = Expression.construct(f'COALESCE({{}}, {{}})', expr, r_expr)
            elif series_name in conflicting_names:
                new_name = series_name + suffix

            new_column_results.append(
                ResultSeries(
                    name=new_name,
                    expression=expr,
                    dtype=series.dtype,
                )
            )
    return new_column_results


def merge(
    left: DataFrame,
    right: DataFrameOrSeries,
    how: str,
    on: Union[str, 'SeriesBoolean', List[Union[str, 'SeriesBoolean']], None],
    left_on: Union[str, List[str],  None],  # todo: also support array-like arguments?
    right_on: Union[str, List[str], None],
    left_index: bool,
    right_index: bool,
    suffixes: Tuple[str, str]
) -> DataFrame:
    """
    See :py:meth:`bach.DataFrame.merge` for more information.
    """
    if how not in ('left', 'right', 'outer', 'inner', 'cross'):
        raise ValueError(f"how must be one of ('left', 'right', 'outer', 'inner', 'cross'), value: {how}")

    if left.group_by:
        left = left.materialize(node_name='merge_left')

    if right.group_by:
        if isinstance(right, Series):
            right = right.to_frame()
        right = right.materialize(node_name='merge_right')

    dialect = left.engine.dialect

    real_how = How(how)
    merge_on = _determine_merge_on(
        left=left,
        right=right,
        how=real_how,
        on=[on] if on is not None and not isinstance(on, list) else on,
        left_on=left_on,
        right_on=right_on,
        left_index=left_index,
        right_index=right_index
    )

    new_index_list, new_data_list = _determine_result_columns(
        dialect=dialect,
        left=left,
        right=right,
        merge_on=merge_on,
        suffixes=suffixes,
    )

    if isinstance(right, Series):
        from bach.savepoints import Savepoints
        right_savepoints = Savepoints()
        right_variables = {}
    else:
        right_savepoints = right.savepoints
        right_variables = right.variables
    # copy right_variables, and then overwrite with left. This means that the left variables 'win' in case
    # where the same variable name/dtype exist in both left and right
    variables = copy(right_variables)
    variables.update(left.variables)

    model = _get_merge_sql_model(
        dialect=dialect,
        left=left,
        right=right,
        how=real_how,
        merge_on=merge_on,
        new_column_list=new_index_list + new_data_list,
        variables=variables
    )

    return left.copy_override(
        engine=left.engine,
        base_node=model,
        index_dtypes=get_result_series_dtype_mapping(new_index_list),
        series_dtypes=get_result_series_dtype_mapping(new_data_list),
        group_by=None,
        order_by=[],  # merging resets any sorting
        savepoints=left.savepoints.merge(right_savepoints),
        variables=variables
    )


def revert_merge(base: DataFrame) -> Tuple[DataFrame, DataFrame]:
    """
    Splits a merged dataframe into two new frames that have the same structure as the original frames
    that were combined. Base dataframe should not be aggregated since original indexes can be lost.
    """
    if not isinstance(base.base_node, MergeSqlModel):
        raise Exception('can only revert merge if DataFrame base_node is MergeSqlModel instance.')

    if base.group_by:
        raise Exception('cannot revert merge on aggregated frame.')

    left_node = cast(BachSqlModel, base.base_node.references['left_node'])
    right_node = cast(BachSqlModel, base.base_node.references['right_node'])

    left_index, right_index = _determine_series_per_source(
        base=base, series_to_unmerge=base.index_columns, left_index={}, right_index={},
    )

    left_series, right_series = _determine_series_per_source(
        base=base,
        series_to_unmerge=list(set(base.base_node.columns) - set(base.index_columns)),
        left_index=left_index,
        right_index=right_index,
    )

    left = base.copy_override(base_node=left_node, series=left_series, index=left_index)
    right = base.copy_override(base_node=right_node, series=right_series, index=right_index)

    return left, right


def _determine_series_per_source(
    base: 'DataFrame',
    series_to_unmerge: List[str],
    left_index: Dict[str, 'Series'],
    right_index: Dict[str, 'Series'],
) -> Tuple[Dict[str, 'Series'], Dict[str, 'Series']]:
    """
    Determine which series are on each original dataframe based on the node references
    from current MergeSqlModel. When identifying each column original source, a new series
    will be created and replicate the original structure.

    .. note::
    Series without table column references are added to both final results.
    """

    left_series = {}
    right_series = {}

    left_node = cast(BachSqlModel, base.base_node.references['left_node'])
    right_node = cast(BachSqlModel, base.base_node.references['right_node'])

    expressions_to_parse: Dict[str, List[Expression]] = {}
    for series_name, original_expr in base.base_node.column_expressions.items():
        if series_name not in series_to_unmerge:
            continue

        if isinstance(original_expr, NonAtomicExpression) or not original_expr.has_table_column_references:
            expressions_to_parse[series_name] = [original_expr]
            continue

        expressions_to_parse[series_name] = [
            sub_expr if isinstance(sub_expr, Expression) else Expression([sub_expr])
            for sub_expr in original_expr.data
            if isinstance(sub_expr, (Expression, TableColumnReferenceToken))
        ]

    default_series = base.all_series[base.data_columns[0]]
    for series_name, expressions in expressions_to_parse.items():
        if series_name in base.all_series:
            series = base.all_series[series_name]
        else:
            series = default_series.copy()

        for sub_expr in expressions:
            table_name, column_name, expr = sub_expr.remove_table_column_references()

            column_name = column_name if sub_expr.has_table_column_references else series_name
            if table_name == 'l' or not sub_expr.has_table_column_references:
                left_series[column_name] = series.copy_override(
                    base_node=left_node,
                    index=left_index,
                    name=column_name,
                    expression=expr,
                )
            if table_name == 'r' or not sub_expr.has_table_column_references:
                right_series[column_name] = series.copy_override(
                    base_node=right_node,
                    index=right_index,
                    name=column_name,
                    expression=expr,
                )

    # sort mapping based in order from node's columns
    ordered_left_series = {
        **{col: left_series[col] for col in left_node.columns if col in left_series},
        **{
            series_name: series for series_name, series in left_series.items()
            if series_name not in left_node.columns
        },
    }
    ordered_right_series = {
        **{col: right_series[col] for col in right_node.columns if col in right_series},
        **{
            series_name: series for series_name, series in right_series.items()
            if series_name not in right_node.columns
        },
    }
    return ordered_left_series, ordered_right_series


def _get_merge_sql_model(
<<<<<<< HEAD
    left: DataFrame,
    right: DataFrameOrSeries,
    how: How,
    merge_on: MergeOn,
    new_column_list: List[ResultSeries],
    variables: Dict['DtypeNamePair', Hashable]
=======
        dialect: Dialect,
        left: DataFrame,
        right: DataFrameOrSeries,
        how: How,
        real_left_on: List[str],
        real_right_on: List[str],
        new_column_list: List[ResultSeries],
        variables: Dict['DtypeNamePair', Hashable]
>>>>>>> 408f0f4b
) -> BachSqlModel:
    """
    Give the SqlModel to join left and right and select the new_column_list. This model also uses the
    join-type of how, matching rows on real_left_on and real_right_on.
    """
<<<<<<< HEAD
    if merge_on.is_empty:
=======
    merge_conditions = []
    for l_label, r_label in zip(real_left_on, real_right_on):
        l_expr = _get_expression(df_series=left, label=l_label)
        r_expr = _get_expression(df_series=right, label=r_label)
        merge_conditions.append(l_expr.resolve_column_references(dialect, "l"))
        merge_conditions.append(r_expr.resolve_column_references(dialect, "r"))

    if merge_conditions:
        fmt_str = 'on ' + 'and '.join(['({} = {})'] * (len(merge_conditions)//2))
        on_clause = Expression.construct(fmt_str, *merge_conditions)
    else:
>>>>>>> 408f0f4b
        on_clause = Expression.construct('')
    else:
        on_clause = _get_merge_on_clause(left, right, merge_on)

    columns_expr = join_expressions(
        [Expression.construct_expr_as_name(rc.expression, rc.name) for rc in new_column_list]
    )
    join_type_expr = Expression.construct('full outer' if how == How.outer else how.value)

    return MergeSqlModel.get_instance(
        column_expressions={rc.name: rc.expression for rc in new_column_list},
<<<<<<< HEAD
=======
        dialect=dialect,
>>>>>>> 408f0f4b
        columns_expr=columns_expr,
        join_type_expr=join_type_expr,
        on_clause=on_clause,
        left_node=left.base_node,
        right_node=right.base_node,
        variables=variables
    )


def _get_merge_on_clause(
    left: DataFrame,
    right: DataFrameOrSeries,
    merge_on: MergeOn,
) -> Expression:
    """
    Generates the expression used as criteria to match rows when merging.
    """
    left_x_right_on_merge_expressions = list(itertools.chain.from_iterable(
        [
            _get_expression(df_series=left, label=l_label).resolve_column_references("l"),
            _get_expression(df_series=right, label=r_label).resolve_column_references("r"),
        ]
        for l_label, r_label in zip(merge_on.left, merge_on.right)
    ))
    conditional_merge_expressions = [
        _resolve_merge_expression_references(
            left_node=left.base_node,
            right_node=right.base_node,
            node=cond.base_node,
            expr=cond.expression
        )
        for cond in merge_on.conditional
    ]
    all_conditions = (
        ['({} = {})'] * (len(left_x_right_on_merge_expressions) // 2)
        + ['({})'] * len(conditional_merge_expressions)
    )
    fmt_str = 'on ' + ' and '.join(all_conditions)

    return Expression.construct(
        fmt_str, *left_x_right_on_merge_expressions, *conditional_merge_expressions,
    )


def _resolve_merge_expression_references(
    left_node: BachSqlModel,
    right_node: BachSqlModel,
    node: Union['MergeSqlModel', SqlModel],
    expr: Expression,
) -> Expression:
    """
    Replaces old node table references from each nested expression in the original boolean series by
    performing an in-order search till both left and right nodes are found.

    For example:
        ( series_right_1 + series_left_1 ) / series_left_2 > series_right_2
        Generates the following "expression tree"

                        "l".series_right_1   >  "r".series_right_2
                            ^
            "l".series_right_1 / "r".series_left_2
                      ^
          "l".series_right_1 + "r".series_left_1

        When traversing the tree, each nested expression will replace its node parent expression
        with its own expression including the correct references, result with:
            ("r".series_right1 + "l".series_left_1) / "l".series_left_2 > "r.series_right_2

    .. note::
        To have a better idea of how the tree is generated,
        please see :py:meth:`bach.Series.__set_item_with_merge`
    """
    new_tokens: List[Union[Expression, ExpressionToken]] = []
    node_aliases = {left_node.hash: 'l', right_node.hash: 'r'}

    # base case when the node is actually referencing the nodes to be merged
    # just assigns the correct table alias
    if node.hash in node_aliases:
        for token in expr.get_all_tokens():
            if not isinstance(token, ColumnReferenceToken):
                new_tokens.append(token)
                continue

            new_tokens.append(token.resolve(node_aliases[node.hash]))

        return Expression(new_tokens)

    # the expression should not make references to other nodes besides left and right
    if not isinstance(node, MergeSqlModel):
        raise Exception('nested expression has no valid column reference')

    for token in expr.get_all_tokens():
        if not isinstance(token, ColumnReferenceToken):
            new_tokens.append(token)
            continue

        prev_expression = node.column_expressions[token.column_name]
        resolved_nested_tokens: List[Union[Expression, ExpressionToken]] = []

        for nested_token in prev_expression.get_all_tokens():
            if not isinstance(nested_token, TableColumnReferenceToken):
                resolved_nested_tokens.append(nested_token)
                continue

            ref_name = 'left_node' if nested_token.table_name == 'l' else 'right_node'
            # resolve references for the nested expressions
            resolved_expr = _resolve_merge_expression_references(
                left_node=left_node,
                right_node=right_node,
                node=node.references[ref_name],
                expr=Expression.column_reference(nested_token.column_name)
            )
            resolved_nested_tokens.append(resolved_expr)

        new_tokens.extend(resolved_nested_tokens)

    return Expression(new_tokens)


def _get_expression(df_series: DataFrameOrSeries, label: str) -> Expression:
    """ Helper of merge: give the expression for the column with the given label in df_series """
    if df_series.index and label in df_series.index:
        return df_series.index[label].expression
    if isinstance(df_series, DataFrame):
        return df_series.data[label].expression
    if isinstance(df_series, Series):
        return df_series.expression
    raise TypeError(f'df_series should be DataFrameOrSeries. type: {type(df_series)}')


class MergeSqlModel(BachSqlModel):
    def __init__(self, *args, **kwargs):
        super().__init__(*args,  **kwargs)

    @classmethod
    def get_instance(
        cls,
        *,
<<<<<<< HEAD
=======
        dialect: Dialect,
>>>>>>> 408f0f4b
        column_expressions: Dict[str, Expression],
        columns_expr: Expression,
        join_type_expr: Expression,
        on_clause: Expression,
        left_node: BachSqlModel,
        right_node: BachSqlModel,
        variables: Dict['DtypeNamePair', Hashable],
    ) -> 'MergeSqlModel':
        """
        :param column_expressions: mapping between column_names and their expressions (in order)
        :param columns_expr: A single expression that expresses projecting all needed columns from either
            left or right
        :param join_type_expr: expression expressing the join type, e.g. an expression that represents
            the string 'inner', 'cross', or similar
        :param on_clause: single expression that expresses the on clause
        :param left_node, sql-model of the materialized left side of the join
        :param right_node, sql-model of the materialized right side of the join
        :param variables: Dictionary of all variable values
        """
        columns_str = columns_expr.to_sql(dialect)
        join_type_str = join_type_expr.to_sql(dialect)
        on_str = on_clause.to_sql(dialect)

        sql = f'''
            select {columns_str}
            from {{{{left_node}}}} as l {join_type_str}
            join {{{{right_node}}}} as r {on_str}
            '''
        name = 'merge_sql'

        # Add all references found in the Expressions to self.references
        all_expressions = [columns_expr, join_type_expr, on_clause]
        references = construct_references(
            base_references={'left_node': left_node, 'right_node': right_node},
            expressions=all_expressions
        )

        return MergeSqlModel(
            model_spec=CustomSqlModelBuilder(sql=sql, name=name),
            placeholders=cls._get_placeholders(dialect, variables, all_expressions),
            references=references,
            materialization=Materialization.CTE,
            materialization_name=None,
            column_expressions=column_expressions,
        )<|MERGE_RESOLUTION|>--- conflicted
+++ resolved
@@ -1,33 +1,20 @@
 """
 Copyright 2021 Objectiv B.V.
 """
-<<<<<<< HEAD
 import itertools
 from copy import copy
 from enum import Enum
-from typing import Union, List, Tuple, Optional, Dict, Set, Hashable, NamedTuple, Sequence, cast
-=======
-from copy import copy
-from enum import Enum
-from typing import Union, List, Tuple, Optional, Dict, Set, Hashable, cast
+from typing import Union, List, Tuple, Optional, Dict, Set, Hashable, cast, NamedTuple
 
 from sqlalchemy.engine import Dialect
->>>>>>> 408f0f4b
 
 from bach import DataFrameOrSeries, DataFrame, ColumnNames, Series, SeriesBoolean
 from bach.dataframe import DtypeNamePair
-<<<<<<< HEAD
-from bach.expression import Expression, join_expressions, ColumnReferenceToken, ExpressionToken, \
-    TableColumnReferenceToken, NonAtomicExpression
+
+from bach.expression import Expression, join_expressions, TableColumnReferenceToken, \
+    NonAtomicExpression, ExpressionToken, ColumnReferenceToken
 from bach.utils import ResultSeries, get_result_series_dtype_mapping
 from sql_models.model import Materialization, CustomSqlModelBuilder, SqlModel
-=======
-
-from bach.expression import Expression, join_expressions, TableColumnReferenceToken, \
-    NonAtomicExpression
-from bach.utils import ResultSeries, get_result_series_dtype_mapping
-from sql_models.model import Materialization, CustomSqlModelBuilder
->>>>>>> 408f0f4b
 from bach.sql_model import BachSqlModel, construct_references
 
 
@@ -48,46 +35,6 @@
     @property
     def is_empty(self) -> bool:
         return not (self.left or self.right or self.conditional)
-
-
-def _is_valid_boolean_series(
-    left: DataFrame, right: DataFrameOrSeries, series: SeriesBoolean,
-) -> None:
-    """
-    Verifies boolean series is referencing to both nodes to be merged. Boolean series must make reference
-    only to left and right base nodes.
-    """
-    if (
-        not isinstance(series.base_node, MergeSqlModel)
-        and set(series.base_node.references.keys()) - {'left_node', 'right_node'}
-    ):
-        raise ValueError('Cannot merge on boolean series without both left/right node references')
-
-    found_nodes = {left.base_node: False, right.base_node: False}
-    merge_nodes: List[BachSqlModel] = [
-        node
-        for node in series.base_node.references.values()
-        if isinstance(node, BachSqlModel)
-    ]
-
-    while merge_nodes:
-        new_merge_nodes: List[BachSqlModel] = []
-        for m in merge_nodes:
-            if m in found_nodes:
-                found_nodes[m] = True
-                continue
-
-            if not isinstance(m, MergeSqlModel):
-                raise ValueError('BooleanSeries has reference to more than 2 nodes.')
-
-            new_merge_nodes.extend([node for node in m.references.values() if isinstance(node, BachSqlModel)])
-
-        merge_nodes = new_merge_nodes
-
-    if any(not found for found in found_nodes.values()):
-        raise ValueError('BooleanSeries must have both base_nodes to be merged as references.')
-
-    return None
 
 
 def _verify_on_conflicts(
@@ -143,7 +90,11 @@
         raise ValueError('"on" based SeriesBooleans is valid only when left.base_node != right.base_node. ')
 
     for col in on_conditions:
-        _is_valid_boolean_series(left, right, col)
+        if isinstance(col.base_node, MergeSqlModel):
+            raise ValueError('boolean series base node should be an instance of MergeSqlModel')
+
+        if not all(ref in {left.base_node, right.base_node} for ref in col.base_node.references.values()):
+            raise ValueError('boolean series must have both base_nodes to be merged as references.')
 
 
 def _determine_merge_on(
@@ -537,43 +488,19 @@
 
 
 def _get_merge_sql_model(
-<<<<<<< HEAD
+    dialect: Dialect,
     left: DataFrame,
     right: DataFrameOrSeries,
     how: How,
     merge_on: MergeOn,
     new_column_list: List[ResultSeries],
     variables: Dict['DtypeNamePair', Hashable]
-=======
-        dialect: Dialect,
-        left: DataFrame,
-        right: DataFrameOrSeries,
-        how: How,
-        real_left_on: List[str],
-        real_right_on: List[str],
-        new_column_list: List[ResultSeries],
-        variables: Dict['DtypeNamePair', Hashable]
->>>>>>> 408f0f4b
 ) -> BachSqlModel:
     """
     Give the SqlModel to join left and right and select the new_column_list. This model also uses the
     join-type of how, matching rows on real_left_on and real_right_on.
     """
-<<<<<<< HEAD
     if merge_on.is_empty:
-=======
-    merge_conditions = []
-    for l_label, r_label in zip(real_left_on, real_right_on):
-        l_expr = _get_expression(df_series=left, label=l_label)
-        r_expr = _get_expression(df_series=right, label=r_label)
-        merge_conditions.append(l_expr.resolve_column_references(dialect, "l"))
-        merge_conditions.append(r_expr.resolve_column_references(dialect, "r"))
-
-    if merge_conditions:
-        fmt_str = 'on ' + 'and '.join(['({} = {})'] * (len(merge_conditions)//2))
-        on_clause = Expression.construct(fmt_str, *merge_conditions)
-    else:
->>>>>>> 408f0f4b
         on_clause = Expression.construct('')
     else:
         on_clause = _get_merge_on_clause(left, right, merge_on)
@@ -585,10 +512,7 @@
 
     return MergeSqlModel.get_instance(
         column_expressions={rc.name: rc.expression for rc in new_column_list},
-<<<<<<< HEAD
-=======
         dialect=dialect,
->>>>>>> 408f0f4b
         columns_expr=columns_expr,
         join_type_expr=join_type_expr,
         on_clause=on_clause,
@@ -727,10 +651,7 @@
     def get_instance(
         cls,
         *,
-<<<<<<< HEAD
-=======
         dialect: Dialect,
->>>>>>> 408f0f4b
         column_expressions: Dict[str, Expression],
         columns_expr: Expression,
         join_type_expr: Expression,
