from copy import copy
from typing import List, Set, Union, Dict, Any, Optional, Tuple, cast, NamedTuple, \
<<<<<<< HEAD
    TYPE_CHECKING, Callable, Hashable
=======
    TYPE_CHECKING, Callable, Sequence
>>>>>>> 41a0f6b4
from uuid import UUID

import pandas
from sqlalchemy.engine import Engine
from sqlalchemy.future import Connection

from bach.expression import Expression, SingleValueExpression, VariableToken
from bach.sql_model import BachSqlModel, CurrentNodeSqlModel, get_variable_values_sql
from bach.types import get_series_type_from_dtype, get_dtype_from_db_dtype
from sql_models.graph_operations import update_properties_in_graph, get_all_properties
from sql_models.model import SqlModel, Materialization, CustomSqlModelBuilder, RefPath

from sql_models.sql_generator import to_sql

if TYPE_CHECKING:
    from bach.partitioning import Window, GroupBy
    from bach.savepoints import Savepoints
    from bach.series import Series, SeriesBoolean, SeriesAbstractNumeric

# TODO exclude from docs
DataFrameOrSeries = Union['DataFrame', 'Series']
# ColumnNames: a single column name, or a list of column names
# TODO exclude from docs
ColumnNames = Union[str, List[str]]
# TODO exclude from docs
ColumnFunction = Union[str, Callable, List[Union[str, Callable]]]
# ColumnFunction: Identifier for a function that can be applied to a column, possibly in the context of a
#     window or aggregation.
#     Accepted combinations are:
#     - function
#     - string function name
#     - list of functions and/or function names, e.g. [SeriesInt64.sum, 'mean']
#     - dict of axis labels -> functions, function names or list of such.


class SortColumn(NamedTuple):
    expression: Expression
    asc: bool


class DtypeNamePair(NamedTuple):
    dtype: str  # TODO: make 'dtype' a type instead of using str
    name: str


class DefinedVariable(NamedTuple):
    name: str
    dtype: str
    value: Optional[Hashable]
    ref_path: Optional[RefPath]
    old_value: Optional[Hashable]


class DataFrame:
    """
    A mutable DataFrame representing tabular data in a database and enabling operations on that data.

    A Bach DataFrame object can be used to process large amounts of data on a database, while using an api
    that is based on the pandas api. This allows the database to group and aggregate data, sample data and
    do other operations that are not suitable for in memory processing. At any time it is possible to write
    your Bach DataFrame to a pandas DataFrame.

    **Usage**

    It should generally not be required to construct DataFrame instances manually. A DataFrame can be
    constructed using the any of the bach classmethods like :py:meth:`from_table`, :py:meth:`from_model`, or
    :py:meth:`from_pandas`. The returned DataFrame can be thought of as a dict-like container for Bach
    Series objects.

    **Getting & Setting columns**

    Getting data works similar to pandas DataFrame. Single columns can be retrieved with ``df['column_name']``
    as well as ``df.column_name``. This will return a single Bach Series. Multiple columns can be retrieved by
    passing a list of column names like: ``df[['column_name','other_column_name']]``. This returns a Bach
    DataFrame.

    A selection of rows can be selected with python slicing. I.e. ``df[2:5]`` returns row 2 to 5. Only
    positive integers are currently accepted in slices.

    SeriesBoolean can also be used to filter DataFrames, and these Series are easily created using comparison
    operations like equals (`==`), less-than (`<`), not(`~`) on two series, or series with values:
    ``boolean_series = a == b``. Boolean indexing can be done like ``df[df.column == 5]``. Only rows are
    returned for which the condition is true.

    **Moving Series around**

    Values, Series or DataFrames can be set to another DataFrame. Setting Series or DataFrames to another
    DataFrame is possible if they share the same base node. This means that they originate from the same data
    source. In most cases this means that the series that is to be set to the DataFrame is a result of
    operations on the DataFrame that is started with.

    **Examples**

    .. code-block:: python

        df['a'] = df.column_name + 5
        df['b'] = ''

    If a Series of DataFrames do not share the same base node, it is possible to combine the data using
    :py:meth:`merge`.


    **Database access**

    The data of this DataFrame is always held in the database and operations on the data are performed
    by the database, not in local memory. Data will only be transferred to local memory when an
    explicit call is made to one of the functions that transfers data:

    * :py:meth:`head`
    * :py:meth:`to_pandas`
    * :py:meth:`get_sample`
    * The property accessors :py:attr:`Series.value` (Series only), :py:attr:`values`

    Other functions will not transfer data, nor will they trigger any operations to run on the database.
    Operations on the DataFrame are combined and translated to a single SQL query, which is executed
    only when one of the above mentioned data-transfer functions is called.

    The API of this DataFrame is partially compatible with Pandas DataFrames. For more on Pandas
    DataFrames see https://pandas.pydata.org/docs/reference/frame.html
    """
    # todo note on ordering for slices?
    # todo 'meaning that they originate from the same data source' ok, by approximation
    # todo _get_dtypes also queries the database

    # A DataFrame holds the state of a set of operations on it's base node
    #
    # The main components in this are the dicts of Series that it keeps: `index` and `data`
    # The `data` Series represent all data columns, possibly waiting for aggregation.
    # The `index` Series are used as an index in key lookups, but serve no other purpose but for nice
    # visualisation when converting to pandas Dataframes.
    #
    # When a Series is used as an index, it should be free from any pending aggregation (and thus
    # `Series.group_by` should be None, and its `Series.index` should be `{}`.
    #
    # `DataFrame.group_by` should always match the `Series.group_by` for all Series in the `data` dict.
    #  (and `Series.index` should match `Series.group_by.index`, but that's checked in `Series.__init__`)
    #
    # To illustrate (copied verbatim from Series docs):
    # The rule here: If a series needs a `group_by` to be evaluated, then and only then it should carry that
    # `group_by`. This implies that index Series coming from `GroupBy.index`, do not carry that `group_by`.
    # Only the data Series that actually need the aggregation to happen do.
    #
    # Order is also tracked in `order_by`. It can either be None or a list of SortColumns. Ordering is mostly
    # kept throughout operations, but for example materialization resets the sort order.
    def __init__(
            self,
            engine: Engine,
            base_node: BachSqlModel,
            index: Dict[str, 'Series'],
            series: Dict[str, 'Series'],
            group_by: Optional['GroupBy'],
            order_by: List[SortColumn],
            savepoints: 'Savepoints',
            variables: Dict['DtypeNamePair', Hashable] = None
    ):
        """
        Instantiate a new DataFrame.
        There are utility class methods to easily create a DataFrame from existing data such as a
        table (:py:meth:`from_table`), an already instantiated sql-model (:py:meth:`from_model`), or a
        pandas dataframe (:py:meth:`from_pandas`).

        :param engine: db connection
        :param base_node: sql-model of a select statement that must contain all columns/expressions that
            are present in the series parameter.
        :param index: Dictionary mapping the name of each index-column to a Series object representing
            the column.
        :param series: Dictionary mapping the name of each data-column to a Series object representing
            the column.
        :param order_by: Optional list of sort-columns to order the DataFrame by
        """
        self._engine = engine
        self._base_node = base_node
        self._index = copy(index)
        self._data: Dict[str, Series] = {}
        self._group_by = group_by
        self._order_by = order_by if order_by is not None else []
        self._savepoints = savepoints
        self._variables = variables if variables else {}
        for key, value in series.items():
            if key != value.name:
                raise ValueError(f'Keys in `series` should match the name of series. '
                                 f'key: {key}, series.name: {value.name}')
            if not dict_name_series_equals(value.index, index):
                raise ValueError(f'Indices in `series` should match dataframe. '
                                 f'df: {value.index}, series.index: {index}')
            if value.group_by != group_by:
                raise ValueError(f'Group_by in `series` should match dataframe. '
                                 f'df: {value.group_by}, series.index: {group_by}')
            self._data[key] = value

        for value in index.values():
            if value.index != {}:
                raise ValueError('Index series can not have non-empty index property')
            if value.group_by:
                raise ValueError('Index series can not have a group_by')

        if group_by is not None and not dict_name_series_equals(group_by.index, index):
            raise ValueError('Index should match group_by index')

        if set(index.keys()) & set(series.keys()):
            raise ValueError(f"The names of the index series and data series should not intersect. "
                             f"Index series: {sorted(index.keys())} data series: {sorted(series.keys())}")

    @property
    def engine(self):
        """
        INTERNAL: Get the current engine
        """
        return self._engine

    @property
    def base_node(self) -> BachSqlModel:
        """
        INTERNAL: Get the current base node
        """
        return self._base_node

    @property
    def index(self) -> Dict[str, 'Series']:
        """
        Get the index dictionary `{name: Series}`
        """
        return copy(self._index)

    @property
    def data(self) -> Dict[str, 'Series']:
        """
        Get the data dictionary `{name: Series}`
        """
        return copy(self._data)

    @property
    def order_by(self) -> List[SortColumn]:
        """
        Get the current sort order, if any.
        """
        return copy(self._order_by)

    @property
    def savepoints(self) -> 'Savepoints':
        return self._savepoints

    @property
    def variables(self) -> Dict[DtypeNamePair, Hashable]:
        """
        Get all variables for which values are set, which will be used when querying the database.

        Note that there might also be variables defined earlier in self.base_node, that already have a value.
        Those variables values will not be changed, unless they are listed here. To get an overview of all
        variables on which the values in this DataFrame depend use :meth:`get_all_defined_variables()`
        """
        return copy(self._variables)

    @property
    def all_series(self) -> Dict[str, 'Series']:
        """
        Get all index and data Series in a dictionary `{name: Series}`
        """
        return {**self.index, **self.data}

    @property
    def index_columns(self) -> List[str]:
        """
        Get all the index columns' names in a List
        """
        return list(self.index.keys())

    @property
    def data_columns(self) -> List[str]:
        """
        Get all the data Series' names in a List
        """
        return list(self.data.keys())

    @property
    def index_dtypes(self) -> Dict[str, str]:
        """
        Get the index Series' dtypes in a dictionary `{name: dtype}`
        """
        return {column: data.dtype for column, data in self.index.items()}

    @property
    def dtypes(self) -> Dict[str, str]:
        """
        Get the data Series' dtypes in a dictionary `{name: dtype}`
        """
        return {column: data.dtype for column, data in self.data.items()}

    @property
    def group_by(self) -> Optional['GroupBy']:
        """
        Get this DataFrame's grouping, if any.

        If `group_by` is not None, the DataFrame can be used to perform aggregations on.
        """
        return copy(self._group_by)

    @property
    def is_materialized(self) -> bool:
        """
        Return true if this DataFrame is in a materialized state, i.e. all information about the
        DataFrame's values is encoded in self.base_node.

        A DataFrame that's freshly constructed with :py:meth:`from_table`,
        :py:meth:`from_model`, or :py:meth:`from_pandas` will be in a materialized state. Operations on such
        a DataFrame will change it to be not materialized. Calling :py:meth:`materialize` on a
        non-materialized DataFrame will return a new DataFrame that is materialized.

        TODO: a known problem is that DataFrames with 'json' columns are never in a materialized state, and
         cannot be materialized with materialize()

        :returns: True if this DataFrame is in a materialized state, False otherwise
        """
        if self.group_by or self.order_by:
            return False
        if tuple(self.all_series.keys()) != self.base_node.columns:
            return False
        for name, series in self.all_series.items():
            if series.expression != Expression.column_reference(name):
                return False
        return True

    def __eq__(self, other: Any) -> bool:
        if not isinstance(other, DataFrame):
            return False
        # We cannot just compare the data and index properties, because the Series objects have
        # overridden the __eq__ function in a way that makes normal comparisons not useful. We have to use
        # equals() instead
        return \
            dict_name_series_equals(self.index, other.index) and \
            dict_name_series_equals(self.data, other.data) and \
            self.engine == other.engine and \
            self.base_node == other.base_node and \
            self._group_by == other._group_by and \
            self._order_by == other._order_by

    @classmethod
    def _get_dtypes(cls, engine: Engine, node: SqlModel) -> Dict[str, str]:
        new_node = CustomSqlModelBuilder(sql='select * from {{previous}} limit 0')(previous=node)
        select_statement = to_sql(new_node)
        sql = f"""
            create temporary table tmp_table_name on commit drop as
            ({select_statement});
            select column_name, data_type
            from information_schema.columns
            where table_name = 'tmp_table_name'
            order by ordinal_position;
        """
        with engine.connect() as conn:
            sql = escape_parameter_characters(conn, sql)
            res = conn.execute(sql)
        return {x[0]: get_dtype_from_db_dtype(x[1]) for x in res.fetchall()}

    @classmethod
    def from_table(cls, engine: Engine, table_name: str, index: List[str]) -> 'DataFrame':
        """
        Instantiate a new DataFrame based on the content of an existing table in the database.

        This will create and remove a temporary table to asses meta data for the setting the correct dtypes.

        :param engine: an sqlalchemy engine for the database.
        :param table_name: the table name that contains the data to instantiate as DataFrame.
        :param index: list of column names that make up the index. At least one column needs to be
            selected for the index.
        :returns: A DataFrame based on a sql table.

        .. note::
            In order to create this temporary table the source data is queried.
        """
        # todo: why is an index mandatory if you can reset it later?
        # todo: don't create a temporary table, the real table (and its meta data) already exists
        model = CustomSqlModelBuilder(sql=f'SELECT * FROM {table_name}').instantiate()
        return cls._from_node(engine, model, index)

    @classmethod
    def from_model(cls, engine: Engine, model: SqlModel, index: List[str]) -> 'DataFrame':
        """
        Instantiate a new DataFrame based on the result of the query defined in `model`.

        This will create and remove a temporary table to asses meta data for the setting the correct dtypes.
        In order to create this temporary table the query in `model` executed.

        :param engine: an sqlalchemy engine for the database.
        :param model: an SqlModel that specifies the queries to instantiate as DataFrame.
        :param index: list of column names that make up the index. At least one column needs to be
            selected for the index.
        :returns: A DataFrame based on an SqlModel
        """
        # Wrap the model in a simple select, so we know for sure that the top-level model has no unexpected
        # select expressions, where clauses, or limits
        wrapped_model = CustomSqlModelBuilder(sql='SELECT * FROM {{model}}')(model=model)
        return cls._from_node(engine, wrapped_model, index)

    @classmethod
    def _from_node(cls, engine, model: SqlModel, index: List[str]) -> 'DataFrame':
        dtypes = cls._get_dtypes(engine, model)

        index_dtypes = {k: dtypes[k] for k in index}
        series_dtypes = {k: dtypes[k] for k in dtypes.keys() if k not in index}

        columns = tuple(index_dtypes.keys()) + tuple(series_dtypes.keys())
        bach_model = BachSqlModel(
            model_spec=model.model_spec,
            properties=model.properties,
            references=model.references,
            materialization=model.materialization,
            materialization_name=model.materialization_name,
            columns=columns
        )
        from bach.savepoints import Savepoints
        return cls.get_instance(
            engine=engine,
            base_node=bach_model,
            index_dtypes=index_dtypes,
            dtypes=series_dtypes,
            group_by=None,
            order_by=[],
            savepoints=Savepoints(),
            variables={}
        )

    @classmethod
    def from_pandas(
            cls,
            engine: Engine,
            df: pandas.DataFrame,
            convert_objects: bool,
            name: str = 'loaded_data',
            materialization: str = 'cte',
            if_exists: str = 'fail'
    ) -> 'DataFrame':
        """
        Instantiate a new DataFrame based on the content of a Pandas DataFrame.

        The index of the Pandas DataFrame is set to the index of the DataFrame. Only single level index is
        supported. Supported dtypes are 'int64', 'float64', 'string', 'datetime64[ns]', 'bool'. The 'object'
        dtype is supported if the column contains string values and convert_objects is set to True.

        How the data is loaded depends on the chosen materialization:

        1. 'table': This will first write the data to a database table using pandas
           :py:meth:`pandas.DataFrame.to_sql` method.
        2. 'cte': The data will be represented using a common table expression of the form
           ``select * from values`` in future queries.

        The 'table' method requires database write access. The 'cte' method is side-effect free and doesn't
        interact with the database at all. However the 'cte' method is only suitable for small quantities
        of data. For anything over a dozen kilobytes of data it is recommended to store the data in a table
        in the database first (e.g. by specifying 'table').

        There are some small differences between how the different materializations handle NaN values. e.g.
        'cte' does not support those for non-numeric columns, whereas 'table' converts them to 'NULL'.

        :param engine: an sqlalchemy engine for the database.
        :param df: Pandas DataFrame to instantiate as DataFrame.
        :param convert_objects: If True, columns of type 'object' are converted to 'string' using the
            :py:meth:`pandas.DataFrame.convert_dtypes` method where possible.
        :param name:
            * For 'table' materialization: name of the table that Pandas will write the data to.
            * For 'cte' materialization: name of the node in the underlying SqlModel graph.
        :param materialization: {'cte', 'table'}. How to materialize the data.
        :param if_exists: {'fail', 'replace', 'append'}. Only applies to `materialization='table'`
            How to behave if the table already exists:

            * fail: Raise a ValueError.
            * replace: Drop the table before inserting new values.
            * append: Insert new values to the existing table.
        :returns: A DataFrame based on a pandas DataFrame

        .. warning::
            This method is only suited for small quantities of data.
        """
        # todo link to pandas does not link
        # todo materialzation is 'cte' by default, add warning for large dataframe?
        from bach.from_pandas import from_pandas
        return from_pandas(
            engine=engine,
            df=df,
            convert_objects=convert_objects,
            materialization=materialization,
            name=name,
            if_exists=if_exists
        )

    @classmethod
    def get_instance(
            cls,
            engine,
            base_node: BachSqlModel,
            index_dtypes: Dict[str, str],
            dtypes: Dict[str, str],
            group_by: Optional['GroupBy'],
            order_by: List[SortColumn],
            savepoints: 'Savepoints',
            variables: Dict['DtypeNamePair', Hashable]
    ) -> 'DataFrame':
        """
        INTERNAL: Get an instance with the right series instantiated based on the dtypes array.

        This assumes that base_node has a column for all names in index_dtypes and dtypes.
        If single_value is True, SingleValueExpression is used as the class for the series expressions
        """
        index: Dict[str, Series] = {}
        for key, value in index_dtypes.items():
            index_type = get_series_type_from_dtype(value)
            index[key] = index_type(
                engine=engine,
                base_node=base_node,
                index={},  # Empty index for index series
                name=key,
                expression=Expression.column_reference(key),
                group_by=group_by
            )
        series: Dict[str, Series] = {}
        for key, value in dtypes.items():
            series_type = get_series_type_from_dtype(value)
            series[key] = series_type(
                engine=engine,
                base_node=base_node,
                index=index,
                name=key,
                expression=Expression.column_reference(key),
                group_by=group_by
            )
        return cls(
            engine=engine,
            base_node=base_node,
            index=index,
            series=series,
            group_by=group_by,
            order_by=order_by,
            savepoints=savepoints,
            variables=variables
        )

    def copy_override(
            self,
            engine: Engine = None,
            base_node: BachSqlModel = None,
            index: Dict[str, 'Series'] = None,
            series: Dict[str, 'Series'] = None,
            group_by: List[Union['GroupBy', None]] = None,  # List so [None] != None
            order_by: List[SortColumn] = None,
            variables: Dict[DtypeNamePair, Hashable] = None,
            index_dtypes: Dict[str, str] = None,
            series_dtypes: Dict[str, str] = None,
            single_value: bool = False,
            savepoints: 'Savepoints' = None,
            **kwargs
    ) -> 'DataFrame':
        """
        INTERNAL

        Create a copy of self, with the given arguments overridden

        Big fat warning: group_by can legally be None, but if you want to set that,
        set the param in a list: [None], or [someitem]. If you set None, it will be left alone.

        There are three special parameters: index_dtypes, series_dtypes and single_value. These are used to
        create new index and data series iff index and/or series are not given. `single_value` determines
        whether the Expressions for those newly created series should be SingleValueExpressions or not.
        All other arguments are passed through to `__init__`, filled with current instance values if None is
        given in the parameters.
        """

        if index_dtypes and index:
            raise ValueError("Can not set both index and index_dtypes")

        if series_dtypes and series:
            raise ValueError("Can not set both series and series_dtypes")

        args = {
            'engine': engine if engine is not None else self.engine,
            'base_node': base_node if base_node is not None else self._base_node,
            'index': index if index is not None else self._index,
            'series': series if series is not None else self._data,
            'group_by': self._group_by if group_by is None else group_by[0],
            'order_by': order_by if order_by is not None else self._order_by,
            'savepoints': savepoints if savepoints is not None else self.savepoints,
            'variables': variables if variables is not None else self.variables
        }

        expression_class = SingleValueExpression if single_value else Expression

        if index_dtypes:
            new_index: Dict[str, Series] = {}
            for key, value in index_dtypes.items():
                index_type = get_series_type_from_dtype(value)
                new_index[key] = index_type(
                    engine=args['engine'], base_node=args['base_node'],
                    index={},  # Empty index for index series
                    name=key, expression=expression_class.column_reference(key),
                    group_by=args['group_by']
                )
            args['index'] = new_index

        if series_dtypes:
            new_series: Dict[str, Series] = {}
            for key, value in series_dtypes.items():
                series_type = get_series_type_from_dtype(value)
                new_series[key] = series_type(
                    engine=args['engine'], base_node=args['base_node'],
                    index=args['index'],
                    name=key, expression=expression_class.column_reference(key),
                    group_by=args['group_by']
                )
                args['series'] = new_series

        return self.__class__(**args, **kwargs)

    def copy_override_base_node(self, base_node: BachSqlModel) -> 'DataFrame':
        """
        INTERNAL

        Create a copy of self, with the base_node overridden in both the returned DataFrame and the Series
        that are part of that DataFrame. If self.group_by is not None, then it's base_node is updated as
        well.
        This is different from :py:meth:`copy_override()`, which when provided with a new base_node only
        overrides the base_node of the DataFrame and not of the Series that make up the DataFrame nor of
        the GroupBy.
        """
        index = {name: series.copy_override(base_node=base_node) for name, series in self.index.items()}

        group_by = self.group_by
        if group_by is not None:
            group_by = group_by.copy_override_base_node(base_node=base_node)

        series = {name: series.copy_override(base_node=base_node, group_by=[group_by], index=index)
                  for name, series in self.data.items()}

        return self.copy_override(base_node=base_node, index=index, series=series, group_by=[group_by])

    def copy(self):
        """
        Return a copy of this DataFrame.

        As this dataframe only represents data in the backing SQL store, and does not contain any data,
        this is a metadata copy only, no actual data is duplicated and changes to the underlying data
        will represented in both copy and original.
        Changes to data, index, sorting, grouping etc. on the copy will not affect the original.
        The savepoints on the other hand will be shared by the original and the copy.

        If you want to create a snapshot of the data, have a look at :py:meth:`get_sample()`

        Calling `copy(df)` will invoke this copy function, i.e. `copy(df)` is implemented as df.copy()

        :returns: a copy of the dataframe
        """
        return self.copy_override()

    def __copy__(self):
        return self.copy()

    def materialize(self, node_name='manual_materialize', inplace=False, limit: Any = None) -> 'DataFrame':
        """
        Create a copy of this DataFrame with as base_node the current DataFrame's state.

        This effectively adds a node to the underlying SqlModel graph. Generally adding nodes increases
        the size of the generated SQL query. But this can be useful if the current DataFrame contains
        expressions that you want to evaluate before further expressions are build on top of them. This might
        make sense for very large expressions, or for non-deterministic expressions (e.g. see
        :py:meth:`SeriesUuid.sql_gen_random_uuid`).

        TODO: a known problem is that DataFrames with 'json' columns cannot be fully materialized.

        :param node_name: The name of the node that's going to be created
        :param inplace: Perform operation on self if ``inplace=True``, or create a copy.
        :param limit: The limit (slice, int) to apply.
        :returns: DataFrame with the current DataFrame's state as base_node

        .. note::
            Calling materialize() resets the order of the dataframe. Call :py:meth:`sort_values()` again on
            the result if order is important.
        """
        index_dtypes = {k: v.dtype for k, v in self._index.items()}
        series_dtypes = {k: v.dtype for k, v in self._data.items()}
        node = self.get_current_node(name=node_name, limit=limit)

        df = self.get_instance(
            engine=self.engine,
            base_node=node,
            index_dtypes=index_dtypes,
            dtypes=series_dtypes,
            group_by=None,
            order_by=[],
            savepoints=self.savepoints,
            variables=self.variables
        )

        if not inplace:
            return df
        self._engine = df.engine
        self._base_node = df.base_node
        self._index = df.index
        self._data = df.data
        self._group_by = df.group_by
        self._order_by = df.order_by
        self._variables = df.variables
        return self

    def set_savepoint(self, name: str, materialization: Union[Materialization, str] = Materialization.CTE):
        """
        Set the current state as a savepoint in `self.savepoints`.

        :param save_points: Savepoints object that's responsible for tracking all savepoints.
        :param name: Name for the savepoint. This will be the name of the table or view if that's set as
            materialization. Must be unique both within the Savepoints and within the base_node.
        :param materialization: Optional materialization of the savepoint in the database. This doesn't do
            anything unless self.savepoints.write_to_db() gets called and the savepoints are actually
                materialized into the database.
        """
        if not self.is_materialized:
            self.materialize(node_name=name, inplace=True, limit=None)
        materialization = Materialization.normalize(materialization)
        self.savepoints.add_savepoint(name=name, df=self, materialization=materialization)
        return self

    def get_sample(self,
                   table_name: str,
                   filter: 'SeriesBoolean' = None,
                   sample_percentage: int = None,
                   overwrite: bool = False,
                   seed: int = None) -> 'DataFrame':
        """
        Returns a DataFrame whose data is a sample of the current DataFrame object.

        For the sample Dataframe to be created, all data is queried once and a persistent table is created to
        store the sample data used for the sampled DataFrame.

        Use :py:meth:`get_unsampled` to switch back to the unsampled data later on. This returns a new
        DataFrame with all operations that have been done on the sample, applied to that DataFrame.

        :param table_name: the name of the underlying sql table that stores the sampled data.
        :param filter: a filter to apply to the dataframe before creating the sample. If a filter is applied,
            sample_percentage is ignored and thus the bernoulli sample creation is skipped.
        :param sample_percentage: the approximate size of the sample as a proportion of all rows.
            Between 0-100.
        :param overwrite: if True, the sample data is written to table_name, even if that table already
            exists.
        :param seed: optional seed number used to generate the sample.
        :returns: a sampled DataFrame of the current DataFrame.

        .. note::
            All data in the DataFrame to be sampled is queried to create the sample.
        """
        # todo if_exists and overwrite are two different syntax for the same thing. should we align?
        from bach.sample import get_sample
        return get_sample(
            df=self,
            table_name=table_name,
            filter=filter,
            sample_percentage=sample_percentage,
            overwrite=overwrite,
            seed=seed
        )

    def get_unsampled(self) -> 'DataFrame':
        """
        Return a copy of the current sampled DataFrame, that undoes calling :py:meth:`get_sample` earlier.

        All other operations that have been done on the sample DataFrame will be applied on the DataFrame
        that is returned. This does not remove the table that was written to the database by
        :py:meth:`get_sample`, the new DataFrame just does not query that table anymore.

        Will raise an error if the current DataFrame is not sample data of another DataFrame, i.e.
        :py:meth:`get_sample` has not been called.

        :returns: an unsampled copy of the current sampled DataFrame.
        """
        from bach.sample import get_unsampled
        return get_unsampled(df=self)

    def __getitem__(self,
                    key: Union[str, List[str], Set[str], slice, 'SeriesBoolean']) -> DataFrameOrSeries:
        """
        For usage see general introduction DataFrame class.
        """
        from bach.series import SeriesBoolean

        if isinstance(key, str):
            return self.data[key]
        if isinstance(key, (set, list)):
            key_set = set(key)
            if not key_set.issubset(set(self.data_columns)):
                raise KeyError(f"Keys {key_set.difference(set(self.data_columns))} not in data_columns")
            selected_data = {key: data for key, data in self.data.items() if key in key_set}

            return self.copy_override(series=selected_data)

        if isinstance(key, (SeriesBoolean, slice, int)):
            if isinstance(key, int):
                raise NotImplementedError("index key lookups not supported, use slices instead.")
            if isinstance(key, slice):
                node = self.get_current_node(name='getitem_slice', limit=key)
                single_value = (
                    # This is our best guess, there can always be zero results, but at least we tried.
                    # Negative slices are not supported, Exceptions was raised in get_current_node()
                    (key.stop is not None and key.start is None and key.stop == 1)
                    or
                    (key.start is not None and key.stop is not None and (key.stop - key.start) == 1)
                )
            else:
                single_value = False  # there is no way for us to know. User has to slice the result first

                if key.base_node != self.base_node:
                    raise ValueError('Cannot apply Boolean series with a different base_node to DataFrame. '
                                     'Hint: make sure the Boolean series is derived from this DataFrame and '
                                     'that is has the same group by or use df.merge(series) to merge the '
                                     'series with the df first, and then create a new Boolean series on the '
                                     'resulting merged data.')

                # window functions do not have group_by set, but they can't be used without materialization
                if key.expression.has_windowed_aggregate_function:
                    raise ValueError('Cannot apply a Boolean series containing a window function to '
                                     'DataFrame. Hint: materialize() the DataFrame before creating the '
                                     'Boolean series')

                # If the key has no group_by but the df has, this is a filter before aggregation. This is
                # supported but it can change the aggregated results.
                # (A common case is a filter on the columns in the group_by e.g. the index of this df.)
                # We might come back to this when we keep conditions (where/having) as state.

                # We don't support using aggregated series to filter on a non-aggregated df though:
                if key.group_by and not self._group_by:
                    raise ValueError('Can not apply aggregated BooleanSeries to a non-grouped df.'
                                     'Please merge() the selector df with this df first.')

                # If a group_by is set on both, they have to match.
                if key.group_by and key.group_by != self._group_by:
                    raise ValueError('Can not apply aggregated BooleanSeries with non matching group_by.'
                                     'Please merge() the selector df with thisdf first.')

                if key.group_by is not None and key.expression.has_aggregate_function:
                    # Create a having-condition if the key is aggregated
                    node = self.get_current_node(
                        name='getitem_having_boolean',
                        having_clause=Expression.construct("having {}", key.expression))
                else:
                    # A normal where-condition will do
                    node = self.get_current_node(
                        name='getitem_where_boolean',
                        where_clause=Expression.construct("where {}", key.expression))

            return self.copy_override(
                base_node=node,
                group_by=[None],
                index_dtypes={name: series.dtype for name, series in self.index.items()},
                series_dtypes={name: series.dtype for name, series in self.data.items()},
                single_value=single_value
            )
        raise NotImplementedError(f"Only str, (set|list)[str], slice or SeriesBoolean are supported, "
                                  f"but got {type(key)}")

    def __getattr__(self, attr):
        """
        After regular attribute access, try looking up the name. This allows simpler access to columns for
        interactive use.
        """
        return self._data[attr]

    def __setitem__(self,
                    key: Union[str, List[str]],
                    value: Union['DataFrame', 'Series', int, str, float, UUID]):
        """
        For usage see general introduction DataFrame class.
        """
        # TODO: all types from types.TypeRegistry are supported.
        from bach.series import Series, const_to_series
        if isinstance(key, str):
            if key in self.index:
                # Cannot set an index column, and cannot have a column name both in self.index and self.data
                raise ValueError(f'Column name "{key}" already exists as index.')
            if isinstance(value, DataFrame):
                raise ValueError("Can't set a DataFrame as a single column")
            if not isinstance(value, Series):
                series = const_to_series(base=self, value=value, name=key)
                self._data[key] = series
            else:
                if value.base_node == self.base_node and self._group_by == value.group_by:
                    self._data[key] = value.copy_override(name=key, index=self._index)
                elif value.expression.is_constant:
                    self._data[key] = value.copy_override(name=key, index=self._index,
                                                          group_by=[self._group_by])
                elif value.expression.is_independent_subquery:
                    self._data[key] = value.copy_override(name=key, index=self._index,
                                                          group_by=[self._group_by])
                elif value.expression.is_single_value:
                    self._data[key] = Series.as_independent_subquery(value).copy_override(
                        name=key, index=self._index, group_by=[self._group_by])
                else:
                    if value.group_by != self._group_by:
                        raise ValueError(f'GroupBy of assigned value does not match DataFrame and the '
                                         f'given series was not single value or an independent subquery. '
                                         f'GroupBy Value: {value.group_by}, df: {self._group_by}')
                    elif value.base_node != self.base_node:
                        if not (len(value.index) == 1 and len(self.index) == 1):
                            raise ValueError('setting with different base nodes only works with one level'
                                             'index')

                        index_name = self.index_columns[0]
                        renamed_index = list(value.index.values())[0].copy_override(name=index_name)
                        if self.index[index_name].dtype != renamed_index.dtype:
                            raise ValueError('dtypes of indexes should be the same')
                        renamed_value = value.copy_override(name=key, index={index_name: renamed_index})

                        df = self.merge(renamed_value,
                                        left_index=True,
                                        right_index=True,
                                        how='left',
                                        suffixes=('', '__remove'))

                        if key in self.data_columns:
                            df[key] = df[key + '__remove']
                            df.drop(columns=[key + '__remove'], inplace=True)

                        self._engine = df.engine
                        self._base_node = df.base_node
                        self._index = df.index
                        self._data = df.data
                        self._group_by = df.group_by
                        self._order_by = df.order_by
                        self._savepoints = df.savepoints
                    else:
                        raise NotImplementedError('Incompatible series can not be added to the dataframe.')

        elif isinstance(key, list):
            if len(key) == 0:
                return
            if len(key) == 1:
                return self.__setitem__(key[0], value)
            # len(key) > 1
            if not isinstance(value, DataFrame):
                raise ValueError(f'Assigned value should be a bach.DateFrame, provided: {type(value)}')
            if len(value.data_columns) != len(key):
                raise ValueError(f'Number of columns in key and value should match. '
                                 f'Key: {len(key)}, value: {len(value.data_columns)}')
            series_list = [value.data[col_name] for col_name in value.data_columns]
            for i, sub_key in enumerate(key):
                self.__setitem__(sub_key, series_list[i])
        else:
            raise ValueError(f'Key should be either a string or a list of strings, value: {key}')

    def rename(self, mapper: Union[Dict[str, str], Callable[[str], str]] = None,
               index: Union[Dict[str, str], Callable[[str], str]] = None,
               columns: Union[Dict[str, str], Callable[[str], str]] = None,
               axis: int = 0,
               inplace: bool = False,
               level: int = None,
               errors: str = 'ignore') -> Optional['DataFrame']:
        """
        Rename columns.

        The interface is similar to Panda's :py:meth:`pandas.DataFrame.rename`. However we don't support
        renaming indexes, so recommended usage is ``rename(columns=...)``.

        :param mapper: dict to apply to that axis' values. Use mapper and axis to specify the axis to target
            with mapper. Currently mapper is only supported with ``axis=1``, which is similar to using
            columns.
        :param index: not supported.
        :param columns: dict str:str to rename columns, or a function that takes column names as an argument
            and returns the new one. The new column names must not clash with other column names in either
            `self.`:py:attr:`data` or `self.`:py:attr:`index`, after renaming is complete.
        :param axis: ``axis=1`` is supported, rest is not.
        :param inplace: update the current DataFrame or return a new DataFrame.
        :param level: not supported
        :param errors: Either 'ignore' or 'raise'. When set to 'ignore' KeyErrors about non-existing
            column names in `columns` or `mapper` are ignored. Errors thrown in the mapper function or
            about invalid target column names are not suppressed.
        :returns: DataFrame with the renamed axis labels or None if ``inplace=True``.

        .. note::
            The copy parameter is not supported since it makes very little sense for db backed series.
        """
        # todo should we support arguments of unsupported functionality?
        # todo note is not visible in docstring do we want that?
        if level is not None or \
                index is not None or \
                (mapper is not None and axis == 0):
            raise NotImplementedError("index renames not supported")

        if mapper is not None:
            columns = mapper

        if inplace:
            df = self
        else:
            df = self.copy_override()

        if callable(columns):
            columns = {source: columns(source) for source in df.data_columns}

        if not isinstance(columns, dict):
            raise TypeError(f'unsupported argument type for columns or mappers: {type(columns)}')

        non_existing_columns = set(columns.keys()) - set(df.data.keys())
        if errors == 'raise' and non_existing_columns:
            raise KeyError(f'No such column(s): {non_existing_columns}')

        from bach.series import Series
        new_data: Dict[str, 'Series'] = {}
        for column_name in df.data_columns:
            new_name = columns.get(column_name, column_name)
            if new_name in df.index or new_name in new_data:
                # This error doesn't happen in Pandas, as Pandas allows duplicate column names, but we don't.
                raise ValueError(f'Cannot set {column_name} as {new_name}. New column name already exists.')
            series = df.data[column_name]
            if new_name != series.name:
                series = series.copy_override(name=new_name)
            new_data[new_name] = series
        df._data = new_data
        return None if inplace else df

    def reset_index(
        self,
        level: Optional[Union[str, Sequence[str]]] = None,
        drop: bool = False,
        inplace: bool = False,
    ) -> Optional['DataFrame']:
        """
        Drops the current index.

        With reset_index, all indexes are removed from the DataFrame, so that the DataFrame does not have any
        index Series. A new index can be set with :py:meth:`set_index`.

        :param level: Removes given levels from index. Removes all levels by default
        :param drop: if False, the dropped index is added to the data columns of the DataFrame. If True it
            is removed.
        :param inplace: update the current DataFrame or return a new DataFrame.
        :returns: DataFrame with the index dropped or None if ``inplace=True``.
        """
        df = self if inplace else self.copy_override()
        if self._group_by:
            # materialize, but raise if inplace is required.
            df = df.materialize(node_name='reset_index', inplace=inplace)

        new_index = {}
        series = df._data if drop else df.all_series
        if level is not None:
            series = df._data
            levels_to_remove = [level] if isinstance(level, str) else level

            for lvl in levels_to_remove:
                if lvl not in df._index:
                    raise ValueError(f'\'{lvl}\' level not found in index')

                if not drop:
                    series[lvl] = df.index[lvl]

            new_index = {idx: series for idx, series in df.index.items() if idx not in levels_to_remove}

        df._data = {n: s.copy_override(index={}) for n, s in series.items()}
        df._index = new_index
        return None if inplace else df

    def set_index(
        self,
        keys: Union[str, 'Series', List[Union[str, 'Series']]],
        drop: bool = True,
        append: bool = False,
        inplace: bool = False,
    ) -> Optional['DataFrame']:
        """
        Set this dataframe's index to the the index given in keys

        :param keys: the keys of the new index. Can be a column name str, a Series, or a list of those. If
            Series are passed, they should have the same base node as the DataFrame they are set on.
        :param drop: delete columns to be used as the new index.
        :param append: whether to append to the existing index or replace.
        :param inplace: update the current DataFrame or return a new DataFrame. This is not always supported
            and will raise if it is not.
        :returns: a DataFrame with the new index or None if ``inplace=True``.
        """
        from bach.series import Series

        df = self if inplace else self.copy_override()
        if self._group_by:
            df = df.materialize(node_name='groupby_setindex', inplace=inplace)

        # build the new index, appending if necessary
        new_index = {} if not append else copy(df._index)
        for k in (keys if isinstance(keys, list) else [keys]):
            idx_series: Series
            if isinstance(k, Series):
                if k.base_node != df.base_node or k.group_by != df.group_by:
                    raise ValueError('index series should have same base_node and group_by as df')
                idx_series = k
            else:
                if k not in df.all_series:
                    raise ValueError(f'series \'{k}\' not found')
                idx_series = df.all_series[k]

            new_index[idx_series.name] = idx_series.copy_override(index={})

            if not drop and idx_series.name not in df._index and idx_series.name in df._data:
                raise ValueError('When adding existing series to the index, drop must be True'
                                 ' because duplicate column names are not supported.')

        new_series = {n: s.copy_override(index=new_index) for n, s in df._data.items()
                      if n not in new_index}

        df._index = new_index
        df._data = new_series
        return None if inplace else df

    def __delitem__(self, key: str):
        """
        Deletes columns from the DataFrame.
        """
        if isinstance(key, str):
            del (self._data[key])
            return
        else:
            raise TypeError(f'Unsupported type {type(key)}')

    def drop(self,
             labels: List[str] = None,
             index: List[str] = None,
             columns: List[str] = None,
             level: int = None,
             inplace: bool = False,
             errors: str = 'raise') -> Optional['DataFrame']:
        """
        Drop columns from the DataFrame

        :param labels: not supported
        :param index: not supported
        :param columns: the list of columns to drop.
        :param level: not supported
        :param inplace: update the current DataFrame or return a new DataFrame.
        :param errors: 'raise' or 'ignore' missing key errors.
        :returns: DataFrame without the removed columns or None if ``inplace=True``.

        """
        if labels or index is not None:
            # TODO we could do this using a boolean __series__
            raise NotImplementedError('dropping labels from index not supported.')

        if level is not None:
            raise NotImplementedError('dropping index levels not supported.')

        if columns is None:
            raise ValueError("columns needs to be a list of strings.")

        if inplace:
            df = self
        else:
            df = self.copy_override()

        try:
            for key in columns:
                del (df[key])
        except Exception as e:
            if errors == "raise":
                raise e

        return None if inplace else df

    def astype(self, dtype: Union[str, Dict[str, str]]) -> 'DataFrame':
        """
        Cast all or some of the data columns to a certain dtype.

        Only data columns can be cast, index columns cannot be cast.

        This does not modify the current DataFrame, instead it returns a new DataFrame.

        :param dtype: either:

            * A single str, in which case all data columns are cast to this dtype.
            * A dictionary mapping column labels to dtype.
        :returns: New DataFrame with the specified column(s) cast to the specified dtype
        """
        # Check and/or convert parameters
        if not isinstance(dtype, dict):
            dtype = {column: dtype for column in self.data_columns}
        not_existing_columns = set(dtype.keys()) - set(self.data_columns)
        if not_existing_columns:
            raise ValueError(f'Specified columns do not exist: {not_existing_columns}')

        # Construct new dataframe with converted columns
        new_data = {}
        for column, series in self.data.items():
            new_dtype = dtype.get(column)
            if new_dtype:
                new_data[column] = series.astype(dtype=new_dtype)
            else:
                new_data[column] = series

        return self.copy_override(series=new_data)

    # Some typing help required here.
    _GroupBySingleType = Union[str, 'Series']
    # TODO exclude from docs

    def _partition_by_series(self,
                             by: Union[_GroupBySingleType,
                                       Union[List[_GroupBySingleType], Tuple[_GroupBySingleType, ...]],
                                       None]) -> List['Series']:
        """
        Helper method to check and compile a partitioning list
        """
        from bach.series import Series
        group_by_columns: List['Series'] = []
        if isinstance(by, str):
            group_by_columns.append(self.all_series[by])
        elif isinstance(by, Series):
            group_by_columns.append(by)
        elif isinstance(by, list):
            for by_item in by:
                if isinstance(by_item, str):
                    group_by_columns.append(self.all_series[by_item])
                if isinstance(by_item, Series):
                    group_by_columns.append(by_item)
        elif by is None:
            pass
        else:
            raise ValueError(f'Value of "by" should be either None, a string, or a Series.')

        return group_by_columns

    @classmethod
    def _groupby_to_frame(cls, df: 'DataFrame', group_by: 'GroupBy'):
        """
        Given a group_by, and a df create a new DataFrame that has all the right stuff set.
        It will not materialize, just prepared for more operations
        """
        # update the series to also contain our group_by and group_by index
        # (behold ugly syntax on group_by=[]. See Series.copy_override() docs for explanation)
        new_series = {s.name: s.copy_override(group_by=[group_by], index=group_by.index)
                      for n, s in df.all_series.items() if n not in group_by.index.keys()}
        return df.copy_override(
            engine=df.engine,
            base_node=df.base_node,
            index=group_by.index,
            series=new_series,
            group_by=[group_by])

    def groupby(
            self,
            by: Union[_GroupBySingleType,  # single series group_by
                      # for GroupingSets
                      Tuple[Union[_GroupBySingleType, Tuple[_GroupBySingleType, ...]], ...],
                      List[Union[_GroupBySingleType,  # multi series
                                 List[_GroupBySingleType],  # for grouping lists
                                 Tuple[_GroupBySingleType, ...]]],  # for grouping lists
                      None] = None) -> 'DataFrame':
        """
        Group by any of the series currently in this DataDrame, both from index as well as data.

        :param by: The series to group by. Supported are:

            * a string containing a columnn name.
            * a series.
            * a list of strings or series. A normal group by will be created.
            * a list of (strings, series, lists). In this case a grouping list is created.
            * a tuple of (strings, series, lists). In this case a grouping set is created.
        :returns: a new DataFrame object with the :py:attr:`group_by` attribute set.

        .. note::
            If the dataframe is already grouped, we'll create a grouping list from the initial
            grouping combined with this one.
        """
        # todo the grouping set / list relevant?
        # todo format bullet points: text does not start on same line as parameter
        from bach.partitioning import GroupBy, GroupingList, GroupingSet

        df = self
        if self._group_by:
            # We need to materialize this node first, we can't stack aggregations (yet)
            df = self.materialize(node_name='nested_groupby')

        group_by: GroupBy
        if isinstance(by, tuple):
            # by is a list containing at least one other list. We're creating a grouping set
            # aka "Yo dawg, I heard you like GroupBys, ..."
            group_by = GroupingSet(
                [GroupBy(group_by_columns=df._partition_by_series(b)) for b in by]
            )
        elif isinstance(by, list) and len([b for b in by if isinstance(b, (tuple, list))]) > 0:
            group_by = GroupingList(
                [GroupBy(group_by_columns=df._partition_by_series(b)) for b in by])
        else:
            by_mypy = cast(Union[str, 'Series',
                                 List[DataFrame._GroupBySingleType], None], by)
            group_by = GroupBy(group_by_columns=df._partition_by_series(by_mypy))

        return DataFrame._groupby_to_frame(df, group_by)

    def window(self, **frame_args) -> 'DataFrame':
        """
        Create a window on the current dataframe grouping and its sorting.

        .. warning::
            This is an expert method. Use :py:meth:`rolling` or :py:meth:`expanding` if possible.

        see :py:class:`bach.partitioning.Window` for parameters.
        """
        # TODO Better argument typing, needs fancy import logic
        from bach.partitioning import Window
        index = list(self._group_by.index.values()) if self._group_by else []
        group_by = Window(group_by_columns=index,
                          order_by=self._order_by,
                          **frame_args)
        return DataFrame._groupby_to_frame(self, group_by)

    def cube(self,
             by: Union[str, 'Series', List[Union[str, 'Series']], None],
             ) -> 'DataFrame':
        """
        Group by and cube over the column(s) `by`.

        :param by: the series to group by and cube. Can be a column or index name str, a Series or a list
            of any of those. If Series are passed, they should have the same base node as the DataFrame.
        :returns: a new DataFrame object with the :py:attr:`group_by` attribute set.
        """
        from bach.partitioning import Cube
        index = self._partition_by_series(by)
        group_by = Cube(group_by_columns=index)
        return DataFrame._groupby_to_frame(self, group_by)

    def rollup(self,
               by: Union[str, 'Series', List[Union[str, 'Series']], None],
               ) -> 'DataFrame':
        """
        Group by and roll up over the column(s) `by`, replacing any current grouping.

        :param by: the series to group by and roll up. Can be a column or index name str, a Series or a list
            of any of those. If Series are passed, they should have the same base node as the DataFrame.
        :returns: a new DataFrame object with the :py:attr:`group_by` attribute set.
        """
        # todo update tests?
        from bach.partitioning import Rollup
        index = self._partition_by_series(by)
        group_by = Rollup(group_by_columns=index)
        return DataFrame._groupby_to_frame(self, group_by)

    def rolling(self, window: int,
                min_periods: int = None,
                center: bool = False,
                closed: str = 'right') -> 'DataFrame':
        """
        A rolling window of size 'window', by default right aligned.

        To use grouping as well, first call :py:meth:`group_by` on this frame and call rolling on the result.

        :param window: the window size.
        :param min_periods: the min amount of rows included in the window before an actual value is returned.
        :param center: center the result, or align the result on the right.
        :param closed: make the interval closed on the ‘right’, ‘left’, ‘both’ or ‘neither’ endpoints.
            Defaults to ‘right’, and the rest is currently unsupported.
        :returns: a new DataFrame object with the :py:attr:`group_by` attribute set with a
            :py:class:`bach.partitioning.Window`.

        .. note::
            The `win_type`, `axis` and `method` parameters as supported by pandas, are currently not
            implemented.
        """
        from bach.partitioning import WindowFrameBoundary, WindowFrameMode, Window

        if min_periods is None:
            min_periods = window

        if min_periods > window:
            raise ValueError(f'min_periods {min_periods} must be <= window {window}')

        if closed != 'right':
            raise NotImplementedError("Only closed=right is supported")

        mode = WindowFrameMode.ROWS
        end_value: Optional[int]
        if center:
            end_value = (window - 1) // 2
        else:
            end_value = 0

        start_boundary = WindowFrameBoundary.PRECEDING
        start_value = (window - 1) - end_value

        if end_value == 0:
            end_boundary = WindowFrameBoundary.CURRENT_ROW
            end_value = None
        else:
            end_boundary = WindowFrameBoundary.FOLLOWING

        index = list(self._group_by.index.values()) if self._group_by else []
        group_by = Window(group_by_columns=index,
                          order_by=self._order_by,
                          mode=mode,
                          start_boundary=start_boundary, start_value=start_value,
                          end_boundary=end_boundary, end_value=end_value,
                          min_values=min_periods)
        return DataFrame._groupby_to_frame(self, group_by)

    def expanding(self,
                  min_periods: int = 1,
                  center: bool = False,
                  ) -> 'DataFrame':
        """
        Create an expanding window starting with the first row in the group, with at least `min_period`
        observations. The result will be right-aligned in the window.

        To use grouping as well, first call :py:meth:`group_by` on this frame and call rolling on the result.

        :param min_periods: the minimum amount of observations in the window before a value is reported.
        :param center: whether to center the result, currently not supported.
        """
        # TODO We could move the partitioning to GroupBy
        from bach.partitioning import WindowFrameBoundary, WindowFrameMode, \
            Window

        if center:
            # Will never be implemented probably, as it's also deprecated in pandas
            raise NotImplementedError("centering is not implemented.")

        mode = WindowFrameMode.ROWS
        start_boundary = WindowFrameBoundary.PRECEDING
        start_value = None
        end_boundary = WindowFrameBoundary.CURRENT_ROW
        end_value = None

        index = list(self._group_by.index.values()) if self._group_by else []
        group_by = Window(group_by_columns=index,
                          order_by=self._order_by,
                          mode=mode,
                          start_boundary=start_boundary, start_value=start_value,
                          end_boundary=end_boundary, end_value=end_value,
                          min_values=min_periods)

        return DataFrame._groupby_to_frame(self, group_by)

    def sort_values(
            self,
            by: Union[str, List[str]],
            ascending: Union[bool, List[bool]] = True
    ) -> 'DataFrame':
        """
        Create a new DataFrame with the specified sorting order.

        This does not modify the current DataFrame, instead it returns a new DataFrame.

        The sorting will remain in the returned DataFrame as long as no operations are performed on that
        frame that materially change the selected data. Operations that materially change the selected data
        are for example :py:meth:`groupby`, :py:meth:`merge`, :py:meth:`materialize`, and filtering out rows.
        Adding or removing a column does not materially change the selected data.

        :param by: column label or list of labels to sort by.
        :param ascending: Whether to sort ascending (True) or descending (False). If this is a list, then the
            `by` must also be a list and ``len(ascending) == len(by)``.
        :returns: a new DataFrame with the specified ordering.
        """
        if isinstance(by, str):
            by = [by]
        elif not isinstance(by, list) or not all(isinstance(by_item, str) for by_item in by):
            raise TypeError('by should be a str, or a list of str')
        if isinstance(ascending, bool):
            ascending = [ascending] * len(by)
        if len(by) != len(ascending):
            raise ValueError(f'Length of ascending ({len(ascending)}) != length of by ({len(by)})')
        missing = set(by) - set(self.all_series.keys())
        if len(missing) > 0:
            raise KeyError(f'Some series could not be found in current frame: {missing}')

        by_series_list = [self.all_series[by_name] for by_name in by]
        order_by = [SortColumn(expression=by_series.expression, asc=asc_item)
                    for by_series, asc_item in zip(by_series_list, ascending)]
        return self.copy_override(order_by=order_by)

    def to_pandas(self, limit: Union[int, slice] = None) -> pandas.DataFrame:
        """
        Run a SQL query representing the current state of this DataFrame against the database and return the
        resulting data as a Pandas DataFrame.

        :param limit: the limit to apply, either as a max amount of rows or a slice of the data.
        :returns: a pandas DataFrame.

        .. note::
            This function queries the database.
        """
        with self.engine.connect() as conn:
            sql = self.view_sql(limit=limit)
            dtype = {name: series.dtype_to_pandas for name, series in self.all_series.items()
                     if series.dtype_to_pandas is not None}

            # read_sql_query expects a parameterized query, so we need to escape the parameter characters
            sql = escape_parameter_characters(conn, sql)
            pandas_df = pandas.read_sql_query(sql, conn).astype(dtype)

            if len(self._index):
                return pandas_df.set_index(list(self._index.keys()))
            return pandas_df

    def head(self, n: int = 5) -> pandas.DataFrame:
        """
        Similar to :py:meth:`to_pandas` but only returns the first `n` rows.

        :param n: number of rows to query from database.
        :returns: a pandas DataFrame.

        .. note::
            This function queries the database.
        """
        return self.to_pandas(limit=n)

    @property
    def values(self):
        """
        Return a Numpy representation of the DataFrame akin :py:attr:`pandas.Dataframe.values`

        :returns: Returns the values of the DataFrame as numpy.ndarray.

        .. note::
            This function queries the database.
        """
        # todo function is not recommended by pandas, change?
        return self.to_pandas().values

    def _get_order_by_clause(self) -> Expression:
        """
        Get a properly formatted order by expression based on this df's order_by.
        Will return an empty Expression in case ordering is not requested.
        """
        if self._order_by:
            exprs = [sc.expression for sc in self._order_by]
            fmtstr = [f"{{}} {'asc' if sc.asc else 'desc'}" for sc in self._order_by]
            return Expression.construct(f'order by {", ".join(fmtstr)}', *exprs)
        else:
            return Expression.construct('')

    def get_current_node(self, name: str,
                         limit: Union[int, slice] = None,
                         where_clause: Expression = None,
                         having_clause: Expression = None) -> BachSqlModel:
        """
        INTERNAL: Translate the current state of this DataFrame into a SqlModel.

        :param name: The name of the new node
        :param limit: The limit to use
        :param where_clause: The where-clause to apply, if any
        :param having_clause: The having-clause to apply in case group_by is set, if any
        :returns: SQL query as a SqlModel that represents the current state of this DataFrame.
        """
        self._assert_all_variables_set()

        if isinstance(limit, int):
            limit = slice(0, limit)

        limit_str = 'limit all'
        if limit is not None:
            if limit.step is not None:
                raise NotImplementedError("Step size not supported in slice")
            if (limit.start is not None and limit.start < 0) or \
                    (limit.stop is not None and limit.stop < 0):
                raise NotImplementedError("Negative start or stop not supported in slice")

            if limit.start is not None:
                if limit.stop is not None:
                    if limit.stop <= limit.start:
                        raise ValueError('limit.stop <= limit.start')
                    limit_str = f'limit {limit.stop - limit.start} offset {limit.start}'
                else:
                    limit_str = f'limit all offset {limit.start}'
            else:
                if limit.stop is not None:
                    limit_str = f'limit {limit.stop}'

        limit_clause = Expression.construct('' if limit_str is None else f'{limit_str}')
        where_clause = where_clause if where_clause else Expression.construct('')
        group_by_clause = None
        if self.group_by:

            not_aggregated = [s.name for s in self._data.values()
                              if not s.expression.has_aggregate_function]
            if len(not_aggregated) > 0:
                raise ValueError(f'The df has groupby set, but contains Series that have no aggregation '
                                 f'function yet. Please make sure to first: remove these from the frame, '
                                 f'setup aggregation through agg(), or on all individual series.'
                                 f'Unaggregated series: {not_aggregated}')

            group_by_column_expr = self.group_by.get_group_by_column_expression()
            if group_by_column_expr:
                column_exprs = self.group_by.get_index_column_expressions()
                column_names = tuple(self.group_by.index.keys())
                group_by_clause = Expression.construct('group by {}', group_by_column_expr)
            else:
                column_exprs = []
                column_names = tuple()
                group_by_clause = Expression.construct('')
            having_clause = having_clause if having_clause else Expression.construct('')

            column_exprs += [s.get_column_expression() for s in self._data.values()]
            column_names += tuple(self._data.keys())
        else:
            column_exprs = [s.get_column_expression() for s in self.all_series.values()]
            column_names = tuple(self.all_series.keys())

        # TODO: update variable in base_node
        return CurrentNodeSqlModel(
            name=name,
            column_names=column_names,
            column_exprs=column_exprs,
            where_clause=where_clause,
            group_by_clause=group_by_clause,
            having_clause=having_clause,
            order_by_clause=self._get_order_by_clause(),
            limit_clause=limit_clause,
            previous_node=self.base_node,
            variables=self.variables
        )

    def view_sql(self, limit: Union[int, slice] = None) -> str:
        """
        Translate the current state of this DataFrame into a SQL query.

        This includes setting all variable values that are in self.variables.

        :param limit: the limit to apply, either as a max amount of rows or a slice of the data.
        :returns: SQL query
        """
        model = self.get_current_node('view_sql', limit=limit)
        property_values = get_variable_values_sql(variable_values=self.variables)
        # TODO: fix typing here, or move all BachSqlModel logic to SqlModel, or both?
        model = update_properties_in_graph(start_node=model, property_values=property_values)  # type: ignore
        return to_sql(model)

    def merge(
            self,
            right: DataFrameOrSeries,
            how: str = 'inner',
            on: ColumnNames = None,
            left_on: ColumnNames = None,
            right_on: ColumnNames = None,
            left_index: bool = False,
            right_index: bool = False,
            suffixes: Tuple[str, str] = ('_x', '_y'),
    ) -> 'DataFrame':
        """
        Join the right Dataframe or Series on self. This will return a new DataFrame that contains the
        combined columns of both dataframes, and the rows that result from joining on the specified columns.
        The columns that are joined on can consist (partially or fully) out of index columns.

        The interface of this function is similar to pandas' merge, but the following parameters are not
        supported: `sort`, `copy`, `indicator`, and `validate`.
        Additionally when merging two frames that have conflicting columns names, and joining on indices,
        then the resulting columns/column names can differ slightly from Pandas.


        :param right: DataFrame or Series to join on self
        :param how: supported values: {‘left’, ‘right’, ‘outer’, ‘inner’, ‘cross’}
        :param on: optional, column(s) to join left and right on.
        :param left_on: optional, column(s) from the left df to join on
        :param right_on: optional, column(s) from the right df/series to join on
        :param left_index: If true uses the index of the left df as columns to join on
        :param right_index: If true uses the index of the right df/series as columns to join on
        :param suffixes: Tuple of two strings. Will be used to suffix duplicate column names. Must make
            column names unique
        :return: A new Dataframe. The original frames are not modified.
        """
        from bach.merge import merge
        return merge(
            left=self,
            right=right,
            how=how,
            on=on,
            left_on=left_on,
            right_on=right_on,
            left_index=left_index,
            right_index=right_index,
            suffixes=suffixes
        )

    def _apply_func_to_series(self,
                              func: Union[ColumnFunction, Dict[str, ColumnFunction]],
                              axis: int = 1,
                              numeric_only: bool = False,
                              exclude_non_applied: bool = False,
                              *args, **kwargs) -> List['Series']:
        """
        :param func: function, str, list or dict to apply to all series
            Function to use on the data. If a function, must work when passed a
            Series.

            Accepted combinations are:
            - function
            - string function name
            - list of functions and/or function names, e.g. [SeriesInt64.sum, 'mean']
            - dict of axis labels -> functions, function names or list of such.
        :param axis: the axis
        :param numeric_only: Whether to apply to numeric series only, or attempt all.
        :param exclude_non_applied: Exclude series where applying was not attempted / failed
        :param args: Positional arguments to pass through to the aggregation function
        :param kwargs: Keyword arguments to pass through to the aggregation function

        .. note::
            Pandas has numeric_only=None to attempt all columns but ignore failing ones
            silently. This is currently not implemented.

        .. note::
            The `axis` parameter defaults to 1, because 0 is currently unsupported.
        """
        from bach.series import SeriesAbstractNumeric
        if axis == 0:
            raise NotImplementedError("Only axis=1 is currently implemented")

        if numeric_only is None:
            raise NotImplementedError("numeric_only=None to attempt all columns but ignore "
                                      "failing ones silently is currently not implemented.")

        apply_dict: Dict[str, ColumnFunction] = {}
        if isinstance(func, dict):
            # make sure the keys are series we know
            for k, v in func.items():
                if k not in self._data:
                    raise KeyError(f'{k} not found in group by series')
                if not isinstance(v, (str, list)) and not callable(v):
                    raise TypeError(f'Unsupported value type {type(v)} in func dict for key {k}')
                apply_dict[k] = v
        elif isinstance(func, (str, list)) or callable(func):
            # check whether we need to exclude non-numeric
            for name, series in self.data.items():
                if not numeric_only or isinstance(series, SeriesAbstractNumeric):
                    apply_dict[name] = func
        else:
            raise TypeError(f'Unsupported type for func: {type(func)}')

        new_series = {}
        for name, series in self._data.items():
            if name not in apply_dict:
                if not exclude_non_applied:
                    new_series[name] = series.copy_override()
                continue
            for applied in series.apply_func(apply_dict[name], *args, **kwargs):
                if applied.name in new_series:
                    raise ValueError(f'duplicate result series: {applied.name}')
                new_series[applied.name] = applied

        return list(new_series.values())

    def aggregate(self,
                  func: Union[ColumnFunction, Dict[str, ColumnFunction]],
                  axis: int = 1,
                  numeric_only: bool = False,
                  *args, **kwargs) -> 'DataFrame':
        """
        Alias for :py:meth:`agg`
        """
        return self.agg(func, axis, numeric_only, *args, **kwargs)

    def agg(self,
            func: Union[ColumnFunction, Dict[str, ColumnFunction]],
            axis: int = 1,
            numeric_only: bool = False,
            *args,
            **kwargs) -> 'DataFrame':
        """
        Aggregate using one or more operations over the specified axis.

        :param func: the aggregations to apply on all series. Accepted combinations are:

            * function, e.g. `SeriesInt64.sum`
            * function name
            * list of functions and/or function names, e.g. [`SeriesInt64.sum`, 'mean']
            * dict of axis labels -> functions, function names or list of such.
        :param axis: the aggregation axis. If ``axis=1`` the index is aggregated as well. Only ``axis=1``
            supported at the moment.
        :param numeric_only: whether to aggregate numeric series only, or attempt all.
        :param args: Positional arguments to pass through to the aggregation function
        :param kwargs: Keyword arguments to pass through to the aggregation function

        .. note::
            Pandas has ``numeric_only=None`` to attempt all columns but ignore failing ones
            silently. This is currently not implemented.

        .. note::
            The `axis` parameter defaults to 1, because 0 is currently unsupported
        """
        # todo do we want standard aggregation of index (pandas doesn't have this)?
        # todo numeric_only is a kwarg of the called func (like pandas)? ie now it breaks for nunique
        df = self
        if df.group_by is None:
            df = df.groupby()

        new_series = df._apply_func_to_series(func, axis, numeric_only,
                                              True,  # exclude_non_applied, must be positional arg.
                                              df.group_by, *args, **kwargs)

        # If the new series have a different group_by or index, we need to copy that
        if len(new_series):
            new_index = new_series[0].index
            new_group_by = new_series[0].group_by

        if not all(dict_name_series_equals(s.index, new_index)
                   and s.group_by == new_group_by
                   for s in new_series):
            raise ValueError("series do not agree on new index / group_by")

        return df.copy_override(index=new_index, group_by=[new_group_by],
                                series={s.name: s for s in new_series})

    def _aggregate_func(self, func: str, axis, level, numeric_only, *args, **kwargs) -> 'DataFrame':
        """
        Return a copy of this dataframe with the aggregate function applied (but not materialized).
        :param func: sql fragment that will be applied as 'func(column_name)', e.g. 'sum'
        """

        """
        Internals documentation
        Typical execution trace, in this case for calling sum on a DataFrame:
         * df.sum()
         * df._aggregate_func('sum', ...)
         * df.agg('sum', ...)
         * df._apply_func_to_series('sum', ...)
         then per series object:
          * series.apply_func({'column': ['sum']}, ..)
          * series_subclass.sum(...)
          * series._derived_agg_func(partition, 'sum', ...)
          * series.copy_override(..., expression=Expression.construct('sum({})'))
        """
        if level is not None:
            raise NotImplementedError("index levels are currently not implemented")
        return self.agg(func, axis, numeric_only, *args, **kwargs)

    # AGGREGATES
    def count(self, axis=1, level=None, numeric_only=False, **kwargs):
        """
        Count all non-NULL values in each column.

        :param axis: only ``axis=1`` is supported. This means columns are aggregated.
        :param level: not supported.
        :param numeric_only: whether to aggregate numeric series only, or attempt all.
        :returns: a new DataFrame with the aggregation applied to all selected columns.
        """
        return self._aggregate_func('count', axis, level, numeric_only, **kwargs)

    # def kurt(self, axis=None, skipna=True, level=None, numeric_only=False, **kwargs):
    #     return self._aggregate_func('kurt', axis, level, numeric_only,
    #                                 skipna=skipna, **kwargs)
    #
    # def kurtosis(self, axis=None, skipna=True, level=None, numeric_only=False, **kwargs):
    #     return self._aggregate_func('kurtosis', axis, level, numeric_only,
    #                                 skipna=skipna, **kwargs)
    #
    # def mad(self, axis=None, skipna=True, level=None, numeric_only=False, **kwargs):
    #     return self._aggregate_func('mad', axis, level, numeric_only,
    #                                 skipna=skipna, **kwargs)

    def max(self, axis=1, skipna=True, level=None, numeric_only=False, **kwargs):
        """
        Returns the maximum of all values in each column.

        :param axis: only ``axis=1`` is supported. This means columns are aggregated.
        :param skipna: only ``skipna=True`` supported. This means NULL values are ignored.
        :param level: not supported.
        :param numeric_only: whether to aggregate numeric series only, or attempt all.
        :returns: a new DataFrame with the aggregation applied to all selected columns.
        """
        return self._aggregate_func('max', axis, level, numeric_only,
                                    skipna=skipna, **kwargs)

    def min(self, axis=1, skipna=True, level=None, numeric_only=False, **kwargs):
        """
        Returns the minimum of all values in each column.

        :param axis: only ``axis=1`` is supported. This means columns are aggregated.
        :param skipna: only ``skipna=True`` supported. This means NULL values are ignored.
        :param level: not supported.
        :param numeric_only: whether to aggregate numeric series only, or attempt all.
        :returns: a new DataFrame with the aggregation applied to all selected columns.
        """
        return self._aggregate_func('min', axis, level, numeric_only,
                                    skipna=skipna, **kwargs)

    def mean(self, axis=1, skipna=True, level=None, numeric_only=False, **kwargs):
        """
        Returns the mean of all values in each column.

        :param axis: only ``axis=1`` is supported. This means columns are aggregated.
        :param skipna: only ``skipna=True`` supported. This means NULL values are ignored.
        :param level: not supported.
        :param numeric_only: whether to aggregate numeric series only, or attempt all.
        :returns: a new DataFrame with the aggregation applied to all selected columns.
        """
        return self._aggregate_func('mean', axis, level, numeric_only,
                                    skipna=skipna, **kwargs)

    def median(self, axis=1, skipna=True, level=None, numeric_only=False, **kwargs):
        """
        Returns the median of all values in each column.

        :param axis: only ``axis=1`` is supported. This means columns are aggregated.
        :param skipna: only ``skipna=True`` supported. This means NULL values are ignored.
        :param level: not supported.
        :param numeric_only: whether to aggregate numeric series only, or attempt all.
        :returns: a new DataFrame with the aggregation applied to all selected columns.
        """
        return self._aggregate_func('median', axis, level, numeric_only,
                                    skipna=skipna, **kwargs)

    def mode(self, axis=1, skipna=True, level=None, numeric_only=False, **kwargs):
        """
        Returns the mode of all values in each column.

        :param axis: only ``axis=1`` is supported. This means columns are aggregated.
        :param skipna: only ``skipna=True`` supported. This means NULL values are ignored.
        :param level: not supported.
        :param numeric_only: whether to aggregate numeric series only, or attempt all.
        :returns: a new DataFrame with the aggregation applied to all selected columns.
        """
        # slight deviation from pd.mode(axis=0, numeric_only=False, dropna=True)
        return self._aggregate_func('mode', axis, level, numeric_only,
                                    skipna=skipna, **kwargs)

    def nunique(self, axis=1, skipna=True, **kwargs):
        """
        Returns the number of unique values in each column.

        :param axis: only ``axis=1`` is supported. This means columns are aggregated.
        :param skipna: only ``skipna=True`` supported. This means NULL values are ignored.
        :returns: a new DataFrame with the aggregation applied to all selected columns.
        """
        # deviation from horrible pd.nunique(axis=0, dropna=True)
        return self._aggregate_func('nunique', axis=axis,
                                    level=None, numeric_only=False, skipna=skipna, **kwargs)

    # def skew(self, axis=None, skipna=True, level=None, numeric_only=False, **kwargs):
    #     return self._aggregate_func('skew', axis, level, numeric_only,
    #                                 skipna=skipna, **kwargs)
    #
    # def prod(self, axis=None, skipna=True, level=None, numeric_only=False, min_count=0, **kwargs):
    #     return self._aggregate_func('prod', axis, level, numeric_only,
    #                                 skipna=skipna, min_count=min_count, **kwargs)
    #
    # def product(self, axis=None, skipna=True, level=None, numeric_only=False, min_count=0, **kwargs):
    #     return self._aggregate_func('product', axis, level, numeric_only,
    #                                 skipna=skipna, min_count=min_count, **kwargs)

    def sem(self, axis=1, skipna=True, level=None, ddof: int = 1, numeric_only=False, **kwargs):
        """
        Returns the unbiased standard error of the mean of each column.

        :param axis: only ``axis=1`` is supported. This means columns are aggregated.
        :param skipna: only ``skipna=True`` supported. This means NULL values are ignored.
        :param level: not supported.
        :param ddof: Delta Degrees of Freedom. Only 1 is supported.
        :param numeric_only: whether to aggregate numeric series only, or attempt all.
        :returns: a new DataFrame with the aggregation applied to all selected columns.
        """
        return self._aggregate_func('sem', axis, level, numeric_only,
                                    skipna=skipna, ddof=ddof, **kwargs)

    def std(self, axis=1, skipna=True, level=None, ddof: int = 1, numeric_only=False, **kwargs):
        """
        Returns the sample standard deviation of each column.

        :param axis: only ``axis=1`` is supported. This means columns are aggregated.
        :param skipna: only ``skipna=True`` supported. This means NULL values are ignored.
        :param level: not supported.
        :param ddof: Delta Degrees of Freedom. Only 1 is supported.
        :param numeric_only: whether to aggregate numeric series only, or attempt all.
        :returns: a new DataFrame with the aggregation applied to all selected columns.
        """
        return self._aggregate_func('std', axis, level, numeric_only,
                                    skipna=skipna, ddof=ddof, **kwargs)

    def sum(self, axis=1, skipna=True, level=None, numeric_only=False, min_count=0, **kwargs):
        """
        Returns the sum of all values in each column.

        :param axis: only ``axis=1`` is supported. This means columns are aggregated.
        :param skipna: only ``skipna=True`` supported. This means NULL values are ignored.
        :param level: not supported.
        :param numeric_only: whether to aggregate numeric series only, or attempt all.
        :param min_count: This minimum amount of values (not NULL) to be present before returning a result.
        :returns: a new DataFrame with the aggregation applied to all selected columns.
        """
        return self._aggregate_func('sum', axis, level, numeric_only,
                                    skipna=skipna, min_count=min_count, **kwargs)

    def var(self, axis=1, skipna=True, level=None, ddof: int = 1, numeric_only=False, **kwargs):
        """
        Returns the unbiased variance of each column.

        :param axis: only ``axis=1`` is supported. This means columns are aggregated.
        :param skipna: only ``skipna=True`` supported. This means NULL values are ignored.
        :param level: not supported.
        :param ddof: Delta Degrees of Freedom. Only 1 is supported.
        :param numeric_only: whether to aggregate numeric series only, or attempt all.
        :returns: a new DataFrame with the aggregation applied to all selected columns.
        """
        return self._aggregate_func('var', axis, level, numeric_only,
                                    skipna=skipna, ddof=ddof, **kwargs)

    def create_variable(self, name: str, value: Any) -> Tuple['DataFrame', 'Series']:
        """
        Create a Series object that can be used as a variable, within the returned DataFrame. The
        DataFrame will have the variable with the given values set in :meth:`DataFrame.variables`.

        The variable value can later be changed using :meth:`DataFrame.set_variable`

        ## Multiple variables with the same name
        For variables the combination (name, dtype) uniquely identifies a variable. That means that there
        can be multiple variables with the same name, if they are of different types. This is counter to
        how a lot of programming languages handle variables. But it prevents a lot of error conditions and
        edge cases around merging DataFrames and Series with the same variables, and building on top of
        SqlModels that already have variables.

        :return: Tuple with DataFrame and Series object.
        """
        from bach.series.series import variable_series
        series = variable_series(
            base=self,
            value=value,
            name=name
        )
        variables = self.variables
        variables[DtypeNamePair(dtype=series.dtype, name=name)] = value
        df = self.copy_override(variables=variables)
        return df, series

    def set_variable(self, name: str, value: Any) -> 'DataFrame':
        """
        Return a copy of this DataFrame with the variable value updated.

        Shorthand for create_variable(name, value)[0]
        """
        df, _ = self.create_variable(name, value)
        return df

    def get_all_variable_usage(self) -> List[DefinedVariable]:
        """
        Get all variables that influence the values of this DataFrame.
        This includes both variables that are used in the current `self.series`, but also variables that
        were used in earlier steps, i.e. in the SqlModels of `self.base_node`.

        The output of this method can be useful for diagnosing issues with variables. If a variable is used
        multiple times, then it will appear here multiple times. If a variable has conflicting definitions
        then the conflicting dtypes and/or values are all returned.

        :return: List of DefinedVariable tuples. The fields in each tuple:
            - name: name of the variable
            - dtype: dtype
            - value: value that is currently set in `self.variables`, or None if there is no value
            - ref_path: If the variable is used in an already materialized part of the DataFrame, i.e.
                the usage is in self.base_node, then this is the reference path from self.base_node to the
                SqlModel in which the variable usage occurs. If the variable is used in self.series instead,
                then this is None
            - old_value: If the variable is used in an already materialized part of the DataFrame, then it
                also has a value already. That is this value. Will be None if this variable usage is not in
                self.base_node.
        """
        return self._get_all_used_variables_series() + self._get_all_used_variables_base_node()

    def _get_all_used_variables_series(self) -> List[DefinedVariable]:
        all_tokens = []
        for series in self.all_series.values():
            all_tokens.extend(series.expression.get_all_tokens())
        variable_tokens = [token for token in all_tokens if isinstance(token, VariableToken)]

        result = []
        for vt in variable_tokens:
            dtype_name = DtypeNamePair(dtype=vt.dtype, name=vt.name)
            value = None if dtype_name not in self.variables else self.variables[dtype_name]
            result.append(
                DefinedVariable(name=vt.name, dtype=vt.dtype, value=value, ref_path=None, old_value=None)
            )
        return result

    def _get_all_used_variables_base_node(self) -> List[DefinedVariable]:
        result = []
        all_properties = get_all_properties(self.base_node)
        for property_name, values_dict in all_properties.items():
            token = VariableToken.property_name_to_token(property_name)
            if token is None:
                continue
            for ref_path, old_value in values_dict.items():
                dtype_name = token.dtype_name
                value = None if dtype_name not in self.variables else self.variables[dtype_name]
                result.append(
                    DefinedVariable(
                        name=dtype_name.name, dtype=dtype_name.dtype,
                        value=value, ref_path=ref_path, old_value=old_value)
                )
        return result

    def _assert_all_variables_set(self):
        """
        Asserts that all variables used in the series are set. Raises an Exception if a variable is not set.
        """
        used_variables = self._get_all_used_variables_series()
        for var in used_variables:
            dtype_name = DtypeNamePair(dtype=var.dtype, name=var.name)
            if dtype_name not in self.variables:
                raise Exception(f'Variable {dtype_name.name}, with dtype {dtype_name.dtype} is used, '
                                f'but not set. Use create_variable() to assign a value')


def dict_name_series_equals(a: Dict[str, 'Series'], b: Dict[str, 'Series']):
    """
    Compare two dicts in the format that we use to track series and indices.
    A normal == does not work on these dicts, because Series.equals() is overridden to create SeriesBoolean,
    so we need to call Series.equals instead.
    """
    return (a is None and b is None) or (
            len(a) == len(b) and list(a.keys()) == list(b.keys())
            and all(ai.equals(bi) for (ai, bi) in zip(a.values(), b.values()))
    )


def escape_parameter_characters(conn: Connection, raw_sql: str) -> str:
    """
    Return a modified copy of the given sql with the query-parameter special characters escaped.
    e.g. if the connection uses '%' to mark a parameter, then all occurrences of '%' will be replaced by '%%'
    """
    # for now we'll just assume Postgres and assume the pyformat parameter style is used.
    # When we support more databases we'll need to do something smarter, see
    # https://www.python.org/dev/peps/pep-0249/#paramstyle
    return raw_sql.replace('%', '%%')<|MERGE_RESOLUTION|>--- conflicted
+++ resolved
@@ -1,10 +1,6 @@
 from copy import copy
 from typing import List, Set, Union, Dict, Any, Optional, Tuple, cast, NamedTuple, \
-<<<<<<< HEAD
-    TYPE_CHECKING, Callable, Hashable
-=======
-    TYPE_CHECKING, Callable, Sequence
->>>>>>> 41a0f6b4
+    TYPE_CHECKING, Callable, Hashable, Sequence
 from uuid import UUID
 
 import pandas
