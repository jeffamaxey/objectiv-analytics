from copy import copy
from typing import List, Set, Union, Dict, Any, Optional, Tuple, cast, NamedTuple, \
    TYPE_CHECKING, Callable, Hashable
from uuid import UUID

import pandas
from sqlalchemy.engine import Engine
from sqlalchemy.future import Connection

<<<<<<< HEAD
from bach.expression import Expression, SingleValueExpression, VariableToken
from bach.sql_model import BachSqlModelBuilder, CurrentNodeSqlModelBuilder
from bach.types import get_series_type_from_dtype, get_dtype_from_db_dtype, value_to_dtype
from sql_models.graph_operations import update_properties_in_graph
from sql_models.model import SqlModel
=======
from bach.expression import Expression, SingleValueExpression
from bach.sql_model import BachSqlModelBuilder
from bach.types import get_series_type_from_dtype, get_dtype_from_db_dtype
from sql_models.model import SqlModel, Materialization
>>>>>>> 03ea6379
from sql_models.sql_generator import to_sql

if TYPE_CHECKING:
    from bach.partitioning import Window, GroupBy
    from bach.savepoints import Savepoints
    from bach.series import Series, SeriesBoolean, SeriesAbstractNumeric

# TODO exclude from docs
DataFrameOrSeries = Union['DataFrame', 'Series']
# ColumnNames: a single column name, or a list of column names
# TODO exclude from docs
ColumnNames = Union[str, List[str]]
# TODO exclude from docs
ColumnFunction = Union[str, Callable, List[Union[str, Callable]]]
# ColumnFunction: Identifier for a function that can be applied to a column, possibly in the context of a
#     window or aggregation.
#     Accepted combinations are:
#     - function
#     - string function name
#     - list of functions and/or function names, e.g. [SeriesInt64.sum, 'mean']
#     - dict of axis labels -> functions, function names or list of such.


class SortColumn(NamedTuple):
    expression: Expression
    asc: bool


class DtypeValuePair(NamedTuple):
    dtype: str  # TODO: make 'dtype' a type instead of using str
    value: Hashable


class DataFrame:
    """
    A mutable DataFrame representing tabular data in a database and enabling operations on that data.

    A Bach DataFrame object can be used to process large amounts of data on a database, while using an api
    that is based on the pandas api. This allows the database to group and aggregate data, sample data and
    do other operations that are not suitable for in memory processing. At any time it is possible to write
    your Bach DataFrame to a pandas DataFrame.

    **Usage**

    It should generally not be required to construct DataFrame instances manually. A DataFrame can be
    constructed using the any of the bach classmethods like :py:meth:`from_table`, :py:meth:`from_model`, or
    :py:meth:`from_pandas`. The returned DataFrame can be thought of as a dict-like container for Bach
    Series objects.

    **Getting & Setting columns**

    Getting data works similar to pandas DataFrame. Single columns can be retrieved with ``df['column_name']``
    as well as ``df.column_name``. This will return a single Bach Series. Multiple columns can be retrieved by
    passing a list of column names like: ``df[['column_name','other_column_name']]``. This returns a Bach
    DataFrame.

    A selection of rows can be selected with python slicing. I.e. ``df[2:5]`` returns row 2 to 5. Only
    positive integers are currently accepted in slices.

    SeriesBoolean can also be used to filter DataFrames, and these Series are easily created using comparison
    operations like equals (`==`), less-than (`<`), not(`~`) on two series, or series with values:
    ``boolean_series = a == b``. Boolean indexing can be done like ``df[df.column == 5]``. Only rows are
    returned for which the condition is true.

    **Moving Series around**

    Values, Series or DataFrames can be set to another DataFrame. Setting Series or DataFrames to another
    DataFrame is possible if they share the same base node. This means that they originate from the same data
    source. In most cases this means that the series that is to be set to the DataFrame is a result of
    operations on the DataFrame that is started with.

    **Examples**

    .. code-block:: python

        df['a'] = df.column_name + 5
        df['b'] = ''

    If a Series of DataFrames do not share the same base node, it is possible to combine the data using
    :py:meth:`merge`.


    **Database access**

    The data of this DataFrame is always held in the database and operations on the data are performed
    by the database, not in local memory. Data will only be transferred to local memory when an
    explicit call is made to one of the functions that transfers data:

    * :py:meth:`head`
    * :py:meth:`to_pandas`
    * :py:meth:`get_sample`
    * The property accessors :py:attr:`Series.value` (Series only), :py:attr:`values`

    Other functions will not transfer data, nor will they trigger any operations to run on the database.
    Operations on the DataFrame are combined and translated to a single SQL query, which is executed
    only when one of the above mentioned data-transfer functions is called.

    The API of this DataFrame is partially compatible with Pandas DataFrames. For more on Pandas
    DataFrames see https://pandas.pydata.org/docs/reference/frame.html
    """
    # todo note on ordering for slices?
    # todo 'meaning that they originate from the same data source' ok, by approximation
    # todo _get_dtypes also queries the database

    # A DataFrame holds the state of a set of operations on it's base node
    #
    # The main components in this are the dicts of Series that it keeps: `index` and `data`
    # The `data` Series represent all data columns, possibly waiting for aggregation.
    # The `index` Series are used as an index in key lookups, but serve no other purpose but for nice
    # visualisation when converting to pandas Dataframes.
    #
    # When a Series is used as an index, it should be free from any pending aggregation (and thus
    # `Series.group_by` should be None, and its `Series.index` should be `{}`.
    #
    # `DataFrame.group_by` should always match the `Series.group_by` for all Series in the `data` dict.
    #  (and `Series.index` should match `Series.group_by.index`, but that's checked in `Series.__init__`)
    #
    # To illustrate (copied verbatim from Series docs):
    # The rule here: If a series needs a `group_by` to be evaluated, then and only then it should carry that
    # `group_by`. This implies that index Series coming from `GroupBy.index`, do not carry that `group_by`.
    # Only the data Series that actually need the aggregation to happen do.
    #
    # Order is also tracked in `order_by`. It can either be None or a list of SortColumns. Ordering is mostly
    # kept throughout operations, but for example materialization resets the sort order.
    def __init__(
            self,
            engine: Engine,
            base_node: SqlModel[BachSqlModelBuilder],
            index: Dict[str, 'Series'],
            series: Dict[str, 'Series'],
            group_by: Optional['GroupBy'],
<<<<<<< HEAD
            order_by: List[SortColumn] = None,
            variables: Dict[str, 'DtypeValuePair'] = None
=======
            order_by: List[SortColumn],
            savepoints: 'Savepoints'
>>>>>>> 03ea6379
    ):
        """
        Instantiate a new DataFrame.
        There are utility class methods to easily create a DataFrame from existing data such as a
        table (:py:meth:`from_table`), an already instantiated sql-model (:py:meth:`from_model`), or a
        pandas dataframe (:py:meth:`from_pandas`).

        :param engine: db connection
        :param base_node: sql-model of a select statement that must contain all columns/expressions that
            are present in the series parameter.
        :param index: Dictionary mapping the name of each index-column to a Series object representing
            the column.
        :param series: Dictionary mapping the name of each data-column to a Series object representing
            the column.
        :param order_by: Optional list of sort-columns to order the DataFrame by
        """
        self._engine = engine
        self._base_node = base_node
        self._index = copy(index)
        self._data: Dict[str, Series] = {}
        self._group_by = group_by
        self._order_by = order_by if order_by is not None else []
<<<<<<< HEAD
        self._variables = variables if variables else {}
=======
        self._savepoints = savepoints
>>>>>>> 03ea6379
        for key, value in series.items():
            if key != value.name:
                raise ValueError(f'Keys in `series` should match the name of series. '
                                 f'key: {key}, series.name: {value.name}')
            if not dict_name_series_equals(value.index, index):
                raise ValueError(f'Indices in `series` should match dataframe. '
                                 f'df: {value.index}, series.index: {index}')
            if value.group_by != group_by:
                raise ValueError(f'Group_by in `series` should match dataframe. '
                                 f'df: {value.group_by}, series.index: {group_by}')
            self._data[key] = value

        for value in index.values():
            if value.index != {}:
                raise ValueError('Index series can not have non-empty index property')
            if value.group_by:
                raise ValueError('Index series can not have a group_by')

        if group_by is not None and not dict_name_series_equals(group_by.index, index):
            raise ValueError('Index should match group_by index')

        if set(index.keys()) & set(series.keys()):
            raise ValueError(f"The names of the index series and data series should not intersect. "
                             f"Index series: {sorted(index.keys())} data series: {sorted(series.keys())}")

    @property
    def engine(self):
        """
        INTERNAL: Get the current engine
        """
        return self._engine

    @property
    def base_node(self) -> SqlModel[BachSqlModelBuilder]:
        """
        INTERNAL: Get the current base node
        """
        return self._base_node

    @property
    def index(self) -> Dict[str, 'Series']:
        """
        Get the index dictionary `{name: Series}`
        """
        return copy(self._index)

    @property
    def data(self) -> Dict[str, 'Series']:
        """
        Get the data dictionary `{name: Series}`
        """
        return copy(self._data)

    @property
    def order_by(self) -> List[SortColumn]:
        """
        Get the current sort order, if any.
        """
        return copy(self._order_by)

    @property
<<<<<<< HEAD
    def variables(self) -> Dict[str, DtypeValuePair]:
        return copy(self._variables)
=======
    def savepoints(self) -> 'Savepoints':
        return self._savepoints
>>>>>>> 03ea6379

    @property
    def all_series(self) -> Dict[str, 'Series']:
        """
        Get all index and data Series in a dictionary `{name: Series}`
        """
        return {**self.index, **self.data}

    @property
    def index_columns(self) -> List[str]:
        """
        Get all the index columns' names in a List
        """
        return list(self.index.keys())

    @property
    def data_columns(self) -> List[str]:
        """
        Get all the data Series' names in a List
        """
        return list(self.data.keys())

    @property
    def index_dtypes(self) -> Dict[str, str]:
        """
        Get the index Series' dtypes in a dictionary `{name: dtype}`
        """
        return {column: data.dtype for column, data in self.index.items()}

    @property
    def dtypes(self) -> Dict[str, str]:
        """
        Get the data Series' dtypes in a dictionary `{name: dtype}`
        """
        return {column: data.dtype for column, data in self.data.items()}

    @property
    def group_by(self) -> Optional['GroupBy']:
        """
        Get this DataFrame's grouping, if any.

        If `group_by` is not None, the DataFrame can be used to perform aggregations on.
        """
        return copy(self._group_by)

    @property
    def is_materialized(self) -> bool:
        """
        Return true if this DataFrame is in a materialized state, i.e. all information about the
        DataFrame's values is encoded in self.base_node.

        A DataFrame that's freshly constructed with :py:meth:`from_table`,
        :py:meth:`from_model`, or :py:meth:`from_pandas` will be in a materialized state. Operations on such
        a DataFrame will change it to be not materialized. Calling :py:meth:`materialize` on a
        non-materialized DataFrame will return a new DataFrame that is materialized.

        TODO: a known problem is that DataFrames with 'json' columns are never in a materialized state, and
         cannot be materialized with materialize()

        :returns: True if this DataFrame is in a materialized state, False otherwise
        """
        if self.group_by or self.order_by:
            return False
        for name, series in self.all_series.items():
            if series.expression != Expression.column_reference(name):
                return False
        return True

    def __eq__(self, other: Any) -> bool:
        if not isinstance(other, DataFrame):
            return False
        # We cannot just compare the data and index properties, because the Series objects have
        # overridden the __eq__ function in a way that makes normal comparisons not useful. We have to use
        # equals() instead
        return \
            dict_name_series_equals(self.index, other.index) and \
            dict_name_series_equals(self.data, other.data) and \
            self.engine == other.engine and \
            self.base_node == other.base_node and \
            self._group_by == other._group_by and \
            self._order_by == other._order_by

    @classmethod
    def _get_dtypes(cls, engine: Engine, node: SqlModel[BachSqlModelBuilder]) -> Dict[str, str]:
        new_node = BachSqlModelBuilder(sql='select * from {{previous}} limit 0')(previous=node)
        select_statement = to_sql(new_node)
        sql = f"""
            create temporary table tmp_table_name on commit drop as
            ({select_statement});
            select column_name, data_type
            from information_schema.columns
            where table_name = 'tmp_table_name'
            order by ordinal_position;
        """
        with engine.connect() as conn:
            sql = escape_parameter_characters(conn, sql)
            res = conn.execute(sql)
        return {x[0]: get_dtype_from_db_dtype(x[1]) for x in res.fetchall()}

    @classmethod
    def from_table(cls, engine: Engine, table_name: str, index: List[str]) -> 'DataFrame':
        """
        Instantiate a new DataFrame based on the content of an existing table in the database.

        This will create and remove a temporary table to asses meta data for the setting the correct dtypes.

        :param engine: an sqlalchemy engine for the database.
        :param table_name: the table name that contains the data to instantiate as DataFrame.
        :param index: list of column names that make up the index. At least one column needs to be
            selected for the index.
        :returns: A DataFrame based on a sql table.

        .. note::
            In order to create this temporary table the source data is queried.
        """
        # todo: why is an index mandatory if you can reset it later?
        # todo: don't create a temporary table, the real table (and its meta data) already exists
        model = BachSqlModelBuilder(sql=f'SELECT * FROM {table_name}').instantiate()
        return cls._from_node(engine, model, index)

    @classmethod
    def from_model(cls, engine: Engine, model: SqlModel, index: List[str]) -> 'DataFrame':
        """
        Instantiate a new DataFrame based on the result of the query defined in `model`.

        This will create and remove a temporary table to asses meta data for the setting the correct dtypes.
        In order to create this temporary table the query in `model` executed.

        :param engine: an sqlalchemy engine for the database.
        :param model: an SqlModel that specifies the queries to instantiate as DataFrame.
        :param index: list of column names that make up the index. At least one column needs to be
            selected for the index.
        :returns: A DataFrame based on an SqlModel
        """
        # Wrap the model in a simple select, so we know for sure that the top-level model has no unexpected
        # select expressions, where clauses, or limits
        wrapped_model = BachSqlModelBuilder(sql='SELECT * FROM {{model}}')(model=model)
        return cls._from_node(engine, wrapped_model, index)

    @classmethod
    def _from_node(cls, engine, model: SqlModel[BachSqlModelBuilder], index: List[str]) -> 'DataFrame':
        dtypes = cls._get_dtypes(engine, model)

        index_dtypes = {k: dtypes[k] for k in index}
        series_dtypes = {k: dtypes[k] for k in dtypes.keys() if k not in index}

        from bach.savepoints import Savepoints
        return cls.get_instance(
            engine=engine,
            base_node=model,
            index_dtypes=index_dtypes,
            dtypes=series_dtypes,
            group_by=None,
            order_by=[],
            savepoints=Savepoints()
        )

    @classmethod
    def from_pandas(
            cls,
            engine: Engine,
            df: pandas.DataFrame,
            convert_objects: bool,
            name: str = 'loaded_data',
            materialization: str = 'cte',
            if_exists: str = 'fail'
    ) -> 'DataFrame':
        """
        Instantiate a new DataFrame based on the content of a Pandas DataFrame.

        The index of the Pandas DataFrame is set to the index of the DataFrame. Only single level index is
        supported. Supported dtypes are 'int64', 'float64', 'string', 'datetime64[ns]', 'bool'. The 'object'
        dtype is supported if the column contains string values and convert_objects is set to True.

        How the data is loaded depends on the chosen materialization:

        1. 'table': This will first write the data to a database table using pandas
           :py:meth:`pandas.DataFrame.to_sql` method.
        2. 'cte': The data will be represented using a common table expression of the form
           ``select * from values`` in future queries.

        The 'table' method requires database write access. The 'cte' method is side-effect free and doesn't
        interact with the database at all. However the 'cte' method is only suitable for small quantities
        of data. For anything over a dozen kilobytes of data it is recommended to store the data in a table
        in the database first (e.g. by specifying 'table').

        There are some small differences between how the different materializations handle NaN values. e.g.
        'cte' does not support those for non-numeric columns, whereas 'table' converts them to 'NULL'.

        :param engine: an sqlalchemy engine for the database.
        :param df: Pandas DataFrame to instantiate as DataFrame.
        :param convert_objects: If True, columns of type 'object' are converted to 'string' using the
            :py:meth:`pandas.DataFrame.convert_dtypes` method where possible.
        :param name:
            * For 'table' materialization: name of the table that Pandas will write the data to.
            * For 'cte' materialization: name of the node in the underlying SqlModel graph.
        :param materialization: {'cte', 'table'}. How to materialize the data.
        :param if_exists: {'fail', 'replace', 'append'}. Only applies to `materialization='table'`
            How to behave if the table already exists:

            * fail: Raise a ValueError.
            * replace: Drop the table before inserting new values.
            * append: Insert new values to the existing table.
        :returns: A DataFrame based on a pandas DataFrame

        .. warning::
            This method is only suited for small quantities of data.
        """
        # todo link to pandas does not link
        # todo materialzation is 'cte' by default, add warning for large dataframe?
        from bach.from_pandas import from_pandas
        return from_pandas(
            engine=engine,
            df=df,
            convert_objects=convert_objects,
            materialization=materialization,
            name=name,
            if_exists=if_exists
        )

    @classmethod
    def get_instance(
            cls,
            engine,
            base_node: SqlModel[BachSqlModelBuilder],
            index_dtypes: Dict[str, str],
            dtypes: Dict[str, str],
            group_by: Optional['GroupBy'],
<<<<<<< HEAD
            order_by: List[SortColumn] = None,
            variables: Dict[str, 'DtypeValuePair'] = None
=======
            order_by: List[SortColumn],
            savepoints: 'Savepoints'
>>>>>>> 03ea6379
    ) -> 'DataFrame':
        """
        INTERNAL: Get an instance with the right series instantiated based on the dtypes array.

        This assumes that base_node has a column for all names in index_dtypes and dtypes.
        If single_value is True, SingleValueExpression is used as the class for the series expressions
        """
        index: Dict[str, Series] = {}
        for key, value in index_dtypes.items():
            index_type = get_series_type_from_dtype(value)
            index[key] = index_type(
                engine=engine,
                base_node=base_node,
                index={},  # Empty index for index series
                name=key,
                expression=Expression.column_reference(key),
                group_by=group_by
            )
        series: Dict[str, Series] = {}
        for key, value in dtypes.items():
            series_type = get_series_type_from_dtype(value)
            series[key] = series_type(
                engine=engine,
                base_node=base_node,
                index=index,
                name=key,
                expression=Expression.column_reference(key),
                group_by=group_by
            )
        return cls(
            engine=engine,
            base_node=base_node,
            index=index,
            series=series,
            group_by=group_by,
            order_by=order_by,
<<<<<<< HEAD
            variables=variables
=======
            savepoints=savepoints
>>>>>>> 03ea6379
        )

    def copy_override(
            self,
            engine: Engine = None,
            base_node: SqlModel[BachSqlModelBuilder] = None,
            index: Dict[str, 'Series'] = None,
            series: Dict[str, 'Series'] = None,
            group_by: List[Union['GroupBy', None]] = None,  # List so [None] != None
            order_by: List[SortColumn] = None,
            variables: Dict[str, DtypeValuePair] = None,
            index_dtypes: Dict[str, str] = None,
            series_dtypes: Dict[str, str] = None,
            single_value: bool = False,
            savepoints: 'Savepoints' = None,
            **kwargs
    ) -> 'DataFrame':
        """
        INTERNAL

        Create a copy of self, with the given arguments overridden

        Big fat warning: group_by can legally be None, but if you want to set that,
        set the param in a list: [None], or [someitem]. If you set None, it will be left alone.

        There are three special parameters: index_dtypes, series_dtypes and single_value. These are used to
        create new index and data series iff index and/or series are not given. `single_value` determines
        whether the Expressions for those newly created series should be SingleValueExpressions or not.
        All other arguments are passed through to `__init__`, filled with current instance values if None is
        given in the parameters.
        """

        if index_dtypes and index:
            raise ValueError("Can not set both index and index_dtypes")

        if series_dtypes and series:
            raise ValueError("Can not set both series and series_dtypes")

        args = {
            'engine': engine if engine is not None else self.engine,
            'base_node': base_node if base_node is not None else self._base_node,
            'index': index if index is not None else self._index,
            'series': series if series is not None else self._data,
<<<<<<< HEAD
            'group_by': self._group_by if group_by is None else group_by[0],
            'order_by': order_by if order_by is not None else self._order_by,
            'variables': variables if variables is not None else self.variables
=======
            'group_by': group_by[0] if group_by is not None else self._group_by,
            'order_by': order_by if order_by is not None else self.order_by,
            'savepoints': savepoints if savepoints is not None else self.savepoints
>>>>>>> 03ea6379
        }

        expression_class = SingleValueExpression if single_value else Expression

        if index_dtypes:
            new_index: Dict[str, Series] = {}
            for key, value in index_dtypes.items():
                index_type = get_series_type_from_dtype(value)
                new_index[key] = index_type(
                    engine=args['engine'], base_node=args['base_node'],
                    index={},  # Empty index for index series
                    name=key, expression=expression_class.column_reference(key),
                    group_by=args['group_by']
                )
            args['index'] = new_index

        if series_dtypes:
            new_series: Dict[str, Series] = {}
            for key, value in series_dtypes.items():
                series_type = get_series_type_from_dtype(value)
                new_series[key] = series_type(
                    engine=args['engine'], base_node=args['base_node'],
                    index=args['index'],
                    name=key, expression=expression_class.column_reference(key),
                    group_by=args['group_by']
                )
                args['series'] = new_series

        return self.__class__(**args, **kwargs)

    def copy_override_base_node(self, base_node: SqlModel) -> 'DataFrame':
        """
        INTERNAL

        Create a copy of self, with the base_node overridden in both the returned DataFrame and the Series
        that are part of that DataFrame. If self.group_by is not None, then it's base_node is updated as
        well.
        This is different from :py:meth:`copy_override()`, which when provided with a new base_node only
        overrides the base_node of the DataFrame and not of the Series that make up the DataFrame nor of
        the GroupBy.
        """
        index = {name: series.copy_override(base_node=base_node) for name, series in self.index.items()}

        group_by = self.group_by
        if group_by is not None:
            group_by = group_by.copy_override_base_node(base_node=base_node)

        series = {name: series.copy_override(base_node=base_node, group_by=[group_by], index=index)
                  for name, series in self.data.items()}

        return self.copy_override(base_node=base_node, index=index, series=series, group_by=[group_by])

    def copy(self):
        """
        Return a copy of this DataFrame.

        As this dataframe only represents data in the backing SQL store, and does not contain any data,
        this is a metadata copy only, no actual data is duplicated and changes to the underlying data
        will represented in both copy and original.
        Changes to data, index, sorting, grouping etc. on the copy will not affect the original.
        The savepoints on the other hand will be shared by the original and the copy.

        If you want to create a snapshot of the data, have a look at :py:meth:`get_sample()`

        Calling `copy(df)` will invoke this copy function, i.e. `copy(df)` is implemented as df.copy()

        :returns: a copy of the dataframe
        """
        return self.copy_override()

    def __copy__(self):
        return self.copy()

    def materialize(self, node_name='manual_materialize', inplace=False, limit: Any = None) -> 'DataFrame':
        """
        Create a copy of this DataFrame with as base_node the current DataFrame's state.

        This effectively adds a node to the underlying SqlModel graph. Generally adding nodes increases
        the size of the generated SQL query. But this can be useful if the current DataFrame contains
        expressions that you want to evaluate before further expressions are build on top of them. This might
        make sense for very large expressions, or for non-deterministic expressions (e.g. see
        :py:meth:`SeriesUuid.sql_gen_random_uuid`).

        TODO: a known problem is that DataFrames with 'json' columns cannot be fully materialized.

        :param node_name: The name of the node that's going to be created
        :param inplace: Perform operation on self if ``inplace=True``, or create a copy.
        :param limit: The limit (slice, int) to apply.
        :returns: DataFrame with the current DataFrame's state as base_node

        .. note::
            Calling materialize() resets the order of the dataframe. Call :py:meth:`sort_values()` again on
            the result if order is important.
        """
        index_dtypes = {k: v.dtype for k, v in self._index.items()}
        series_dtypes = {k: v.dtype for k, v in self._data.items()}
        node = self.get_current_node(name=node_name, limit=limit)

        df = self.get_instance(
            engine=self.engine,
            base_node=node,
            index_dtypes=index_dtypes,
            dtypes=series_dtypes,
            group_by=None,
            order_by=[],
<<<<<<< HEAD
            variables=self.variables
=======
            savepoints=self.savepoints
>>>>>>> 03ea6379
        )

        if not inplace:
            return df
        self._engine = df.engine
        self._base_node = df.base_node
        self._index = df.index
        self._data = df.data
        self._group_by = df.group_by
        self._order_by = df.order_by
        self._variables = df.variables
        return self

    def set_savepoint(self, name: str, materialization: Union[Materialization, str] = Materialization.CTE):
        """
        Set the current state as a savepoint in `self.savepoints`.

        :param save_points: Savepoints object that's responsible for tracking all savepoints.
        :param name: Name for the savepoint. This will be the name of the table or view if that's set as
            materialization. Must be unique both within the Savepoints and within the base_node.
        :param materialization: Optional materialization of the savepoint in the database. This doesn't do
            anything unless self.savepoints.write_to_db() gets called and the savepoints are actually
                materialized into the database.
        """
        if not self.is_materialized:
            self.materialize(node_name=name, inplace=True, limit=None)
        materialization = Materialization.normalize(materialization)
        self.savepoints.add_savepoint(name=name, df=self, materialization=materialization)
        return self

    def get_sample(self,
                   table_name: str,
                   filter: 'SeriesBoolean' = None,
                   sample_percentage: int = None,
                   overwrite: bool = False,
                   seed: int = None) -> 'DataFrame':
        """
        Returns a DataFrame whose data is a sample of the current DataFrame object.

        For the sample Dataframe to be created, all data is queried once and a persistent table is created to
        store the sample data used for the sampled DataFrame.

        Use :py:meth:`get_unsampled` to switch back to the unsampled data later on. This returns a new
        DataFrame with all operations that have been done on the sample, applied to that DataFrame.

        :param table_name: the name of the underlying sql table that stores the sampled data.
        :param filter: a filter to apply to the dataframe before creating the sample. If a filter is applied,
            sample_percentage is ignored and thus the bernoulli sample creation is skipped.
        :param sample_percentage: the approximate size of the sample as a proportion of all rows.
            Between 0-100.
        :param overwrite: if True, the sample data is written to table_name, even if that table already
            exists.
        :param seed: optional seed number used to generate the sample.
        :returns: a sampled DataFrame of the current DataFrame.

        .. note::
            All data in the DataFrame to be sampled is queried to create the sample.
        """
        # todo if_exists and overwrite are two different syntax for the same thing. should we align?
        from bach.sample import get_sample
        return get_sample(
            df=self,
            table_name=table_name,
            filter=filter,
            sample_percentage=sample_percentage,
            overwrite=overwrite,
            seed=seed
        )

    def get_unsampled(self) -> 'DataFrame':
        """
        Return a copy of the current sampled DataFrame, that undoes calling :py:meth:`get_sample` earlier.

        All other operations that have been done on the sample DataFrame will be applied on the DataFrame
        that is returned. This does not remove the table that was written to the database by
        :py:meth:`get_sample`, the new DataFrame just does not query that table anymore.

        Will raise an error if the current DataFrame is not sample data of another DataFrame, i.e.
        :py:meth:`get_sample` has not been called.

        :returns: an unsampled copy of the current sampled DataFrame.
        """
        from bach.sample import get_unsampled
        return get_unsampled(df=self)

    def __getitem__(self,
                    key: Union[str, List[str], Set[str], slice, 'SeriesBoolean']) -> DataFrameOrSeries:
        """
        For usage see general introduction DataFrame class.
        """
        from bach.series import SeriesBoolean

        if isinstance(key, str):
            return self.data[key]
        if isinstance(key, (set, list)):
            key_set = set(key)
            if not key_set.issubset(set(self.data_columns)):
                raise KeyError(f"Keys {key_set.difference(set(self.data_columns))} not in data_columns")
            selected_data = {key: data for key, data in self.data.items() if key in key_set}

            return self.copy_override(series=selected_data)

        if isinstance(key, (SeriesBoolean, slice, int)):
            if isinstance(key, int):
                raise NotImplementedError("index key lookups not supported, use slices instead.")
            if isinstance(key, slice):
                node = self.get_current_node(name='getitem_slice', limit=key)
                single_value = (
                    # This is our best guess, there can always be zero results, but at least we tried.
                    # Negative slices are not supported, Exceptions was raised in get_current_node()
                    (key.stop is not None and key.start is None and key.stop == 1)
                    or
                    (key.start is not None and key.stop is not None and (key.stop - key.start) == 1)
                )
            else:
                single_value = False  # there is no way for us to know. User has to slice the result first

                if key.base_node != self.base_node:
                    raise ValueError('Cannot apply Boolean series with a different base_node to DataFrame. '
                                     'Hint: make sure the Boolean series is derived from this DataFrame and '
                                     'that is has the same group by or use df.merge(series) to merge the '
                                     'series with the df first, and then create a new Boolean series on the '
                                     'resulting merged data.')

                # window functions do not have group_by set, but they can't be used without materialization
                if key.expression.has_windowed_aggregate_function:
                    raise ValueError('Cannot apply a Boolean series containing a window function to '
                                     'DataFrame. Hint: materialize() the DataFrame before creating the '
                                     'Boolean series')

                # If the key has no group_by but the df has, this is a filter before aggregation. This is
                # supported but it can change the aggregated results.
                # (A common case is a filter on the columns in the group_by e.g. the index of this df.)
                # We might come back to this when we keep conditions (where/having) as state.

                # We don't support using aggregated series to filter on a non-aggregated df though:
                if key.group_by and not self._group_by:
                    raise ValueError('Can not apply aggregated BooleanSeries to a non-grouped df.'
                                     'Please merge() the selector df with this df first.')

                # If a group_by is set on both, they have to match.
                if key.group_by and key.group_by != self._group_by:
                    raise ValueError('Can not apply aggregated BooleanSeries with non matching group_by.'
                                     'Please merge() the selector df with thisdf first.')

                if key.group_by is not None and key.expression.has_aggregate_function:
                    # Create a having-condition if the key is aggregated
                    node = self.get_current_node(
                        name='getitem_having_boolean',
                        having_clause=Expression.construct("having {}", key.expression))
                else:
                    # A normal where-condition will do
                    node = self.get_current_node(
                        name='getitem_where_boolean',
                        where_clause=Expression.construct("where {}", key.expression))

            return self.copy_override(
                base_node=node,
                group_by=[None],
                index_dtypes={name: series.dtype for name, series in self.index.items()},
                series_dtypes={name: series.dtype for name, series in self.data.items()},
                single_value=single_value
            )
        raise NotImplementedError(f"Only str, (set|list)[str], slice or SeriesBoolean are supported, "
                                  f"but got {type(key)}")

    def __getattr__(self, attr):
        """
        After regular attribute access, try looking up the name. This allows simpler access to columns for
        interactive use.
        """
        return self._data[attr]

    def __setitem__(self,
                    key: Union[str, List[str]],
                    value: Union['DataFrame', 'Series', int, str, float, UUID]):
        """
        For usage see general introduction DataFrame class.
        """
        # TODO: all types from types.TypeRegistry are supported.
        from bach.series import Series, const_to_series
        if isinstance(key, str):
            if key in self.index:
                # Cannot set an index column, and cannot have a column name both in self.index and self.data
                raise ValueError(f'Column name "{key}" already exists as index.')
            if isinstance(value, DataFrame):
                raise ValueError("Can't set a DataFrame as a single column")
            if not isinstance(value, Series):
                series = const_to_series(base=self, value=value, name=key)
                self._data[key] = series
            else:
                if value.base_node == self.base_node and self._group_by == value.group_by:
                    self._data[key] = value.copy_override(name=key, index=self._index)
                elif value.expression.is_constant:
                    self._data[key] = value.copy_override(name=key, index=self._index,
                                                          group_by=[self._group_by])
                elif value.expression.is_independent_subquery:
                    self._data[key] = value.copy_override(name=key, index=self._index,
                                                          group_by=[self._group_by])
                elif value.expression.is_single_value:
                    self._data[key] = Series.as_independent_subquery(value).copy_override(
                        name=key, index=self._index, group_by=[self._group_by])
                else:
                    if value.group_by != self._group_by:
                        raise ValueError(f'GroupBy of assigned value does not match DataFrame and the '
                                         f'given series was not single value or an independent subquery. '
                                         f'GroupBy Value: {value.group_by}, df: {self._group_by}')
                    elif value.base_node != self.base_node:
                        if not (len(value.index) == 1 and len(self.index) == 1):
                            raise ValueError('setting with different base nodes only works with one level'
                                             'index')

                        index_name = self.index_columns[0]
                        renamed_index = list(value.index.values())[0].copy_override(name=index_name)
                        if self.index[index_name].dtype != renamed_index.dtype:
                            raise ValueError('dtypes of indexes should be the same')
                        renamed_value = value.copy_override(name=key, index={index_name: renamed_index})

                        df = self.merge(renamed_value,
                                        left_index=True,
                                        right_index=True,
                                        how='left',
                                        suffixes=('', '__remove'))

                        if key in self.data_columns:
                            df[key] = df[key + '__remove']
                            df.drop(columns=[key + '__remove'], inplace=True)

                        self._engine = df.engine
                        self._base_node = df.base_node
                        self._index = df.index
                        self._data = df.data
                        self._group_by = df.group_by
                        self._order_by = df.order_by
                        self._savepoints = df.savepoints
                    else:
                        raise NotImplementedError('Incompatible series can not be added to the dataframe.')

        elif isinstance(key, list):
            if len(key) == 0:
                return
            if len(key) == 1:
                return self.__setitem__(key[0], value)
            # len(key) > 1
            if not isinstance(value, DataFrame):
                raise ValueError(f'Assigned value should be a bach.DateFrame, provided: {type(value)}')
            if len(value.data_columns) != len(key):
                raise ValueError(f'Number of columns in key and value should match. '
                                 f'Key: {len(key)}, value: {len(value.data_columns)}')
            series_list = [value.data[col_name] for col_name in value.data_columns]
            for i, sub_key in enumerate(key):
                self.__setitem__(sub_key, series_list[i])
        else:
            raise ValueError(f'Key should be either a string or a list of strings, value: {key}')

    def rename(self, mapper: Union[Dict[str, str], Callable[[str], str]] = None,
               index: Union[Dict[str, str], Callable[[str], str]] = None,
               columns: Union[Dict[str, str], Callable[[str], str]] = None,
               axis: int = 0,
               inplace: bool = False,
               level: int = None,
               errors: str = 'ignore') -> Optional['DataFrame']:
        """
        Rename columns.

        The interface is similar to Panda's :py:meth:`pandas.DataFrame.rename`. However we don't support
        renaming indexes, so recommended usage is ``rename(columns=...)``.

        :param mapper: dict to apply to that axis' values. Use mapper and axis to specify the axis to target
            with mapper. Currently mapper is only supported with ``axis=1``, which is similar to using
            columns.
        :param index: not supported.
        :param columns: dict str:str to rename columns, or a function that takes column names as an argument
            and returns the new one. The new column names must not clash with other column names in either
            `self.`:py:attr:`data` or `self.`:py:attr:`index`, after renaming is complete.
        :param axis: ``axis=1`` is supported, rest is not.
        :param inplace: update the current DataFrame or return a new DataFrame.
        :param level: not supported
        :param errors: Either 'ignore' or 'raise'. When set to 'ignore' KeyErrors about non-existing
            column names in `columns` or `mapper` are ignored. Errors thrown in the mapper function or
            about invalid target column names are not suppressed.
        :returns: DataFrame with the renamed axis labels or None if ``inplace=True``.

        .. note::
            The copy parameter is not supported since it makes very little sense for db backed series.
        """
        # todo should we support arguments of unsupported functionality?
        # todo note is not visible in docstring do we want that?
        if level is not None or \
                index is not None or \
                (mapper is not None and axis == 0):
            raise NotImplementedError("index renames not supported")

        if mapper is not None:
            columns = mapper

        if inplace:
            df = self
        else:
            df = self.copy_override()

        if callable(columns):
            columns = {source: columns(source) for source in df.data_columns}

        if not isinstance(columns, dict):
            raise TypeError(f'unsupported argument type for columns or mappers: {type(columns)}')

        non_existing_columns = set(columns.keys()) - set(df.data.keys())
        if errors == 'raise' and non_existing_columns:
            raise KeyError(f'No such column(s): {non_existing_columns}')

        from bach.series import Series
        new_data: Dict[str, 'Series'] = {}
        for column_name in df.data_columns:
            new_name = columns.get(column_name, column_name)
            if new_name in df.index or new_name in new_data:
                # This error doesn't happen in Pandas, as Pandas allows duplicate column names, but we don't.
                raise ValueError(f'Cannot set {column_name} as {new_name}. New column name already exists.')
            series = df.data[column_name]
            if new_name != series.name:
                series = series.copy_override(name=new_name)
            new_data[new_name] = series
        df._data = new_data
        return None if inplace else df

    def reset_index(self, drop: bool = False, inplace: bool = False) -> Optional['DataFrame']:
        """
        Drops the current index.

        With reset_index, all indexes are removed from the DataFrame, so that the DataFrame does not have any
        index Series. A new index can be set with :py:meth:`set_index`.

        :param drop: if True, the dropped index is added to the data columns of the DataFrame. If False it
            is removed.
        :param inplace: update the current DataFrame or return a new DataFrame.
        :returns: DataFrame with the index dropped or None if ``inplace=True``.
        """
        df = self if inplace else self.copy_override()
        if self._group_by:
            # materialize, but raise if inplace is required.
            df = df.materialize(node_name='reset_index', inplace=inplace)

        series = df._data if drop else df.all_series
        df._data = {n: s.copy_override(index={}) for n, s in series.items()}
        df._index = {}
        return None if inplace else df

    def set_index(self, keys: Union[str, 'Series', List[Union[str, 'Series']]],
                  append: bool = False, drop: bool = True, inplace: bool = False) -> Optional['DataFrame']:
        """
        Set this dataframe's index to the the index given in keys

        :param keys: the keys of the new index. Can be a column name str, a Series, or a list of those. If
            Series are passed, they should have the same base node as the DataFrame they are set on.
        :param append: whether to append to the existing index or replace.
        :param drop: delete columns to be used as the new index.
        :param inplace: update the current DataFrame or return a new DataFrame. This is not always supported
            and will raise if it is not.
        :returns: a DataFrame with the new index or None if ``inplace=True``.
        """
        from bach.series import Series

        df = self if inplace else self.copy_override()
        if self._group_by:
            df = df.materialize(node_name='groupby_setindex', inplace=inplace)

        # build the new index, appending if necessary
        new_index = {} if not append else copy(df._index)
        for k in (keys if isinstance(keys, list) else [keys]):
            idx_series: Series
            if isinstance(k, Series):
                if k.base_node != df.base_node or k.group_by != df.group_by:
                    raise ValueError('index series should have same base_node and group_by as df')
                idx_series = k
            else:
                if k not in df.all_series:
                    raise ValueError(f'series \'{k}\' not found')
                idx_series = df.all_series[k]

            new_index[idx_series.name] = idx_series.copy_override(index={})

            if not drop and idx_series.name not in df._index and idx_series.name in df._data:
                raise ValueError('When adding existing series to the index, drop must be True'
                                 ' because duplicate column names are not supported.')

        new_series = {n: s.copy_override(index=new_index) for n, s in df._data.items()
                      if n not in new_index}

        df._index = new_index
        df._data = new_series
        return None if inplace else df

    def __delitem__(self, key: str):
        """
        Deletes columns from the DataFrame.
        """
        if isinstance(key, str):
            del (self._data[key])
            return
        else:
            raise TypeError(f'Unsupported type {type(key)}')

    def drop(self,
             labels: List[str] = None,
             index: List[str] = None,
             columns: List[str] = None,
             level: int = None,
             inplace: bool = False,
             errors: str = 'raise') -> Optional['DataFrame']:
        """
        Drop columns from the DataFrame

        :param labels: not supported
        :param index: not supported
        :param columns: the list of columns to drop.
        :param level: not supported
        :param inplace: update the current DataFrame or return a new DataFrame.
        :param errors: 'raise' or 'ignore' missing key errors.
        :returns: DataFrame without the removed columns or None if ``inplace=True``.

        """
        if labels or index is not None:
            # TODO we could do this using a boolean __series__
            raise NotImplementedError('dropping labels from index not supported.')

        if level is not None:
            raise NotImplementedError('dropping index levels not supported.')

        if columns is None:
            raise ValueError("columns needs to be a list of strings.")

        if inplace:
            df = self
        else:
            df = self.copy_override()

        try:
            for key in columns:
                del (df[key])
        except Exception as e:
            if errors == "raise":
                raise e

        return None if inplace else df

    def astype(self, dtype: Union[str, Dict[str, str]]) -> 'DataFrame':
        """
        Cast all or some of the data columns to a certain dtype.

        Only data columns can be cast, index columns cannot be cast.

        This does not modify the current DataFrame, instead it returns a new DataFrame.

        :param dtype: either:

            * A single str, in which case all data columns are cast to this dtype.
            * A dictionary mapping column labels to dtype.
        :returns: New DataFrame with the specified column(s) cast to the specified dtype
        """
        # Check and/or convert parameters
        if not isinstance(dtype, dict):
            dtype = {column: dtype for column in self.data_columns}
        not_existing_columns = set(dtype.keys()) - set(self.data_columns)
        if not_existing_columns:
            raise ValueError(f'Specified columns do not exist: {not_existing_columns}')

        # Construct new dataframe with converted columns
        new_data = {}
        for column, series in self.data.items():
            new_dtype = dtype.get(column)
            if new_dtype:
                new_data[column] = series.astype(dtype=new_dtype)
            else:
                new_data[column] = series

        return self.copy_override(series=new_data)

    # Some typing help required here.
    _GroupBySingleType = Union[str, 'Series']
    # TODO exclude from docs

    def _partition_by_series(self,
                             by: Union[_GroupBySingleType,
                                       Union[List[_GroupBySingleType], Tuple[_GroupBySingleType, ...]],
                                       None]) -> List['Series']:
        """
        Helper method to check and compile a partitioning list
        """
        from bach.series import Series
        group_by_columns: List['Series'] = []
        if isinstance(by, str):
            group_by_columns.append(self.all_series[by])
        elif isinstance(by, Series):
            group_by_columns.append(by)
        elif isinstance(by, list):
            for by_item in by:
                if isinstance(by_item, str):
                    group_by_columns.append(self.all_series[by_item])
                if isinstance(by_item, Series):
                    group_by_columns.append(by_item)
        elif by is None:
            pass
        else:
            raise ValueError(f'Value of "by" should be either None, a string, or a Series.')

        return group_by_columns

    @classmethod
    def _groupby_to_frame(cls, df: 'DataFrame', group_by: 'GroupBy'):
        """
        Given a group_by, and a df create a new DataFrame that has all the right stuff set.
        It will not materialize, just prepared for more operations
        """
        # update the series to also contain our group_by and group_by index
        # (behold ugly syntax on group_by=[]. See Series.copy_override() docs for explanation)
        new_series = {s.name: s.copy_override(group_by=[group_by], index=group_by.index)
                      for n, s in df.all_series.items() if n not in group_by.index.keys()}
        return df.copy_override(
            engine=df.engine,
            base_node=df.base_node,
            index=group_by.index,
            series=new_series,
            group_by=[group_by])

    def groupby(
            self,
            by: Union[_GroupBySingleType,  # single series group_by
                      # for GroupingSets
                      Tuple[Union[_GroupBySingleType, Tuple[_GroupBySingleType, ...]], ...],
                      List[Union[_GroupBySingleType,  # multi series
                                 List[_GroupBySingleType],  # for grouping lists
                                 Tuple[_GroupBySingleType, ...]]],  # for grouping lists
                      None] = None) -> 'DataFrame':
        """
        Group by any of the series currently in this DataDrame, both from index as well as data.

        :param by: The series to group by. Supported are:

            * a string containing a columnn name.
            * a series.
            * a list of strings or series. A normal group by will be created.
            * a list of (strings, series, lists). In this case a grouping list is created.
            * a tuple of (strings, series, lists). In this case a grouping set is created.
        :returns: a new DataFrame object with the :py:attr:`group_by` attribute set.

        .. note::
            If the dataframe is already grouped, we'll create a grouping list from the initial
            grouping combined with this one.
        """
        # todo the grouping set / list relevant?
        # todo format bullet points: text does not start on same line as parameter
        from bach.partitioning import GroupBy, GroupingList, GroupingSet

        df = self
        if self._group_by:
            # We need to materialize this node first, we can't stack aggregations (yet)
            df = self.materialize(node_name='nested_groupby')

        group_by: GroupBy
        if isinstance(by, tuple):
            # by is a list containing at least one other list. We're creating a grouping set
            # aka "Yo dawg, I heard you like GroupBys, ..."
            group_by = GroupingSet(
                [GroupBy(group_by_columns=df._partition_by_series(b)) for b in by]
            )
        elif isinstance(by, list) and len([b for b in by if isinstance(b, (tuple, list))]) > 0:
            group_by = GroupingList(
                [GroupBy(group_by_columns=df._partition_by_series(b)) for b in by])
        else:
            by_mypy = cast(Union[str, 'Series',
                                 List[DataFrame._GroupBySingleType], None], by)
            group_by = GroupBy(group_by_columns=df._partition_by_series(by_mypy))

        return DataFrame._groupby_to_frame(df, group_by)

    def window(self, **frame_args) -> 'DataFrame':
        """
        Create a window on the current dataframe grouping and its sorting.

        .. warning::
            This is an expert method. Use :py:meth:`rolling` or :py:meth:`expanding` if possible.

        see :py:class:`bach.partitioning.Window` for parameters.
        """
        # TODO Better argument typing, needs fancy import logic
        from bach.partitioning import Window
        index = list(self._group_by.index.values()) if self._group_by else []
        group_by = Window(group_by_columns=index,
                          order_by=self._order_by,
                          **frame_args)
        return DataFrame._groupby_to_frame(self, group_by)

    def cube(self,
             by: Union[str, 'Series', List[Union[str, 'Series']], None],
             ) -> 'DataFrame':
        """
        Group by and cube over the column(s) `by`.

        :param by: the series to group by and cube. Can be a column or index name str, a Series or a list
            of any of those. If Series are passed, they should have the same base node as the DataFrame.
        :returns: a new DataFrame object with the :py:attr:`group_by` attribute set.
        """
        from bach.partitioning import Cube
        index = self._partition_by_series(by)
        group_by = Cube(group_by_columns=index)
        return DataFrame._groupby_to_frame(self, group_by)

    def rollup(self,
               by: Union[str, 'Series', List[Union[str, 'Series']], None],
               ) -> 'DataFrame':
        """
        Group by and roll up over the column(s) `by`, replacing any current grouping.

        :param by: the series to group by and roll up. Can be a column or index name str, a Series or a list
            of any of those. If Series are passed, they should have the same base node as the DataFrame.
        :returns: a new DataFrame object with the :py:attr:`group_by` attribute set.
        """
        # todo update tests?
        from bach.partitioning import Rollup
        index = self._partition_by_series(by)
        group_by = Rollup(group_by_columns=index)
        return DataFrame._groupby_to_frame(self, group_by)

    def rolling(self, window: int,
                min_periods: int = None,
                center: bool = False,
                closed: str = 'right') -> 'DataFrame':
        """
        A rolling window of size 'window', by default right aligned.

        To use grouping as well, first call :py:meth:`group_by` on this frame and call rolling on the result.

        :param window: the window size.
        :param min_periods: the min amount of rows included in the window before an actual value is returned.
        :param center: center the result, or align the result on the right.
        :param closed: make the interval closed on the ‘right’, ‘left’, ‘both’ or ‘neither’ endpoints.
            Defaults to ‘right’, and the rest is currently unsupported.
        :returns: a new DataFrame object with the :py:attr:`group_by` attribute set with a
            :py:class:`bach.partitioning.Window`.

        .. note::
            The `win_type`, `axis` and `method` parameters as supported by pandas, are currently not
            implemented.
        """
        from bach.partitioning import WindowFrameBoundary, WindowFrameMode, Window

        if min_periods is None:
            min_periods = window

        if min_periods > window:
            raise ValueError(f'min_periods {min_periods} must be <= window {window}')

        if closed != 'right':
            raise NotImplementedError("Only closed=right is supported")

        mode = WindowFrameMode.ROWS
        end_value: Optional[int]
        if center:
            end_value = (window - 1) // 2
        else:
            end_value = 0

        start_boundary = WindowFrameBoundary.PRECEDING
        start_value = (window - 1) - end_value

        if end_value == 0:
            end_boundary = WindowFrameBoundary.CURRENT_ROW
            end_value = None
        else:
            end_boundary = WindowFrameBoundary.FOLLOWING

        index = list(self._group_by.index.values()) if self._group_by else []
        group_by = Window(group_by_columns=index,
                          order_by=self._order_by,
                          mode=mode,
                          start_boundary=start_boundary, start_value=start_value,
                          end_boundary=end_boundary, end_value=end_value,
                          min_values=min_periods)
        return DataFrame._groupby_to_frame(self, group_by)

    def expanding(self,
                  min_periods: int = 1,
                  center: bool = False,
                  ) -> 'DataFrame':
        """
        Create an expanding window starting with the first row in the group, with at least `min_period`
        observations. The result will be right-aligned in the window.

        To use grouping as well, first call :py:meth:`group_by` on this frame and call rolling on the result.

        :param min_periods: the minimum amount of observations in the window before a value is reported.
        :param center: whether to center the result, currently not supported.
        """
        # TODO We could move the partitioning to GroupBy
        from bach.partitioning import WindowFrameBoundary, WindowFrameMode, \
            Window

        if center:
            # Will never be implemented probably, as it's also deprecated in pandas
            raise NotImplementedError("centering is not implemented.")

        mode = WindowFrameMode.ROWS
        start_boundary = WindowFrameBoundary.PRECEDING
        start_value = None
        end_boundary = WindowFrameBoundary.CURRENT_ROW
        end_value = None

        index = list(self._group_by.index.values()) if self._group_by else []
        group_by = Window(group_by_columns=index,
                          order_by=self._order_by,
                          mode=mode,
                          start_boundary=start_boundary, start_value=start_value,
                          end_boundary=end_boundary, end_value=end_value,
                          min_values=min_periods)

        return DataFrame._groupby_to_frame(self, group_by)

    def sort_values(
            self,
            by: Union[str, List[str]],
            ascending: Union[bool, List[bool]] = True
    ) -> 'DataFrame':
        """
        Create a new DataFrame with the specified sorting order.

        This does not modify the current DataFrame, instead it returns a new DataFrame.

        The sorting will remain in the returned DataFrame as long as no operations are performed on that
        frame that materially change the selected data. Operations that materially change the selected data
        are for example :py:meth:`groupby`, :py:meth:`merge`, :py:meth:`materialize`, and filtering out rows.
        Adding or removing a column does not materially change the selected data.

        :param by: column label or list of labels to sort by.
        :param ascending: Whether to sort ascending (True) or descending (False). If this is a list, then the
            `by` must also be a list and ``len(ascending) == len(by)``.
        :returns: a new DataFrame with the specified ordering.
        """
        if isinstance(by, str):
            by = [by]
        elif not isinstance(by, list) or not all(isinstance(by_item, str) for by_item in by):
            raise TypeError('by should be a str, or a list of str')
        if isinstance(ascending, bool):
            ascending = [ascending] * len(by)
        if len(by) != len(ascending):
            raise ValueError(f'Length of ascending ({len(ascending)}) != length of by ({len(by)})')
        missing = set(by) - set(self.all_series.keys())
        if len(missing) > 0:
            raise KeyError(f'Some series could not be found in current frame: {missing}')

        by_series_list = [self.all_series[by_name] for by_name in by]
        order_by = [SortColumn(expression=by_series.expression, asc=asc_item)
                    for by_series, asc_item in zip(by_series_list, ascending)]
        return self.copy_override(order_by=order_by)

    def to_pandas(self, limit: Union[int, slice] = None) -> pandas.DataFrame:
        """
        Run a SQL query representing the current state of this DataFrame against the database and return the
        resulting data as a Pandas DataFrame.

        :param limit: the limit to apply, either as a max amount of rows or a slice of the data.
        :returns: a pandas DataFrame.

        .. note::
            This function queries the database.
        """
        with self.engine.connect() as conn:
            sql = self.view_sql(limit=limit)
            dtype = {name: series.dtype_to_pandas for name, series in self.all_series.items()
                     if series.dtype_to_pandas is not None}

            # read_sql_query expects a parameterized query, so we need to escape the parameter characters
            sql = escape_parameter_characters(conn, sql)
            pandas_df = pandas.read_sql_query(sql, conn).astype(dtype)

            if len(self._index):
                return pandas_df.set_index(list(self._index.keys()))
            return pandas_df

    def head(self, n: int = 5) -> pandas.DataFrame:
        """
        Similar to :py:meth:`to_pandas` but only returns the first `n` rows.

        :param n: number of rows to query from database.
        :returns: a pandas DataFrame.

        .. note::
            This function queries the database.
        """
        return self.to_pandas(limit=n)

    @property
    def values(self):
        """
        Return a Numpy representation of the DataFrame akin :py:attr:`pandas.Dataframe.values`

        :returns: Returns the values of the DataFrame as numpy.ndarray.

        .. note::
            This function queries the database.
        """
        # todo function is not recommended by pandas, change?
        return self.to_pandas().values

    def _get_order_by_clause(self) -> Expression:
        """
        Get a properly formatted order by expression based on this df's order_by.
        Will return an empty Expression in case ordering is not requested.
        """
        if self._order_by:
            exprs = [sc.expression for sc in self._order_by]
            fmtstr = [f"{{}} {'asc' if sc.asc else 'desc'}" for sc in self._order_by]
            return Expression.construct(f'order by {", ".join(fmtstr)}', *exprs)
        else:
            return Expression.construct('')

    def get_current_node(self, name: str,
                         limit: Union[int, slice] = None,
                         where_clause: Expression = None,
                         having_clause: Expression = None) -> SqlModel[BachSqlModelBuilder]:
        """
        INTERNAL: Translate the current state of this DataFrame into a SqlModel.

        :param name: The name of the new node
        :param limit: The limit to use
        :param where_clause: The where-clause to apply, if any
        :param having_clause: The having-clause to apply in case group_by is set, if any
        :returns: SQL query as a SqlModel that represents the current state of this DataFrame.
        """

        if isinstance(limit, int):
            limit = slice(0, limit)

        limit_str = 'limit all'
        if limit is not None:
            if limit.step is not None:
                raise NotImplementedError("Step size not supported in slice")
            if (limit.start is not None and limit.start < 0) or \
                    (limit.stop is not None and limit.stop < 0):
                raise NotImplementedError("Negative start or stop not supported in slice")

            if limit.start is not None:
                if limit.stop is not None:
                    if limit.stop <= limit.start:
                        raise ValueError('limit.stop <= limit.start')
                    limit_str = f'limit {limit.stop - limit.start} offset {limit.start}'
                else:
                    limit_str = f'limit all offset {limit.start}'
            else:
                if limit.stop is not None:
                    limit_str = f'limit {limit.stop}'

        limit_clause = Expression.construct('' if limit_str is None else f'{limit_str}')
        where_clause = where_clause if where_clause else Expression.construct('')
        group_by_clause = None
        if self.group_by:

            not_aggregated = [s.name for s in self._data.values()
                              if not s.expression.has_aggregate_function]
            if len(not_aggregated) > 0:
                raise ValueError(f'The df has groupby set, but contains Series that have no aggregation '
                                 f'function yet. Please make sure to first: remove these from the frame, '
                                 f'setup aggregation through agg(), or on all individual series.'
                                 f'Unaggregated series: {not_aggregated}')

            group_by_column_expr = self.group_by.get_group_by_column_expression()
            if group_by_column_expr:
                columns = self.group_by.get_index_column_expressions()
                group_by_clause = Expression.construct('group by {}', group_by_column_expr)
            else:
                columns = []
                group_by_clause = Expression.construct('')
            having_clause = having_clause if having_clause else Expression.construct('')

            columns += [s.get_column_expression() for s in self._data.values()]
        else:
            columns = self._get_all_column_expressions()

        model_builder = CurrentNodeSqlModelBuilder(
            name=name,
            columns=columns,
            where_clause=where_clause,
            group_by_clause=group_by_clause,
            having_clause=having_clause,
            order_by_clause=self._get_order_by_clause(),
            limit_clause=limit_clause
        )
        # TODO: get full filter_expressions here, not just columns and where_clause
        filter_expressions = columns + [where_clause]
        variable_mapping = self._get_variable_values_mapping(filter_expressions=filter_expressions)
        model_builder.set_values(prev=self.base_node)
        model_builder.set_values(**variable_mapping)
        # todo: type
        return model_builder.instantiate()  # type: ignore

    def view_sql(self, limit: Union[int, slice] = None) -> str:
        """
        Translate the current state of this DataFrame into a SQL query.

        :param limit: the limit to apply, either as a max amount of rows or a slice of the data.
        :returns: SQL query
        """
        model = self.get_current_node('view_sql', limit=limit)
        property_values = self._get_variable_values_mapping(filter_expressions=None)
        model = update_properties_in_graph(start_node=model, property_values=property_values)
        return to_sql(model)

    def _get_all_column_expressions(self) -> List[Expression]:
        """ Get a list of Expression for every column including indices in this df """
        return [series.get_column_expression() for series in self.all_series.values()]

    def merge(
            self,
            right: DataFrameOrSeries,
            how: str = 'inner',
            on: ColumnNames = None,
            left_on: ColumnNames = None,
            right_on: ColumnNames = None,
            left_index: bool = False,
            right_index: bool = False,
            suffixes: Tuple[str, str] = ('_x', '_y'),
    ) -> 'DataFrame':
        """
        Join the right Dataframe or Series on self. This will return a new DataFrame that contains the
        combined columns of both dataframes, and the rows that result from joining on the specified columns.
        The columns that are joined on can consist (partially or fully) out of index columns.

        The interface of this function is similar to pandas' merge, but the following parameters are not
        supported: `sort`, `copy`, `indicator`, and `validate`.
        Additionally when merging two frames that have conflicting columns names, and joining on indices,
        then the resulting columns/column names can differ slightly from Pandas.


        :param right: DataFrame or Series to join on self
        :param how: supported values: {‘left’, ‘right’, ‘outer’, ‘inner’, ‘cross’}
        :param on: optional, column(s) to join left and right on.
        :param left_on: optional, column(s) from the left df to join on
        :param right_on: optional, column(s) from the right df/series to join on
        :param left_index: If true uses the index of the left df as columns to join on
        :param right_index: If true uses the index of the right df/series as columns to join on
        :param suffixes: Tuple of two strings. Will be used to suffix duplicate column names. Must make
            column names unique
        :return: A new Dataframe. The original frames are not modified.
        """
        from bach.merge import merge
        return merge(
            left=self,
            right=right,
            how=how,
            on=on,
            left_on=left_on,
            right_on=right_on,
            left_index=left_index,
            right_index=right_index,
            suffixes=suffixes
        )

    def _apply_func_to_series(self,
                              func: Union[ColumnFunction, Dict[str, ColumnFunction]],
                              axis: int = 1,
                              numeric_only: bool = False,
                              exclude_non_applied: bool = False,
                              *args, **kwargs) -> List['Series']:
        """
        :param func: function, str, list or dict to apply to all series
            Function to use on the data. If a function, must work when passed a
            Series.

            Accepted combinations are:
            - function
            - string function name
            - list of functions and/or function names, e.g. [SeriesInt64.sum, 'mean']
            - dict of axis labels -> functions, function names or list of such.
        :param axis: the axis
        :param numeric_only: Whether to apply to numeric series only, or attempt all.
        :param exclude_non_applied: Exclude series where applying was not attempted / failed
        :param args: Positional arguments to pass through to the aggregation function
        :param kwargs: Keyword arguments to pass through to the aggregation function

        .. note::
            Pandas has numeric_only=None to attempt all columns but ignore failing ones
            silently. This is currently not implemented.

        .. note::
            The `axis` parameter defaults to 1, because 0 is currently unsupported.
        """
        from bach.series import SeriesAbstractNumeric
        if axis == 0:
            raise NotImplementedError("Only axis=1 is currently implemented")

        if numeric_only is None:
            raise NotImplementedError("numeric_only=None to attempt all columns but ignore "
                                      "failing ones silently is currently not implemented.")

        apply_dict: Dict[str, ColumnFunction] = {}
        if isinstance(func, dict):
            # make sure the keys are series we know
            for k, v in func.items():
                if k not in self._data:
                    raise KeyError(f'{k} not found in group by series')
                if not isinstance(v, (str, list)) and not callable(v):
                    raise TypeError(f'Unsupported value type {type(v)} in func dict for key {k}')
                apply_dict[k] = v
        elif isinstance(func, (str, list)) or callable(func):
            # check whether we need to exclude non-numeric
            for name, series in self.data.items():
                if not numeric_only or isinstance(series, SeriesAbstractNumeric):
                    apply_dict[name] = func
        else:
            raise TypeError(f'Unsupported type for func: {type(func)}')

        new_series = {}
        for name, series in self._data.items():
            if name not in apply_dict:
                if not exclude_non_applied:
                    new_series[name] = series.copy_override()
                continue
            for applied in series.apply_func(apply_dict[name], *args, **kwargs):
                if applied.name in new_series:
                    raise ValueError(f'duplicate result series: {applied.name}')
                new_series[applied.name] = applied

        return list(new_series.values())

    def aggregate(self,
                  func: Union[ColumnFunction, Dict[str, ColumnFunction]],
                  axis: int = 1,
                  numeric_only: bool = False,
                  *args, **kwargs) -> 'DataFrame':
        """
        Alias for :py:meth:`agg`
        """
        return self.agg(func, axis, numeric_only, *args, **kwargs)

    def agg(self,
            func: Union[ColumnFunction, Dict[str, ColumnFunction]],
            axis: int = 1,
            numeric_only: bool = False,
            *args,
            **kwargs) -> 'DataFrame':
        """
        Aggregate using one or more operations over the specified axis.

        :param func: the aggregations to apply on all series. Accepted combinations are:

            * function, e.g. `SeriesInt64.sum`
            * function name
            * list of functions and/or function names, e.g. [`SeriesInt64.sum`, 'mean']
            * dict of axis labels -> functions, function names or list of such.
        :param axis: the aggregation axis. If ``axis=1`` the index is aggregated as well. Only ``axis=1``
            supported at the moment.
        :param numeric_only: whether to aggregate numeric series only, or attempt all.
        :param args: Positional arguments to pass through to the aggregation function
        :param kwargs: Keyword arguments to pass through to the aggregation function

        .. note::
            Pandas has ``numeric_only=None`` to attempt all columns but ignore failing ones
            silently. This is currently not implemented.

        .. note::
            The `axis` parameter defaults to 1, because 0 is currently unsupported
        """
        # todo do we want standard aggregation of index (pandas doesn't have this)?
        # todo numeric_only is a kwarg of the called func (like pandas)? ie now it breaks for nunique
        df = self
        if df.group_by is None:
            df = df.groupby()

        new_series = df._apply_func_to_series(func, axis, numeric_only,
                                              True,  # exclude_non_applied, must be positional arg.
                                              df.group_by, *args, **kwargs)

        # If the new series have a different group_by or index, we need to copy that
        if len(new_series):
            new_index = new_series[0].index
            new_group_by = new_series[0].group_by

        if not all(dict_name_series_equals(s.index, new_index)
                   and s.group_by == new_group_by
                   for s in new_series):
            raise ValueError("series do not agree on new index / group_by")

        return df.copy_override(index=new_index, group_by=[new_group_by],
                                series={s.name: s for s in new_series})

    def _aggregate_func(self, func: str, axis, level, numeric_only, *args, **kwargs) -> 'DataFrame':
        """
        Return a copy of this dataframe with the aggregate function applied (but not materialized).
        :param func: sql fragment that will be applied as 'func(column_name)', e.g. 'sum'
        """

        """
        Internals documentation
        Typical execution trace, in this case for calling sum on a DataFrame:
         * df.sum()
         * df._aggregate_func('sum', ...)
         * df.agg('sum', ...)
         * df._apply_func_to_series('sum', ...)
         then per series object:
          * series.apply_func({'column': ['sum']}, ..)
          * series_subclass.sum(...)
          * series._derived_agg_func(partition, 'sum', ...)
          * series.copy_override(..., expression=Expression.construct('sum({})'))
        """
        if level is not None:
            raise NotImplementedError("index levels are currently not implemented")
        return self.agg(func, axis, numeric_only, *args, **kwargs)

    # AGGREGATES
    def count(self, axis=1, level=None, numeric_only=False, **kwargs):
        """
        Count all non-NULL values in each column.

        :param axis: only ``axis=1`` is supported. This means columns are aggregated.
        :param level: not supported.
        :param numeric_only: whether to aggregate numeric series only, or attempt all.
        :returns: a new DataFrame with the aggregation applied to all selected columns.
        """
        return self._aggregate_func('count', axis, level, numeric_only, **kwargs)

    # def kurt(self, axis=None, skipna=True, level=None, numeric_only=False, **kwargs):
    #     return self._aggregate_func('kurt', axis, level, numeric_only,
    #                                 skipna=skipna, **kwargs)
    #
    # def kurtosis(self, axis=None, skipna=True, level=None, numeric_only=False, **kwargs):
    #     return self._aggregate_func('kurtosis', axis, level, numeric_only,
    #                                 skipna=skipna, **kwargs)
    #
    # def mad(self, axis=None, skipna=True, level=None, numeric_only=False, **kwargs):
    #     return self._aggregate_func('mad', axis, level, numeric_only,
    #                                 skipna=skipna, **kwargs)

    def max(self, axis=1, skipna=True, level=None, numeric_only=False, **kwargs):
        """
        Returns the maximum of all values in each column.

        :param axis: only ``axis=1`` is supported. This means columns are aggregated.
        :param skipna: only ``skipna=True`` supported. This means NULL values are ignored.
        :param level: not supported.
        :param numeric_only: whether to aggregate numeric series only, or attempt all.
        :returns: a new DataFrame with the aggregation applied to all selected columns.
        """
        return self._aggregate_func('max', axis, level, numeric_only,
                                    skipna=skipna, **kwargs)

    def min(self, axis=1, skipna=True, level=None, numeric_only=False, **kwargs):
        """
        Returns the minimum of all values in each column.

        :param axis: only ``axis=1`` is supported. This means columns are aggregated.
        :param skipna: only ``skipna=True`` supported. This means NULL values are ignored.
        :param level: not supported.
        :param numeric_only: whether to aggregate numeric series only, or attempt all.
        :returns: a new DataFrame with the aggregation applied to all selected columns.
        """
        return self._aggregate_func('min', axis, level, numeric_only,
                                    skipna=skipna, **kwargs)

    def mean(self, axis=1, skipna=True, level=None, numeric_only=False, **kwargs):
        """
        Returns the mean of all values in each column.

        :param axis: only ``axis=1`` is supported. This means columns are aggregated.
        :param skipna: only ``skipna=True`` supported. This means NULL values are ignored.
        :param level: not supported.
        :param numeric_only: whether to aggregate numeric series only, or attempt all.
        :returns: a new DataFrame with the aggregation applied to all selected columns.
        """
        return self._aggregate_func('mean', axis, level, numeric_only,
                                    skipna=skipna, **kwargs)

    def median(self, axis=1, skipna=True, level=None, numeric_only=False, **kwargs):
        """
        Returns the median of all values in each column.

        :param axis: only ``axis=1`` is supported. This means columns are aggregated.
        :param skipna: only ``skipna=True`` supported. This means NULL values are ignored.
        :param level: not supported.
        :param numeric_only: whether to aggregate numeric series only, or attempt all.
        :returns: a new DataFrame with the aggregation applied to all selected columns.
        """
        return self._aggregate_func('median', axis, level, numeric_only,
                                    skipna=skipna, **kwargs)

    def mode(self, axis=1, skipna=True, level=None, numeric_only=False, **kwargs):
        """
        Returns the mode of all values in each column.

        :param axis: only ``axis=1`` is supported. This means columns are aggregated.
        :param skipna: only ``skipna=True`` supported. This means NULL values are ignored.
        :param level: not supported.
        :param numeric_only: whether to aggregate numeric series only, or attempt all.
        :returns: a new DataFrame with the aggregation applied to all selected columns.
        """
        # slight deviation from pd.mode(axis=0, numeric_only=False, dropna=True)
        return self._aggregate_func('mode', axis, level, numeric_only,
                                    skipna=skipna, **kwargs)

    def nunique(self, axis=1, skipna=True, **kwargs):
        """
        Returns the number of unique values in each column.

        :param axis: only ``axis=1`` is supported. This means columns are aggregated.
        :param skipna: only ``skipna=True`` supported. This means NULL values are ignored.
        :returns: a new DataFrame with the aggregation applied to all selected columns.
        """
        # deviation from horrible pd.nunique(axis=0, dropna=True)
        return self._aggregate_func('nunique', axis=axis,
                                    level=None, numeric_only=False, skipna=skipna, **kwargs)

    # def skew(self, axis=None, skipna=True, level=None, numeric_only=False, **kwargs):
    #     return self._aggregate_func('skew', axis, level, numeric_only,
    #                                 skipna=skipna, **kwargs)
    #
    # def prod(self, axis=None, skipna=True, level=None, numeric_only=False, min_count=0, **kwargs):
    #     return self._aggregate_func('prod', axis, level, numeric_only,
    #                                 skipna=skipna, min_count=min_count, **kwargs)
    #
    # def product(self, axis=None, skipna=True, level=None, numeric_only=False, min_count=0, **kwargs):
    #     return self._aggregate_func('product', axis, level, numeric_only,
    #                                 skipna=skipna, min_count=min_count, **kwargs)

    def sem(self, axis=1, skipna=True, level=None, ddof: int = 1, numeric_only=False, **kwargs):
        """
        Returns the unbiased standard error of the mean of each column.

        :param axis: only ``axis=1`` is supported. This means columns are aggregated.
        :param skipna: only ``skipna=True`` supported. This means NULL values are ignored.
        :param level: not supported.
        :param ddof: Delta Degrees of Freedom. Only 1 is supported.
        :param numeric_only: whether to aggregate numeric series only, or attempt all.
        :returns: a new DataFrame with the aggregation applied to all selected columns.
        """
        return self._aggregate_func('sem', axis, level, numeric_only,
                                    skipna=skipna, ddof=ddof, **kwargs)

    def std(self, axis=1, skipna=True, level=None, ddof: int = 1, numeric_only=False, **kwargs):
        """
        Returns the sample standard deviation of each column.

        :param axis: only ``axis=1`` is supported. This means columns are aggregated.
        :param skipna: only ``skipna=True`` supported. This means NULL values are ignored.
        :param level: not supported.
        :param ddof: Delta Degrees of Freedom. Only 1 is supported.
        :param numeric_only: whether to aggregate numeric series only, or attempt all.
        :returns: a new DataFrame with the aggregation applied to all selected columns.
        """
        return self._aggregate_func('std', axis, level, numeric_only,
                                    skipna=skipna, ddof=ddof, **kwargs)

    def sum(self, axis=1, skipna=True, level=None, numeric_only=False, min_count=0, **kwargs):
        """
        Returns the sum of all values in each column.

        :param axis: only ``axis=1`` is supported. This means columns are aggregated.
        :param skipna: only ``skipna=True`` supported. This means NULL values are ignored.
        :param level: not supported.
        :param numeric_only: whether to aggregate numeric series only, or attempt all.
        :param min_count: This minimum amount of values (not NULL) to be present before returning a result.
        :returns: a new DataFrame with the aggregation applied to all selected columns.
        """
        return self._aggregate_func('sum', axis, level, numeric_only,
                                    skipna=skipna, min_count=min_count, **kwargs)

    def var(self, axis=1, skipna=True, level=None, ddof: int = 1, numeric_only=False, **kwargs):
        """
        Returns the unbiased variance of each column.

        :param axis: only ``axis=1`` is supported. This means columns are aggregated.
        :param skipna: only ``skipna=True`` supported. This means NULL values are ignored.
        :param level: not supported.
        :param ddof: Delta Degrees of Freedom. Only 1 is supported.
        :param numeric_only: whether to aggregate numeric series only, or attempt all.
        :returns: a new DataFrame with the aggregation applied to all selected columns.
        """
        return self._aggregate_func('var', axis, level, numeric_only,
                                    skipna=skipna, ddof=ddof, **kwargs)

    def create_variable(self, name: str, value: Any) -> Tuple['DataFrame', 'Series']:
        """
        Create a Series object that can be used as a variable, within the returned DataFrame. The
        DataFrame will have the variable with the given values set in :meth:`DataFrame.variables`

        The variable value can later be changed using :meth:`DataFrame.set_variable`

        :return: Tuple with DataFrame and Series object.
        """
        # todo: check that name doesn't yet exist in base_node and in self.all_series
        from bach.series.series import variable_series
        series = variable_series(
            base=self,
            value=value,
            name=name
        )
        variables = self.variables
        variables[name] = DtypeValuePair(series.dtype, value)
        df = self.copy_override(variables=variables)
        return df, series

    def set_variable(self, name: str, value: Any) -> 'DataFrame':
        """
        Return a copy of this DataFrame with the variable value updated.
        """
        variables = self.variables
        dtype_new = value_to_dtype(value)

        # todo: implement function to get all valid variable values both in self.base_node
        #  and self.all_series
        if name in variables:
            dtype_old = variables[name].dtype
            if dtype_old != dtype_new:
                raise ValueError(f'Cannot change dtype of variable. old: {dtype_old} new: {dtype_new}')
        variables[name] = DtypeValuePair(dtype_new, value)
        return self.copy_override(variables=variables)

    def _get_variable_values_mapping(self,
                                     filter_expressions: List['Expression'] = None
                                     ) -> Dict[str, str]:
        """
        Get a mapping of variable-name to value for all values in self.variables.

        :filter_series: Only return entries for which there is a VariableToken in these series. Set to
            None for no filtering at all.
        """
        result = {}
        available_tokens = self._get_all_variable_token_names(filter_expressions or [])
        for name, dv in self.variables.items():
            if filter_expressions is not None and name not in available_tokens:
                continue
            dtype = value_to_dtype(dv.value)
            if dtype != dv.dtype:  # should never happen
                Exception(f'Dtype of value {dv.value} {dtype} does not match registered dtype {dv.dtype}')
            property_name = VariableToken.dtype_name_to_sql(dtype=dtype, name=name)
            series_type = get_series_type_from_dtype(dtype)
            # TODO: `expr` likely contains redundant 'CASTS', only get the actual value.
            #  The casts might be confusing when we export this in someway where a user can see the filled-in
            #  values
            expr = series_type.supported_value_to_expression(dv.value)
            sql = expr.to_sql()
            result[property_name] = sql
        return result

    @staticmethod
    def _get_all_variable_token_names(filter_expressions: List['Expression']) -> Set[str]:
        found_tokens = set()
        for expression in filter_expressions:
            for token in expression.get_all_tokens():
                if isinstance(token, VariableToken):
                    found_tokens.add(token.name)
        return found_tokens

    def _get_all_available_variables(self) -> Dict[str, str]:
        # TODO: get similar function for self.base_node
        # TODO: check based on the name of the variable (which contains the dtype) whether the
        #  dtype is correct
        found_tokens = []
        for series in self.all_series.values():
            tokens = series.expression.get_all_tokens()
            for token in tokens:
                if isinstance(token, VariableToken):
                    found_tokens.append(token)
        result: Dict[str, str] = {}
        for ft in found_tokens:
            if ft.name in result and result[ft.name] != ft.dtype:
                # TODO: if this happens, it's shitty
                # TODO: move this check?
                raise Exception(f'variable {ft.name} appears multiple times with different dtypes: '
                                f' {result[ft.name]} and {ft.dtype}. This is not a recoverable error. '
                                f'Go back a few steps before the later variable was introduced.')
            result[ft.name] = ft.dtype
        return result


def dict_name_series_equals(a: Dict[str, 'Series'], b: Dict[str, 'Series']):
    """
    Compare two dicts in the format that we use to track series and indices.
    A normal == does not work on these dicts, because Series.equals() is overridden to create SeriesBoolean,
    so we need to call Series.equals instead.
    """
    return (a is None and b is None) or (
            len(a) == len(b) and list(a.keys()) == list(b.keys())
            and all(ai.equals(bi) for (ai, bi) in zip(a.values(), b.values()))
    )


def escape_parameter_characters(conn: Connection, raw_sql: str) -> str:
    """
    Return a modified copy of the given sql with the query-parameter special characters escaped.
    e.g. if the connection uses '%' to mark a parameter, then all occurrences of '%' will be replaced by '%%'
    """
    # for now we'll just assume Postgres and assume the pyformat parameter style is used.
    # When we support more databases we'll need to do something smarter, see
    # https://www.python.org/dev/peps/pep-0249/#paramstyle
    return raw_sql.replace('%', '%%')<|MERGE_RESOLUTION|>--- conflicted
+++ resolved
@@ -7,18 +7,12 @@
 from sqlalchemy.engine import Engine
 from sqlalchemy.future import Connection
 
-<<<<<<< HEAD
 from bach.expression import Expression, SingleValueExpression, VariableToken
 from bach.sql_model import BachSqlModelBuilder, CurrentNodeSqlModelBuilder
 from bach.types import get_series_type_from_dtype, get_dtype_from_db_dtype, value_to_dtype
 from sql_models.graph_operations import update_properties_in_graph
-from sql_models.model import SqlModel
-=======
-from bach.expression import Expression, SingleValueExpression
-from bach.sql_model import BachSqlModelBuilder
-from bach.types import get_series_type_from_dtype, get_dtype_from_db_dtype
 from sql_models.model import SqlModel, Materialization
->>>>>>> 03ea6379
+
 from sql_models.sql_generator import to_sql
 
 if TYPE_CHECKING:
@@ -150,13 +144,9 @@
             index: Dict[str, 'Series'],
             series: Dict[str, 'Series'],
             group_by: Optional['GroupBy'],
-<<<<<<< HEAD
-            order_by: List[SortColumn] = None,
+            order_by: List[SortColumn],
+            savepoints: 'Savepoints',
             variables: Dict[str, 'DtypeValuePair'] = None
-=======
-            order_by: List[SortColumn],
-            savepoints: 'Savepoints'
->>>>>>> 03ea6379
     ):
         """
         Instantiate a new DataFrame.
@@ -179,11 +169,8 @@
         self._data: Dict[str, Series] = {}
         self._group_by = group_by
         self._order_by = order_by if order_by is not None else []
-<<<<<<< HEAD
+        self._savepoints = savepoints
         self._variables = variables if variables else {}
-=======
-        self._savepoints = savepoints
->>>>>>> 03ea6379
         for key, value in series.items():
             if key != value.name:
                 raise ValueError(f'Keys in `series` should match the name of series. '
@@ -245,13 +232,12 @@
         return copy(self._order_by)
 
     @property
-<<<<<<< HEAD
+    def savepoints(self) -> 'Savepoints':
+        return self._savepoints
+
+    @property
     def variables(self) -> Dict[str, DtypeValuePair]:
         return copy(self._variables)
-=======
-    def savepoints(self) -> 'Savepoints':
-        return self._savepoints
->>>>>>> 03ea6379
 
     @property
     def all_series(self) -> Dict[str, 'Series']:
@@ -406,7 +392,8 @@
             dtypes=series_dtypes,
             group_by=None,
             order_by=[],
-            savepoints=Savepoints()
+            savepoints=Savepoints(),
+            variables={}
         )
 
     @classmethod
@@ -480,13 +467,9 @@
             index_dtypes: Dict[str, str],
             dtypes: Dict[str, str],
             group_by: Optional['GroupBy'],
-<<<<<<< HEAD
-            order_by: List[SortColumn] = None,
-            variables: Dict[str, 'DtypeValuePair'] = None
-=======
             order_by: List[SortColumn],
-            savepoints: 'Savepoints'
->>>>>>> 03ea6379
+            savepoints: 'Savepoints',
+            variables: Dict[str, 'DtypeValuePair']
     ) -> 'DataFrame':
         """
         INTERNAL: Get an instance with the right series instantiated based on the dtypes array.
@@ -523,11 +506,8 @@
             series=series,
             group_by=group_by,
             order_by=order_by,
-<<<<<<< HEAD
+            savepoints=savepoints,
             variables=variables
-=======
-            savepoints=savepoints
->>>>>>> 03ea6379
         )
 
     def copy_override(
@@ -571,15 +551,10 @@
             'base_node': base_node if base_node is not None else self._base_node,
             'index': index if index is not None else self._index,
             'series': series if series is not None else self._data,
-<<<<<<< HEAD
             'group_by': self._group_by if group_by is None else group_by[0],
             'order_by': order_by if order_by is not None else self._order_by,
+            'savepoints': savepoints if savepoints is not None else self.savepoints,
             'variables': variables if variables is not None else self.variables
-=======
-            'group_by': group_by[0] if group_by is not None else self._group_by,
-            'order_by': order_by if order_by is not None else self.order_by,
-            'savepoints': savepoints if savepoints is not None else self.savepoints
->>>>>>> 03ea6379
         }
 
         expression_class = SingleValueExpression if single_value else Expression
@@ -685,11 +660,8 @@
             dtypes=series_dtypes,
             group_by=None,
             order_by=[],
-<<<<<<< HEAD
+            savepoints=self.savepoints,
             variables=self.variables
-=======
-            savepoints=self.savepoints
->>>>>>> 03ea6379
         )
 
         if not inplace:
