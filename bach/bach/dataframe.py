--- conflicted
+++ resolved
@@ -7,19 +7,12 @@
 from sqlalchemy.engine import Engine
 from sqlalchemy.future import Connection
 
-<<<<<<< HEAD
 from bach.expression import Expression, SingleValueExpression, VariableToken
-from bach.sql_model import BachSqlModelBuilder, CurrentNodeSqlModelBuilder
+from bach.sql_model import BachSqlModelBuilder, BachSqlModel, CurrentNodeSqlModelBuilder
 from bach.types import get_series_type_from_dtype, get_dtype_from_db_dtype, value_to_dtype
 from sql_models.graph_operations import update_properties_in_graph
-from sql_models.model import SqlModel, Materialization
-
-=======
-from bach.expression import Expression, SingleValueExpression
-from bach.sql_model import BachSqlModelBuilder, BachSqlModel
-from bach.types import get_series_type_from_dtype, get_dtype_from_db_dtype
 from sql_models.model import SqlModel, Materialization, CustomSqlModelBuilder
->>>>>>> 6a7b6640
+
 from sql_models.sql_generator import to_sql
 
 if TYPE_CHECKING:
@@ -1555,14 +1548,15 @@
                 group_by_clause = Expression.construct('')
             having_clause = having_clause if having_clause else Expression.construct('')
 
-<<<<<<< HEAD
-            columns += [s.get_column_expression() for s in self._data.values()]
+            column_exprs += [s.get_column_expression() for s in self._data.values()]
+            column_names += tuple(self._data.keys())
         else:
-            columns = self._get_all_column_expressions()
+            column_exprs = [s.get_column_expression() for s in self.all_series.values()]
+            column_names = tuple(self.all_series.keys())
 
         model_builder = CurrentNodeSqlModelBuilder(
             name=name,
-            columns=columns,
+            columns=column_exprs,
             where_clause=where_clause,
             group_by_clause=group_by_clause,
             having_clause=having_clause,
@@ -1570,51 +1564,12 @@
             limit_clause=limit_clause
         )
         # TODO: get full filter_expressions here, not just columns and where_clause
-        filter_expressions = columns + [where_clause]
+        filter_expressions = column_exprs + [where_clause]
         variable_mapping = self._get_variable_values_mapping(filter_expressions=filter_expressions)
         model_builder.set_values(prev=self.base_node)
         model_builder.set_values(**variable_mapping)
         # todo: type
         return model_builder.instantiate()  # type: ignore
-=======
-            column_exprs += [s.get_column_expression() for s in self._data.values()]
-            column_names += tuple(self._data.keys())
-
-            model_builder = BachSqlModelBuilder(
-                name=name,
-                sql="""
-                    select {column_exprs}
-                    from {{prev}}
-                    {where}
-                    {group_by}
-                    {having}
-                    {order_by} {limit}
-                    """,
-                columns=tuple(column_names)
-            )
-            return model_builder(
-                column_exprs=column_exprs,
-                where=where_clause,
-                group_by=group_by_clause,
-                having=having_clause,
-                order_by=self._get_order_by_clause(),
-                limit=limit_clause,
-                prev=self.base_node
-            )
-        else:
-            model_builder = BachSqlModelBuilder(
-                name=name,
-                sql='select {columns} from {{_last_node}} {where} {order} {limit}',
-                columns=tuple(self.all_series.keys())
-            )
-            return model_builder(
-                columns=self._get_all_column_expressions(),
-                _last_node=self.base_node,
-                where=where_clause,
-                order=self._get_order_by_clause(),
-                limit=limit_clause
-            )
->>>>>>> 6a7b6640
 
     def view_sql(self, limit: Union[int, slice] = None) -> str:
         """
@@ -1625,12 +1580,9 @@
         """
         model = self.get_current_node('view_sql', limit=limit)
         property_values = self._get_variable_values_mapping(filter_expressions=None)
-        model = update_properties_in_graph(start_node=model, property_values=property_values)
+        # TODO: fix typing here, or move all BachSqlModel logic to SqlModel, or both?
+        model = update_properties_in_graph(start_node=model, property_values=property_values)  # type: ignore
         return to_sql(model)
-
-    def _get_all_column_expressions(self) -> List[Expression]:
-        """ Get a list of Expression for every column including indices in this df """
-        return [series.get_column_expression() for series in self.all_series.values()]
 
     def merge(
             self,
