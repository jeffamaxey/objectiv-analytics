import warnings
from copy import copy
<<<<<<< HEAD
from typing import List, Set, Union, Dict, Any, Optional, Tuple, cast, NamedTuple, \
    TYPE_CHECKING, Callable, Hashable, Sequence
=======
from typing import (
    List, Set, Union, Dict, Any, Optional, Tuple,
    cast, NamedTuple, TYPE_CHECKING, Callable, Hashable, Sequence,
)
>>>>>>> a19ba0a7
from uuid import UUID

import numpy
import pandas
from sqlalchemy.engine import Engine
from sqlalchemy.future import Connection

from bach.expression import Expression, SingleValueExpression, VariableToken, AggregateFunctionExpression
from bach.sql_model import BachSqlModel, CurrentNodeSqlModel, get_variable_values_sql
from bach.types import get_series_type_from_dtype, get_dtype_from_db_dtype
from sql_models.constants import NotSet, not_set
from sql_models.graph_operations import update_placeholders_in_graph, get_all_placeholders
from sql_models.model import SqlModel, Materialization, CustomSqlModelBuilder, RefPath

from sql_models.sql_generator import to_sql

if TYPE_CHECKING:
    from bach.partitioning import Window, GroupBy
    from bach.savepoints import Savepoints
    from bach.series import Series, SeriesBoolean

# TODO exclude from docs
DataFrameOrSeries = Union['DataFrame', 'Series']
# ColumnNames: a single column name, or a list of column names
# TODO exclude from docs
ColumnNames = Union[str, List[str]]
# TODO exclude from docs
ColumnFunction = Union[str, Callable, List[Union[str, Callable]]]
# ColumnFunction: Identifier for a function that can be applied to a column, possibly in the context of a
#     window or aggregation.
#     Accepted combinations are:
#     - function
#     - string function name
#     - list of functions and/or function names, e.g. [SeriesInt64.sum, 'mean']
#     - dict of axis labels -> functions, function names or list of such.

Level = Union[int, List[int], str, List[str]]


class SortColumn(NamedTuple):
    expression: Expression
    asc: bool


class DtypeNamePair(NamedTuple):
    dtype: str  # TODO: make 'dtype' a type instead of using str
    name: str


class DefinedVariable(NamedTuple):
    name: str
    dtype: str
    value: Optional[Hashable]
    ref_path: Optional[RefPath]
    old_value: Optional[Hashable]


class DataFrame:
    """
    A mutable DataFrame representing tabular data in a database and enabling operations on that data.

    A Bach DataFrame object can be used to process large amounts of data on a database, while using an api
    that is based on the pandas api. This allows the database to group and aggregate data, sample data and
    do other operations that are not suitable for in memory processing. At any time it is possible to write
    your Bach DataFrame to a pandas DataFrame.

    **Usage**

    It should generally not be required to construct DataFrame instances manually. A DataFrame can be
    constructed using the any of the bach classmethods like :py:meth:`from_table`, :py:meth:`from_model`, or
    :py:meth:`from_pandas`. The returned DataFrame can be thought of as a dict-like container for Bach
    Series objects.

    **Getting & Setting columns**

    Getting data works similar to pandas DataFrame. Single columns can be retrieved with ``df['column_name']``
    as well as ``df.column_name``. This will return a single Bach Series. Multiple columns can be retrieved by
    passing a list of column names like: ``df[['column_name','other_column_name']]``. This returns a Bach
    DataFrame.

    A selection of rows can be selected with python slicing. I.e. ``df[2:5]`` returns row 2 to 5. Only
    positive integers are currently accepted in slices.

    SeriesBoolean can also be used to filter DataFrames, and these Series are easily created using comparison
    operations like equals (`==`), less-than (`<`), not(`~`) on two series, or series with values:
    ``boolean_series = a == b``. Boolean indexing can be done like ``df[df.column == 5]``. Only rows are
    returned for which the condition is true.

    **Moving Series around**

    Values, Series or DataFrames can be set to another DataFrame. Setting Series or DataFrames to another
    DataFrame is possible if they share the same base node or index dtype. DataFrames and Series share the
    same base node if they originate from the same data source. In most cases this means that the series
    that is to be set to the DataFrame is a result of operations on the DataFrame that is started with.
    If a Series or DataFrame do not share the same base node, the new column is or columns are set using a
    merge on the index. This works for one level indexes where the dtype of the series is the same as the
    DataFrame's index dtype.

    **Examples**

    .. code-block:: python

        df['a'] = df.column_name + 5
        df['b'] = ''


    **Database access**

    The data of this DataFrame is always held in the database and operations on the data are performed
    by the database, not in local memory. Data will only be transferred to local memory when an
    explicit call is made to one of the functions that transfers data:

    * :py:meth:`head`
    * :py:meth:`to_pandas`
    * :py:meth:`get_sample`
    * The property accessors :py:attr:`Series.value` (Series only), :py:attr:`values`

    Other functions will not transfer data, nor will they trigger any operations to run on the database.
    Operations on the DataFrame are combined and translated to a single SQL query, which is executed
    only when one of the above mentioned data-transfer functions is called.

    The API of this DataFrame is partially compatible with Pandas DataFrames. For more on Pandas
    DataFrames see https://pandas.pydata.org/docs/reference/frame.html
    """
    # todo note on ordering for slices?
    # todo 'meaning that they originate from the same data source' ok, by approximation
    # todo _get_dtypes also queries the database

    # A DataFrame holds the state of a set of operations on it's base node
    #
    # The main components in this are the dicts of Series that it keeps: `index` and `data`
    # The `data` Series represent all data columns, possibly waiting for aggregation.
    # The `index` Series are used as an index in key lookups, but serve no other purpose but for nice
    # visualisation when converting to pandas Dataframes.
    #
    # When a Series is used as an index, it should be free from any pending aggregation (and thus
    # `Series.group_by` should be None, and its `Series.index` should be `{}`.
    #
    # `DataFrame.group_by` should always match the `Series.group_by` for all Series in the `data` dict.
    #  (and `Series.index` should match `Series.group_by.index`, but that's checked in `Series.__init__`)
    #
    # To illustrate (copied verbatim from Series docs):
    # The rule here: If a series needs a `group_by` to be evaluated, then and only then it should carry that
    # `group_by`. This implies that index Series coming from `GroupBy.index`, do not carry that `group_by`.
    # Only the data Series that actually need the aggregation to happen do.
    #
    # Order is also tracked in `order_by`. It can either be None or a list of SortColumns. Ordering is mostly
    # kept throughout operations, but for example materialization resets the sort order.
    def __init__(
            self,
            engine: Engine,
            base_node: BachSqlModel,
            index: Dict[str, 'Series'],
            series: Dict[str, 'Series'],
            group_by: Optional['GroupBy'],
            order_by: List[SortColumn],
            savepoints: 'Savepoints',
            variables: Dict['DtypeNamePair', Hashable] = None
    ):
        """
        Instantiate a new DataFrame.
        There are utility class methods to easily create a DataFrame from existing data such as a
        table (:py:meth:`from_table`), an already instantiated sql-model (:py:meth:`from_model`), or a
        pandas dataframe (:py:meth:`from_pandas`).

        :param engine: db connection
        :param base_node: sql-model of a select statement that must contain all columns/expressions that
            are present in the series parameter.
        :param index: Dictionary mapping the name of each index-column to a Series object representing
            the column.
        :param series: Dictionary mapping the name of each data-column to a Series object representing
            the column.
        :param order_by: Optional list of sort-columns to order the DataFrame by
        """
        self._engine = engine
        self._base_node = base_node
        self._index = copy(index)
        self._data: Dict[str, Series] = {}
        self._group_by = group_by
        self._order_by = order_by if order_by is not None else []
        self._savepoints = savepoints
        self._variables = variables if variables else {}
        for key, value in series.items():
            if key != value.name:
                raise ValueError(f'Keys in `series` should match the name of series. '
                                 f'key: {key}, series.name: {value.name}')
            if not dict_name_series_equals(value.index, index):
                raise ValueError(f'Indices in `series` should match dataframe. '
                                 f'df: {value.index}, series.index: {index}')
            if value.group_by != group_by:
                raise ValueError(f'Group_by in `series` should match dataframe. '
                                 f'df: {value.group_by}, series.index: {group_by}')
            self._data[key] = value

        for value in index.values():
            if value.index != {}:
                raise ValueError('Index series can not have non-empty index property')
            if value.group_by:
                raise ValueError('Index series can not have a group_by')

        if group_by is not None and not dict_name_series_equals(group_by.index, index):
            raise ValueError('Index should match group_by index')

        if set(index.keys()) & set(series.keys()):
            raise ValueError(f"The names of the index series and data series should not intersect. "
                             f"Index series: {sorted(index.keys())} data series: {sorted(series.keys())}")

    @property
    def engine(self):
        """
        INTERNAL: Get the current engine
        """
        return self._engine

    @property
    def base_node(self) -> BachSqlModel:
        """
        INTERNAL: Get the current base node
        """
        return self._base_node

    @property
    def index(self) -> Dict[str, 'Series']:
        """
        Get the index dictionary `{name: Series}`
        """
        return copy(self._index)

    @property
    def data(self) -> Dict[str, 'Series']:
        """
        Get the data dictionary `{name: Series}`
        """
        return copy(self._data)

    @property
    def order_by(self) -> List[SortColumn]:
        """
        Get the current sort order, if any.
        """
        return copy(self._order_by)

    @property
    def savepoints(self) -> 'Savepoints':
        return self._savepoints

    @property
    def variables(self) -> Dict[DtypeNamePair, Hashable]:
        """
        Get all variables for which values are set, which will be used when querying the database.

        Note that there might also be variables defined earlier in self.base_node, that already have a value.
        Those variables values will not be changed, unless they are listed here. To get an overview of all
        variables on which the values in this DataFrame depend use :meth:`get_all_defined_variables()`
        """
        return copy(self._variables)

    @property
    def all_series(self) -> Dict[str, 'Series']:
        """
        Get all index and data Series in a dictionary `{name: Series}`
        """
        return {**self.index, **self.data}

    @property
    def index_columns(self) -> List[str]:
        """
        Get all the index columns' names in a List
        """
        return list(self.index.keys())

    @property
    def data_columns(self) -> List[str]:
        """
        Get all the data Series' names in a List
        """
        return list(self.data.keys())

    @property
    def index_dtypes(self) -> Dict[str, str]:
        """
        Get the index Series' dtypes in a dictionary `{name: dtype}`
        """
        return {column: data.dtype for column, data in self.index.items()}

    @property
    def dtypes(self) -> Dict[str, str]:
        """
        Get the data Series' dtypes in a dictionary `{name: dtype}`
        """
        return {column: data.dtype for column, data in self.data.items()}

    @property
    def group_by(self) -> Optional['GroupBy']:
        """
        Get this DataFrame's grouping, if any.

        If `group_by` is not None, the DataFrame can be used to perform aggregations on.
        """
        return copy(self._group_by)

    @property
    def is_materialized(self) -> bool:
        """
        Return true if this DataFrame is in a materialized state, i.e. all information about the
        DataFrame's values is encoded in self.base_node.

        A DataFrame that's freshly constructed with :py:meth:`from_table`,
        :py:meth:`from_model`, or :py:meth:`from_pandas` will be in a materialized state. Operations on such
        a DataFrame will change it to be not materialized. Calling :py:meth:`materialize` on a
        non-materialized DataFrame will return a new DataFrame that is materialized.

        TODO: a known problem is that DataFrames with 'json' columns are never in a materialized state, and
         cannot be materialized with materialize()

        :returns: True if this DataFrame is in a materialized state, False otherwise
        """
        if self.group_by or self.order_by:
            return False
        if tuple(self.all_series.keys()) != self.base_node.columns:
            return False
        for name, series in self.all_series.items():
            if series.expression != Expression.column_reference(name):
                return False
        return True

    def __eq__(self, other: Any) -> bool:
        """
        Compares two DataFrames for equality.
        Compares all fields that (potentially) influence the values of the data represented by the DataFrame,
        i.e. all fields except for self.savepoints
        """
        if not isinstance(other, DataFrame):
            return False
        # We cannot just compare the data and index properties, because the Series objects have
        # overridden the __eq__ function in a way that makes normal comparisons not useful. We have to use
        # equals() instead
        return \
            dict_name_series_equals(self.index, other.index) and \
            dict_name_series_equals(self.data, other.data) and \
            self.engine == other.engine and \
            self.base_node == other.base_node and \
            self._group_by == other._group_by and \
            self._order_by == other._order_by and \
            self._variables == other._variables

    @classmethod
    def _get_dtypes(cls, engine: Engine, node: SqlModel) -> Dict[str, str]:
        new_node = CustomSqlModelBuilder(sql='select * from {{previous}} limit 0')(previous=node)
        select_statement = to_sql(new_node)
        sql = f"""
            create temporary table tmp_table_name on commit drop as
            ({select_statement});
            select column_name, data_type
            from information_schema.columns
            where table_name = 'tmp_table_name'
            order by ordinal_position;
        """
        with engine.connect() as conn:
            sql = escape_parameter_characters(conn, sql)
            res = conn.execute(sql)
        return {x[0]: get_dtype_from_db_dtype(x[1]) for x in res.fetchall()}

    @classmethod
    def from_table(cls, engine: Engine, table_name: str, index: List[str]) -> 'DataFrame':
        """
        Instantiate a new DataFrame based on the content of an existing table in the database.

        This will create and remove a temporary table to asses meta data for the setting the correct dtypes.

        :param engine: an sqlalchemy engine for the database.
        :param table_name: the table name that contains the data to instantiate as DataFrame.
        :param index: list of column names that make up the index. At least one column needs to be
            selected for the index.
        :returns: A DataFrame based on a sql table.

        .. note::
            In order to create this temporary table the source data is queried.
        """
        # todo: why is an index mandatory if you can reset it later?
        # todo: don't create a temporary table, the real table (and its meta data) already exists
        model = CustomSqlModelBuilder(sql=f'SELECT * FROM {table_name}').instantiate()
        return cls._from_node(engine, model, index)

    @classmethod
    def from_model(cls, engine: Engine, model: SqlModel, index: List[str]) -> 'DataFrame':
        """
        Instantiate a new DataFrame based on the result of the query defined in `model`.

        This will create and remove a temporary table to asses meta data for the setting the correct dtypes.
        In order to create this temporary table the query in `model` executed.

        :param engine: an sqlalchemy engine for the database.
        :param model: an SqlModel that specifies the queries to instantiate as DataFrame.
        :param index: list of column names that make up the index. At least one column needs to be
            selected for the index.
        :returns: A DataFrame based on an SqlModel
        """
        # Wrap the model in a simple select, so we know for sure that the top-level model has no unexpected
        # select expressions, where clauses, or limits
        wrapped_model = CustomSqlModelBuilder(sql='SELECT * FROM {{model}}')(model=model)
        return cls._from_node(engine, wrapped_model, index)

    @classmethod
    def _from_node(cls, engine, model: SqlModel, index: List[str]) -> 'DataFrame':
        dtypes = cls._get_dtypes(engine, model)

        index_dtypes = {k: dtypes[k] for k in index}
        series_dtypes = {k: dtypes[k] for k in dtypes.keys() if k not in index}

        columns = tuple(index_dtypes.keys()) + tuple(series_dtypes.keys())
        bach_model = BachSqlModel(
            model_spec=model.model_spec,
            placeholders=model.placeholders,
            references=model.references,
            materialization=model.materialization,
            materialization_name=model.materialization_name,
            columns=columns
        )
        from bach.savepoints import Savepoints
        return cls.get_instance(
            engine=engine,
            base_node=bach_model,
            index_dtypes=index_dtypes,
            dtypes=series_dtypes,
            group_by=None,
            order_by=[],
            savepoints=Savepoints(),
            variables={}
        )

    @classmethod
    def from_pandas(
            cls,
            engine: Engine,
            df: pandas.DataFrame,
            convert_objects: bool,
            name: str = 'loaded_data',
            materialization: str = 'cte',
            if_exists: str = 'fail'
    ) -> 'DataFrame':
        """
        Instantiate a new DataFrame based on the content of a Pandas DataFrame.

        The index of the Pandas DataFrame is set to the index of the DataFrame. Only single level index is
        supported. Supported dtypes are 'int64', 'float64', 'string', 'datetime64[ns]', 'bool'. The 'object'
        dtype is supported if the column contains string values and convert_objects is set to True.

        How the data is loaded depends on the chosen materialization:

        1. 'table': This will first write the data to a database table using pandas
           :py:meth:`pandas.DataFrame.to_sql` method.
        2. 'cte': The data will be represented using a common table expression of the form
           ``select * from values`` in future queries.

        The 'table' method requires database write access. The 'cte' method is side-effect free and doesn't
        interact with the database at all. However the 'cte' method is only suitable for small quantities
        of data. For anything over a dozen kilobytes of data it is recommended to store the data in a table
        in the database first (e.g. by specifying 'table').

        There are some small differences between how the different materializations handle NaN values. e.g.
        'cte' does not support those for non-numeric columns, whereas 'table' converts them to 'NULL'.

        :param engine: an sqlalchemy engine for the database.
        :param df: Pandas DataFrame to instantiate as DataFrame.
        :param convert_objects: If True, columns of type 'object' are converted to 'string' using the
            :py:meth:`pandas.DataFrame.convert_dtypes` method where possible.
        :param name:
            * For 'table' materialization: name of the table that Pandas will write the data to.
            * For 'cte' materialization: name of the node in the underlying SqlModel graph.
        :param materialization: {'cte', 'table'}. How to materialize the data.
        :param if_exists: {'fail', 'replace', 'append'}. Only applies to `materialization='table'`
            How to behave if the table already exists:

            * fail: Raise a ValueError.
            * replace: Drop the table before inserting new values.
            * append: Insert new values to the existing table.
        :returns: A DataFrame based on a pandas DataFrame

        .. warning::
            This method is only suited for small quantities of data.
        """
        # todo link to pandas does not link
        # todo materialzation is 'cte' by default, add warning for large dataframe?
        from bach.from_pandas import from_pandas
        return from_pandas(
            engine=engine,
            df=df,
            convert_objects=convert_objects,
            materialization=materialization,
            name=name,
            if_exists=if_exists
        )

    @classmethod
    def get_instance(
            cls,
            engine,
            base_node: BachSqlModel,
            index_dtypes: Dict[str, str],
            dtypes: Dict[str, str],
            group_by: Optional['GroupBy'],
            order_by: List[SortColumn],
            savepoints: 'Savepoints',
            variables: Dict['DtypeNamePair', Hashable]
    ) -> 'DataFrame':
        """
        INTERNAL: Get an instance with the right series instantiated based on the dtypes array.

        This assumes that base_node has a column for all names in index_dtypes and dtypes.
        If single_value is True, SingleValueExpression is used as the class for the series expressions
        """
        index: Dict[str, Series] = {}
        for key, value in index_dtypes.items():
            index_type = get_series_type_from_dtype(value)
            index[key] = index_type(
                engine=engine,
                base_node=base_node,
                index={},  # Empty index for index series
                name=key,
                expression=Expression.column_reference(key),
                group_by=group_by,
                sorted_ascending=None,
                index_sorting=[]
            )
        series: Dict[str, Series] = {}
        for key, value in dtypes.items():
            series_type = get_series_type_from_dtype(value)
            series[key] = series_type(
                engine=engine,
                base_node=base_node,
                index=index,
                name=key,
                expression=Expression.column_reference(key),
                group_by=group_by,
                sorted_ascending=None,
                index_sorting=[]
            )
        return cls(
            engine=engine,
            base_node=base_node,
            index=index,
            series=series,
            group_by=group_by,
            order_by=order_by,
            savepoints=savepoints,
            variables=variables
        )

    def copy_override(
        self,
        engine: Optional[Engine] = None,
        base_node: Optional[BachSqlModel] = None,
        index: Optional[Dict[str, 'Series']] = None,
        series: Optional[Dict[str, 'Series']] = None,
        group_by: Optional[Union['GroupBy', NotSet]] = not_set,
        order_by: Optional[List[SortColumn]] = None,
        variables: Optional[Dict[DtypeNamePair, Hashable]] = None,
        index_dtypes: Optional[Dict[str, str]] = None,
        series_dtypes: Optional[Dict[str, str]] = None,
        single_value: bool = False,
        savepoints: Optional['Savepoints'] = None,
        **kwargs
    ) -> 'DataFrame':
        """
        INTERNAL

        Create a copy of self, with the given arguments overridden

        There are three special parameters: index_dtypes, series_dtypes and single_value. These are used to
        create new index and data series if index and/or series are not given. `single_value` determines
        whether the Expressions for those newly created series should be SingleValueExpressions or not.
        All other arguments are passed through to `__init__`, filled with current instance values if None is
        given in the parameters.
        """

        if index_dtypes and index:
            raise ValueError("Can not set both index and index_dtypes")

        if series_dtypes and series:
            raise ValueError("Can not set both series and series_dtypes")

        args = {
            'engine': engine if engine is not None else self.engine,
            'base_node': base_node if base_node is not None else self._base_node,
            'index': index if index is not None else self._index,
            'series': series if series is not None else self._data,
            'group_by': self._group_by if group_by is not_set else group_by,
            'order_by': order_by if order_by is not None else self._order_by,
            'savepoints': savepoints if savepoints is not None else self.savepoints,
            'variables': variables if variables is not None else self.variables
        }

        expression_class = SingleValueExpression if single_value else Expression

        if index_dtypes:
            new_index: Dict[str, Series] = {}
            for key, value in index_dtypes.items():
                index_type = get_series_type_from_dtype(value)
                new_index[key] = index_type(
                    engine=args['engine'], base_node=args['base_node'],
                    index={},  # Empty index for index series
                    name=key, expression=expression_class.column_reference(key),
                    group_by=args['group_by'],
                    sorted_ascending=None,
                    index_sorting=[]
                )
            args['index'] = new_index

        if series_dtypes:
            new_series: Dict[str, Series] = {}
            for key, value in series_dtypes.items():
                series_type = get_series_type_from_dtype(value)
                new_series[key] = series_type(
                    engine=args['engine'], base_node=args['base_node'],
                    index=args['index'],
                    name=key, expression=expression_class.column_reference(key),
                    group_by=args['group_by'],
                    sorted_ascending=None,
                    index_sorting=[]
                )
                args['series'] = new_series

        return self.__class__(**args, **kwargs)

    def copy_override_base_node(self, base_node: BachSqlModel) -> 'DataFrame':
        """
        INTERNAL

        Create a copy of self, with the base_node overridden in both the returned DataFrame and the Series
        that are part of that DataFrame. If self.group_by is not None, then it's base_node is updated as
        well.
        This is different from :py:meth:`copy_override()`, which when provided with a new base_node only
        overrides the base_node of the DataFrame and not of the Series that make up the DataFrame nor of
        the GroupBy.
        """
        index = {name: series.copy_override(base_node=base_node) for name, series in self.index.items()}

        group_by = self.group_by
        if group_by is not None:
            group_by = group_by.copy_override_base_node(base_node=base_node)

        series = {
            name: series.copy_override(
                base_node=base_node,
                group_by=group_by,
                index=index,
                index_sorting=[]
            )
            for name, series in self.data.items()
        }

        return self.copy_override(base_node=base_node, index=index, series=series, group_by=group_by)

    def copy(self):
        """
        Return a copy of this DataFrame.

        As this dataframe only represents data in the backing SQL store, and does not contain any data,
        this is a metadata copy only, no actual data is duplicated and changes to the underlying data
        will represented in both copy and original.
        Changes to data, index, sorting, grouping etc. on the copy will not affect the original.
        The savepoints on the other hand will be shared by the original and the copy.

        If you want to create a snapshot of the data, have a look at :py:meth:`get_sample()`

        Calling `copy(df)` will invoke this copy function, i.e. `copy(df)` is implemented as df.copy()

        :returns: a copy of the dataframe
        """
        return self.copy_override()

    def __copy__(self):
        return self.copy()

    def _update_self_from_df(self, df: 'DataFrame') -> 'DataFrame':
        """
        INTERNAL: Modify self by copying all properties of 'df' to self. Returns self.
        """
        self._engine = df.engine
        self._base_node = df.base_node
        self._index = df.index
        self._data = df.data
        self._group_by = df.group_by
        self._order_by = df.order_by
        self._savepoints = df.savepoints
        self._variables = df.variables
        return self

    def materialize(
        self,
        node_name='manual_materialize',
        inplace=False,
        limit: Any = None,
        distinct: bool = False,
    ) -> 'DataFrame':
        """
        Create a copy of this DataFrame with as base_node the current DataFrame's state.

        This effectively adds a node to the underlying SqlModel graph. Generally adding nodes increases
        the size of the generated SQL query. But this can be useful if the current DataFrame contains
        expressions that you want to evaluate before further expressions are build on top of them. This might
        make sense for very large expressions, or for non-deterministic expressions (e.g. see
        :py:meth:`SeriesUuid.sql_gen_random_uuid`).

        TODO: a known problem is that DataFrames with 'json' columns cannot be fully materialized.

        :param node_name: The name of the node that's going to be created
        :param inplace: Perform operation on self if ``inplace=True``, or create a copy.
        :param limit: The limit (slice, int) to apply.
        :param distinct: Apply distinct statement if ``distinct=True``
        :returns: DataFrame with the current DataFrame's state as base_node

        .. note::
            Calling materialize() resets the order of the dataframe. Call :py:meth:`sort_values()` again on
            the result if order is important.
        """
        index_dtypes = {k: v.dtype for k, v in self._index.items()}
        series_dtypes = {k: v.dtype for k, v in self._data.items()}
        node = self.get_current_node(name=node_name, limit=limit, distinct=distinct)

        df = self.get_instance(
            engine=self.engine,
            base_node=node,
            index_dtypes=index_dtypes,
            dtypes=series_dtypes,
            group_by=None,
            order_by=[],
            savepoints=self.savepoints,
            variables=self.variables
        )

        if not inplace:
            return df
        return self._update_self_from_df(df)

    def set_savepoint(self, name: str, materialization: Union[Materialization, str] = Materialization.CTE):
        """
        Set the current state as a savepoint in `self.savepoints`.

        :param save_points: Savepoints object that's responsible for tracking all savepoints.
        :param name: Name for the savepoint. This will be the name of the table or view if that's set as
            materialization. Must be unique both within the Savepoints and within the base_node.
        :param materialization: Optional materialization of the savepoint in the database. This doesn't do
            anything unless self.savepoints.write_to_db() gets called and the savepoints are actually
            materialized into the database.
        """
        if not self.is_materialized:
            self.materialize(node_name=name, inplace=True, limit=None)
        materialization = Materialization.normalize(materialization)
        self.savepoints.add_savepoint(name=name, df=self, materialization=materialization)
        return self

    def get_sample(self,
                   table_name: str,
                   filter: 'SeriesBoolean' = None,
                   sample_percentage: int = None,
                   overwrite: bool = False,
                   seed: int = None) -> 'DataFrame':
        """
        Returns a DataFrame whose data is a sample of the current DataFrame object.

        For the sample Dataframe to be created, all data is queried once and a persistent table is created to
        store the sample data used for the sampled DataFrame.

        Use :py:meth:`get_unsampled` to switch back to the unsampled data later on. This returns a new
        DataFrame with all operations that have been done on the sample, applied to that DataFrame.

        :param table_name: the name of the underlying sql table that stores the sampled data.
        :param filter: a filter to apply to the dataframe before creating the sample. If a filter is applied,
            sample_percentage is ignored and thus the bernoulli sample creation is skipped.
        :param sample_percentage: the approximate size of the sample as a proportion of all rows.
            Between 0-100.
        :param overwrite: if True, the sample data is written to table_name, even if that table already
            exists.
        :param seed: optional seed number used to generate the sample.
        :returns: a sampled DataFrame of the current DataFrame.

        .. note::
            All data in the DataFrame to be sampled is queried to create the sample.
        """
        # todo if_exists and overwrite are two different syntax for the same thing. should we align?
        from bach.sample import get_sample
        return get_sample(
            df=self,
            table_name=table_name,
            filter=filter,
            sample_percentage=sample_percentage,
            overwrite=overwrite,
            seed=seed
        )

    def get_unsampled(self) -> 'DataFrame':
        """
        Return a copy of the current sampled DataFrame, that undoes calling :py:meth:`get_sample` earlier.

        All other operations that have been done on the sample DataFrame will be applied on the DataFrame
        that is returned. This does not remove the table that was written to the database by
        :py:meth:`get_sample`, the new DataFrame just does not query that table anymore.

        Will raise an error if the current DataFrame is not sample data of another DataFrame, i.e.
        :py:meth:`get_sample` has not been called.

        :returns: an unsampled copy of the current sampled DataFrame.
        """
        from bach.sample import get_unsampled
        return get_unsampled(df=self)

    def __getitem__(self,
                    key: Union[str, List[str], Set[str], slice, 'SeriesBoolean']) -> DataFrameOrSeries:
        """
        For usage see general introduction DataFrame class.
        """
        from bach.series import SeriesBoolean

        if isinstance(key, str):
            return self.data[key]
        if isinstance(key, (set, list)):
            key_set = set(key)
            if not key_set.issubset(set(self.data_columns)):
                raise KeyError(f"Keys {key_set.difference(set(self.data_columns))} not in data_columns")
            selected_data = {key: data for key, data in self.data.items() if key in key_set}

            return self.copy_override(series=selected_data)

        if isinstance(key, (SeriesBoolean, slice, int)):
            if isinstance(key, int):
                raise NotImplementedError("index key lookups not supported, use slices instead.")
            if isinstance(key, slice):
                node = self.get_current_node(name='getitem_slice', limit=key)
                single_value = (
                    # This is our best guess, there can always be zero results, but at least we tried.
                    # Negative slices are not supported, Exceptions was raised in get_current_node()
                    (key.stop is not None and key.start is None and key.stop == 1)
                    or
                    (key.start is not None and key.stop is not None and (key.stop - key.start) == 1)
                )
            else:
                single_value = False  # there is no way for us to know. User has to slice the result first

                if key.base_node != self.base_node:
                    raise ValueError('Cannot apply Boolean series with a different base_node to DataFrame. '
                                     'Hint: make sure the Boolean series is derived from this DataFrame and '
                                     'that is has the same group by or use df.merge(series) to merge the '
                                     'series with the df first, and then create a new Boolean series on the '
                                     'resulting merged data.')

                # window functions do not have group_by set, but they can't be used without materialization
                if key.expression.has_windowed_aggregate_function:
                    raise ValueError('Cannot apply a Boolean series containing a window function to '
                                     'DataFrame. Hint: materialize() the DataFrame before creating the '
                                     'Boolean series')

                # If the key has no group_by but the df has, this is a filter before aggregation. This is
                # supported but it can change the aggregated results.
                # (A common case is a filter on the columns in the group_by e.g. the index of this df.)
                # We might come back to this when we keep conditions (where/having) as state.

                # We don't support using aggregated series to filter on a non-aggregated df though:
                if key.group_by and not self._group_by:
                    raise ValueError('Can not apply aggregated BooleanSeries to a non-grouped df.'
                                     'Please merge() the selector df with this df first.')

                # If a group_by is set on both, they have to match.
                if key.group_by and key.group_by != self._group_by:
                    raise ValueError('Can not apply aggregated BooleanSeries with non matching group_by.'
                                     'Please merge() the selector df with thisdf first.')

                if key.group_by is not None and key.expression.has_aggregate_function:
                    # Create a having-condition if the key is aggregated
                    node = self.get_current_node(
                        name='getitem_having_boolean',
                        having_clause=Expression.construct("having {}", key.expression))
                else:
                    # A normal where-condition will do
                    node = self.get_current_node(
                        name='getitem_where_boolean',
                        where_clause=Expression.construct("where {}", key.expression))

            return self.copy_override(
                base_node=node,
                group_by=None,
                index_dtypes={name: series.dtype for name, series in self.index.items()},
                series_dtypes={name: series.dtype for name, series in self.data.items()},
                single_value=single_value
            )
        raise NotImplementedError(f"Only str, (set|list)[str], slice or SeriesBoolean are supported, "
                                  f"but got {type(key)}")

    def __getattr__(self, attr):
        """
        After regular attribute access, try looking up the name. This allows simpler access to columns for
        interactive use.
        """
        return self._data[attr]

    def __setitem__(self,
                    key: Union[str, List[str]],
                    value: Union['DataFrame', 'Series', int, str, float, UUID]):
        """
        For usage see general introduction DataFrame class.
        """
        # TODO: all types from types.TypeRegistry are supported.
        from bach.series import Series, const_to_series
        if isinstance(key, str):
            if key in self.index:
                # Cannot set an index column, and cannot have a column name both in self.index and self.data
                raise ValueError(f'Column name "{key}" already exists as index.')
            if isinstance(value, DataFrame):
                raise ValueError("Can't set a DataFrame as a single column")
            if not isinstance(value, Series):
                series = const_to_series(base=self, value=value, name=key)
                self._data[key] = series
            else:
                if value.base_node == self.base_node and self._group_by == value.group_by:
                    self._data[key] = value.copy_override(name=key, index=self._index)
                elif value.expression.is_constant:
                    self._data[key] = value.copy_override(
                        name=key, index=self._index, group_by=self._group_by,
                    )
                elif value.expression.is_independent_subquery:
                    self._data[key] = value.copy_override(
                        name=key, index=self._index, group_by=self._group_by,
                    )
                elif value.expression.is_single_value:
                    self._data[key] = Series.as_independent_subquery(value).copy_override(
                        name=key, index=self._index, group_by=self._group_by,
                    )
                else:
                    if value.group_by and not value.expression.has_aggregate_function:
                        raise ValueError('Setting a grouped Series to a DataFrame is only supported if '
                                         'the Series is aggregated.')
                    if (
                        self.group_by
                        and not all(_s.expression.has_aggregate_function for _s in self.data.values())
                    ):
                        raise ValueError('Setting new columns to grouped DataFrame is only supported if '
                                         'the DataFrame has aggregated columns.')
                    self._index_merge(key=key, value=value)

        elif isinstance(key, list):
            if len(key) == 0:
                return
            if len(key) == 1:
                return self.__setitem__(key[0], value)
            # len(key) > 1
            if not isinstance(value, DataFrame):
                raise ValueError(f'Assigned value should be a bach.DateFrame, provided: {type(value)}')
            if len(value.data_columns) != len(key):
                raise ValueError(f'Number of columns in key and value should match. '
                                 f'Key: {len(key)}, value: {len(value.data_columns)}')
            series_list = [value.data[col_name] for col_name in value.data_columns]
            for i, sub_key in enumerate(key):
                self.__setitem__(sub_key, series_list[i])
        else:
            raise ValueError(f'Key should be either a string or a list of strings, value: {key}')

    def _index_merge(
        self, key: str, value: 'Series', how: str = 'left',
    ):
        """"
        Internal method used by __setitem__ to set a series using a merge on index. Modifies the DataFrame
        with the added column. The DataFrames index name is the same as the original DataFrame's.

        :param key: name of the column to set.
        :param value: Series that is set.
        :param how: 'left' or 'outer'.
        """

        # todo This method's functionality will be implementd in merge()
        if not (len(value.index) == 1 and len(self.index) == 1):

            raise ValueError('setting with different base nodes only supported for one level'
                             ' index')
        index_name = self.index_columns[0]
        value_index_name = list(value.index.keys())[0]
        if self.index[index_name].dtype != value.index[value_index_name].dtype:
            raise ValueError('dtypes of indexes should be the same')

        # FIXME We're assiging mixed types to this var.
        renamed_value: DataFrameOrSeries = value.copy_override(name=key)

        if how == 'outer':
            renamed_value = renamed_value.to_frame().materialize()
            renamed_value[value_index_name + '__index'] = renamed_value.index[value_index_name]

        df = self.merge(renamed_value,
                        left_index=True,
                        right_index=True,
                        how=how,
                        suffixes=('', '__remove'))

        if how == 'outer':
            new_index = df.index[index_name].fillna(df[value_index_name + '__index'])
        elif how == 'left':
            new_index = df.index[index_name]
        else:
            raise NotImplementedError(f'how "{how}" not supported')

        df.set_index(new_index, inplace=True)
        if key in self.data_columns:
            df[key] = df[key + '__remove']
            df.drop(columns=[key + '__remove'], inplace=True)
        df.drop(columns=[value_index_name + '__index'], inplace=True, errors='ignore')

        self._update_self_from_df(df)

    def rename(self, mapper: Union[Dict[str, str], Callable[[str], str]] = None,
               index: Union[Dict[str, str], Callable[[str], str]] = None,
               columns: Union[Dict[str, str], Callable[[str], str]] = None,
               axis: int = 0,
               inplace: bool = False,
               level: int = None,
               errors: str = 'ignore') -> Optional['DataFrame']:
        """
        Rename columns.

        The interface is similar to Panda's :py:meth:`pandas.DataFrame.rename`. However we don't support
        renaming indexes, so recommended usage is ``rename(columns=...)``.

        :param mapper: dict to apply to that axis' values. Use mapper and axis to specify the axis to target
            with mapper. Currently mapper is only supported with ``axis=1``, which is similar to using
            columns.
        :param index: not supported.
        :param columns: dict str:str to rename columns, or a function that takes column names as an argument
            and returns the new one. The new column names must not clash with other column names in either
            `self.`:py:attr:`data` or `self.`:py:attr:`index`, after renaming is complete.
        :param axis: ``axis=1`` is supported, rest is not.
        :param inplace: update the current DataFrame or return a new DataFrame.
        :param level: not supported
        :param errors: Either 'ignore' or 'raise'. When set to 'ignore' KeyErrors about non-existing
            column names in `columns` or `mapper` are ignored. Errors thrown in the mapper function or
            about invalid target column names are not suppressed.
        :returns: DataFrame with the renamed axis labels or None if ``inplace=True``.

        .. note::
            The copy parameter is not supported since it makes very little sense for db backed series.
        """
        # todo should we support arguments of unsupported functionality?
        # todo note is not visible in docstring do we want that?
        if level is not None or \
                index is not None or \
                (mapper is not None and axis == 0):
            raise NotImplementedError("index renames not supported")

        if mapper is not None:
            columns = mapper

        if inplace:
            df = self
        else:
            df = self.copy_override()

        if callable(columns):
            columns = {source: columns(source) for source in df.data_columns}

        if not isinstance(columns, dict):
            raise TypeError(f'unsupported argument type for columns or mappers: {type(columns)}')

        non_existing_columns = set(columns.keys()) - set(df.data.keys())
        if errors == 'raise' and non_existing_columns:
            raise KeyError(f'No such column(s): {non_existing_columns}')

        from bach.series import Series
        new_data: Dict[str, 'Series'] = {}
        for column_name in df.data_columns:
            new_name = columns.get(column_name, column_name)
            if new_name in df.index or new_name in new_data:
                # This error doesn't happen in Pandas, as Pandas allows duplicate column names, but we don't.
                raise ValueError(f'Cannot set {column_name} as {new_name}. New column name already exists.')
            series = df.data[column_name]
            if new_name != series.name:
                series = series.copy_override(name=new_name)
            new_data[new_name] = series
        df._data = new_data
        return None if inplace else df

    def reset_index(
        self,
        level: Optional[Union[str, Sequence[str]]] = None,
        drop: bool = False,
        inplace: bool = False,
    ) -> Optional['DataFrame']:
        """
        Drops the current index.

        With reset_index, all indexes are removed from the DataFrame, so that the DataFrame does not have any
        index Series. A new index can be set with :py:meth:`set_index`.

        :param level: Removes given levels from index. Removes all levels by default
        :param drop: if False, the dropped index is added to the data columns of the DataFrame. If True it
            is removed.
        :param inplace: update the current DataFrame or return a new DataFrame.
        :returns: DataFrame with the index dropped or None if ``inplace=True``.
        """
        df = self if inplace else self.copy_override()
        if self._group_by:
            # materialize, but raise if inplace is required.
            df = df.materialize(node_name='reset_index', inplace=inplace)

        new_index = {}
        series = df._data if drop else df.all_series
        if level is not None:
            series = df._data
            levels_to_remove = [level] if isinstance(level, str) else level

            for lvl in levels_to_remove:
                if lvl not in df._index:
                    raise ValueError(f'\'{lvl}\' level not found in index')

                if not drop:
                    series[lvl] = df.index[lvl]

            new_index = {idx: series for idx, series in df.index.items() if idx not in levels_to_remove}

        df._data = {n: s.copy_override(index={}, index_sorting=[]) for n, s in series.items()}
        df._index = new_index
        return None if inplace else df

    def set_index(
        self,
        keys: Union[str, 'Series', List[Union[str, 'Series']]],
        drop: bool = True,
        append: bool = False,
        inplace: bool = False,
    ) -> Optional['DataFrame']:
        """
        Set this dataframe's index to the the index given in keys

        :param keys: the keys of the new index. Can be a column name str, a Series, or a list of those. If
            Series are passed, they should have the same base node as the DataFrame they are set on.
        :param drop: delete columns to be used as the new index.
        :param append: whether to append to the existing index or replace.
        :param inplace: update the current DataFrame or return a new DataFrame. This is not always supported
            and will raise if it is not.
        :returns: a DataFrame with the new index or None if ``inplace=True``.
        """
        from bach.series import Series

        df = self if inplace else self.copy_override()
        if self._group_by:
            df = df.materialize(node_name='groupby_setindex', inplace=inplace)

        # build the new index, appending if necessary
        new_index = {} if not append else copy(df._index)
        for k in (keys if isinstance(keys, list) else [keys]):
            idx_series: Series
            if isinstance(k, Series):
                if k.base_node != df.base_node or k.group_by != df.group_by:
                    raise ValueError('index series should have same base_node and group_by as df')
                idx_series = k
            else:
                if k not in df.all_series:
                    raise ValueError(f'series \'{k}\' not found')
                idx_series = df.all_series[k]

            new_index[idx_series.name] = idx_series.copy_override(index={}, index_sorting=[])

            if not drop and idx_series.name not in df._index and idx_series.name in df._data:
                raise ValueError('When adding existing series to the index, drop must be True'
                                 ' because duplicate column names are not supported.')

        new_series = {
            n: s.copy_override(index=new_index, index_sorting=[]) for n, s in df._data.items()
            if n not in new_index
        }

        df._index = new_index
        df._data = new_series
        return None if inplace else df

    def __delitem__(self, key: str):
        """
        Deletes columns from the DataFrame.
        """
        if isinstance(key, str):
            del (self._data[key])
            return
        else:
            raise TypeError(f'Unsupported type {type(key)}')

    def drop(self,
             labels: List[str] = None,
             index: List[str] = None,
             columns: List[str] = None,
             level: int = None,
             inplace: bool = False,
             errors: str = 'raise') -> Optional['DataFrame']:
        """
        Drop columns from the DataFrame

        :param labels: not supported
        :param index: not supported
        :param columns: the list of columns to drop.
        :param level: not supported
        :param inplace: update the current DataFrame or return a new DataFrame.
        :param errors: 'raise' or 'ignore' missing key errors.
        :returns: DataFrame without the removed columns or None if ``inplace=True``.

        """
        if labels or index is not None:
            # TODO we could do this using a boolean __series__
            raise NotImplementedError('dropping labels from index not supported.')

        if level is not None:
            raise NotImplementedError('dropping index levels not supported.')

        if columns is None:
            raise ValueError("columns needs to be a list of strings.")

        if inplace:
            df = self
        else:
            df = self.copy_override()

        try:
            for key in columns:
                del (df[key])
        except Exception as e:
            if errors == "raise":
                raise e

        return None if inplace else df

    def astype(self, dtype: Union[str, Dict[str, str]]) -> 'DataFrame':
        """
        Cast all or some of the data columns to a certain dtype.

        Only data columns can be cast, index columns cannot be cast.

        This does not modify the current DataFrame, instead it returns a new DataFrame.

        :param dtype: either:

            * A single str, in which case all data columns are cast to this dtype.
            * A dictionary mapping column labels to dtype.
        :returns: New DataFrame with the specified column(s) cast to the specified dtype
        """
        # Check and/or convert parameters
        if not isinstance(dtype, dict):
            dtype = {column: dtype for column in self.data_columns}
        not_existing_columns = set(dtype.keys()) - set(self.data_columns)
        if not_existing_columns:
            raise ValueError(f'Specified columns do not exist: {not_existing_columns}')

        # Construct new dataframe with converted columns
        new_data = {}
        for column, series in self.data.items():
            new_dtype = dtype.get(column)
            if new_dtype:
                new_data[column] = series.astype(dtype=new_dtype)
            else:
                new_data[column] = series

        return self.copy_override(series=new_data)

    # Some typing help required here.
    _GroupBySingleType = Union[str, 'Series']
    # TODO exclude from docs

    def _partition_by_series(self,
                             by: Union[_GroupBySingleType,
                                       Union[List[_GroupBySingleType], Tuple[_GroupBySingleType, ...]],
                                       None]) -> List['Series']:
        """
        Helper method to check and compile a partitioning list
        """
        from bach.series import Series
        group_by_columns: List['Series'] = []
        if isinstance(by, str):
            group_by_columns.append(self.all_series[by])
        elif isinstance(by, Series):
            group_by_columns.append(by)
        elif isinstance(by, list):
            for by_item in by:
                if isinstance(by_item, str):
                    group_by_columns.append(self.all_series[by_item])
                if isinstance(by_item, Series):
                    group_by_columns.append(by_item)
        elif by is None:
            pass
        else:
            raise ValueError(f'Value of "by" should be either None, a string, or a Series.')

        return group_by_columns

    @classmethod
    def _groupby_to_frame(cls, df: 'DataFrame', group_by: 'GroupBy'):
        """
        Given a group_by, and a df create a new DataFrame that has all the right stuff set.
        It will not materialize, just prepared for more operations
        """
        new_series = {s.name: s.copy_override(group_by=group_by, index=group_by.index, index_sorting=[])
                      for n, s in df.all_series.items() if n not in group_by.index.keys()}
        return df.copy_override(
            engine=df.engine,
            base_node=df.base_node,
            index=group_by.index,
            series=new_series,
            group_by=group_by,
        )

    def groupby(
            self,
            by: Union[_GroupBySingleType,  # single series group_by
                      # for GroupingSets
                      Tuple[Union[_GroupBySingleType, Tuple[_GroupBySingleType, ...]], ...],
                      List[Union[_GroupBySingleType,  # multi series
                                 List[_GroupBySingleType],  # for grouping lists
                                 Tuple[_GroupBySingleType, ...]]],  # for grouping lists
                      None] = None) -> 'DataFrame':
        """
        Group by any of the series currently in this DataDrame, both from index as well as data.

        :param by: The series to group by. Supported are:

            * a string containing a columnn name.
            * a series.
            * a list of strings or series. A normal group by will be created.
            * a list of (strings, series, lists). In this case a grouping list is created.
            * a tuple of (strings, series, lists). In this case a grouping set is created.
        :returns: a new DataFrame object with the :py:attr:`group_by` attribute set.

        .. note::
            If the dataframe is already grouped, we'll create a grouping list from the initial
            grouping combined with this one.
        """
        # todo the grouping set / list relevant?
        # todo format bullet points: text does not start on same line as parameter
        from bach.partitioning import GroupBy, GroupingList, GroupingSet

        df = self
        if self._group_by:
            # We need to materialize this node first, we can't stack aggregations (yet)
            df = self.materialize(node_name='nested_groupby')

        group_by: GroupBy
        if isinstance(by, tuple):
            # by is a list containing at least one other list. We're creating a grouping set
            # aka "Yo dawg, I heard you like GroupBys, ..."
            group_by = GroupingSet(
                [GroupBy(group_by_columns=df._partition_by_series(b)) for b in by]
            )
        elif isinstance(by, list) and len([b for b in by if isinstance(b, (tuple, list))]) > 0:
            group_by = GroupingList(
                [GroupBy(group_by_columns=df._partition_by_series(b)) for b in by])
        else:
            by_mypy = cast(Union[str, 'Series',
                                 List[DataFrame._GroupBySingleType], None], by)
            group_by = GroupBy(group_by_columns=df._partition_by_series(by_mypy))

        return DataFrame._groupby_to_frame(df, group_by)

    def window(self, **frame_args) -> 'DataFrame':
        """
        Create a window on the current dataframe grouping and its sorting.

        .. warning::
            This is an expert method. Use :py:meth:`rolling` or :py:meth:`expanding` if possible.

        see :py:class:`bach.partitioning.Window` for parameters.
        """
        # TODO Better argument typing, needs fancy import logic
        from bach.partitioning import Window
        index = list(self._group_by.index.values()) if self._group_by else []
        group_by = Window(group_by_columns=index,
                          order_by=self._order_by,
                          **frame_args)
        return DataFrame._groupby_to_frame(self, group_by)

    def cube(self,
             by: Union[str, 'Series', List[Union[str, 'Series']], None],
             ) -> 'DataFrame':
        """
        Group by and cube over the column(s) `by`.

        :param by: the series to group by and cube. Can be a column or index name str, a Series or a list
            of any of those. If Series are passed, they should have the same base node as the DataFrame.
        :returns: a new DataFrame object with the :py:attr:`group_by` attribute set.
        """
        from bach.partitioning import Cube
        index = self._partition_by_series(by)
        group_by = Cube(group_by_columns=index)
        return DataFrame._groupby_to_frame(self, group_by)

    def rollup(self,
               by: Union[str, 'Series', List[Union[str, 'Series']], None],
               ) -> 'DataFrame':
        """
        Group by and roll up over the column(s) `by`, replacing any current grouping.

        :param by: the series to group by and roll up. Can be a column or index name str, a Series or a list
            of any of those. If Series are passed, they should have the same base node as the DataFrame.
        :returns: a new DataFrame object with the :py:attr:`group_by` attribute set.
        """
        # todo update tests?
        from bach.partitioning import Rollup
        index = self._partition_by_series(by)
        group_by = Rollup(group_by_columns=index)
        return DataFrame._groupby_to_frame(self, group_by)

    def rolling(self, window: int,
                min_periods: int = None,
                center: bool = False,
                closed: str = 'right') -> 'DataFrame':
        """
        A rolling window of size 'window', by default right aligned.

        To use grouping as well, first call :py:meth:`group_by` on this frame and call rolling on the result.

        :param window: the window size.
        :param min_periods: the min amount of rows included in the window before an actual value is returned.
        :param center: center the result, or align the result on the right.
        :param closed: make the interval closed on the ‘right’, ‘left’, ‘both’ or ‘neither’ endpoints.
            Defaults to ‘right’, and the rest is currently unsupported.
        :returns: a new DataFrame object with the :py:attr:`group_by` attribute set with a
            :py:class:`bach.partitioning.Window`.

        .. note::
            The `win_type`, `axis` and `method` parameters as supported by pandas, are currently not
            implemented.
        """
        from bach.partitioning import WindowFrameBoundary, WindowFrameMode, Window

        if min_periods is None:
            min_periods = window

        if min_periods > window:
            raise ValueError(f'min_periods {min_periods} must be <= window {window}')

        if closed != 'right':
            raise NotImplementedError("Only closed=right is supported")

        mode = WindowFrameMode.ROWS
        end_value: Optional[int]
        if center:
            end_value = (window - 1) // 2
        else:
            end_value = 0

        start_boundary = WindowFrameBoundary.PRECEDING
        start_value = (window - 1) - end_value

        if end_value == 0:
            end_boundary = WindowFrameBoundary.CURRENT_ROW
            end_value = None
        else:
            end_boundary = WindowFrameBoundary.FOLLOWING

        index = list(self._group_by.index.values()) if self._group_by else []
        group_by = Window(group_by_columns=index,
                          order_by=self._order_by,
                          mode=mode,
                          start_boundary=start_boundary, start_value=start_value,
                          end_boundary=end_boundary, end_value=end_value,
                          min_values=min_periods)
        return DataFrame._groupby_to_frame(self, group_by)

    def expanding(self,
                  min_periods: int = 1,
                  center: bool = False,
                  ) -> 'DataFrame':
        """
        Create an expanding window starting with the first row in the group, with at least `min_period`
        observations. The result will be right-aligned in the window.

        To use grouping as well, first call :py:meth:`group_by` on this frame and call rolling on the result.

        :param min_periods: the minimum amount of observations in the window before a value is reported.
        :param center: whether to center the result, currently not supported.
        """
        # TODO We could move the partitioning to GroupBy
        from bach.partitioning import WindowFrameBoundary, WindowFrameMode, \
            Window

        if center:
            # Will never be implemented probably, as it's also deprecated in pandas
            raise NotImplementedError("centering is not implemented.")

        mode = WindowFrameMode.ROWS
        start_boundary = WindowFrameBoundary.PRECEDING
        start_value = None
        end_boundary = WindowFrameBoundary.CURRENT_ROW
        end_value = None

        index = list(self._group_by.index.values()) if self._group_by else []
        group_by = Window(group_by_columns=index,
                          order_by=self._order_by,
                          mode=mode,
                          start_boundary=start_boundary, start_value=start_value,
                          end_boundary=end_boundary, end_value=end_value,
                          min_values=min_periods)

        return DataFrame._groupby_to_frame(self, group_by)

    def sort_values(
            self,
            by: Union[str, List[str]],
            ascending: Union[bool, List[bool]] = True
    ) -> 'DataFrame':
        """
        Create a new DataFrame with the specified sorting order.

        This does not modify the current DataFrame, instead it returns a new DataFrame.

        The sorting will remain in the returned DataFrame as long as no operations are performed on that
        frame that materially change the selected data. Operations that materially change the selected data
        are for example :py:meth:`groupby`, :py:meth:`merge`, :py:meth:`materialize`, and filtering out rows.
        Adding or removing a column does not materially change the selected data.

        :param by: column label or list of labels to sort by.
        :param ascending: Whether to sort ascending (True) or descending (False). If this is a list, then the
            `by` must also be a list and ``len(ascending) == len(by)``.
        :returns: a new DataFrame with the specified ordering.
        """
        if isinstance(by, str):
            by = [by]
        elif not isinstance(by, list) or not all(isinstance(by_item, str) for by_item in by):
            raise TypeError('by should be a str, or a list of str')
        if isinstance(ascending, bool):
            ascending = [ascending] * len(by)
        if len(by) != len(ascending):
            raise ValueError(f'Length of ascending ({len(ascending)}) != length of by ({len(by)})')
        missing = set(by) - set(self.all_series.keys())
        if len(missing) > 0:
            raise KeyError(f'Some series could not be found in current frame: {missing}')

        by_series_list = [self.all_series[by_name] for by_name in by]
        order_by = [SortColumn(expression=by_series.expression, asc=asc_item)
                    for by_series, asc_item in zip(by_series_list, ascending)]
        return self.copy_override(order_by=order_by)

    def sort_index(
        self,
        level: Optional[Level] = None,
        ascending: Union[bool, List[bool]] = True,
        inplace: bool = False,
    ) -> Optional['DataFrame']:
        """
        Sort dataframe by index levels.

        :param level: int or level name or list of ints or level names.
            If not specified, all index series are used
        :param ascending: Whether to sort ascending (True) or descending (False). If this is a list, then the
            `level` must also be a list and ``len(ascending) == len(level)``.
        :param inplace: Perform operation on self if ``inplace=True``, or create a copy.
        :returns: a new DataFrame with the specified ordering if ``inplace=False``,
         otherwise it updates the original and returns None.
        """
        sort_by = self.index_columns if not level else self._get_indexes_by_level(level)
        df = self.sort_values(by=sort_by, ascending=ascending)

        if inplace:
            self._update_self_from_df(df)
            return None

        return df

    def _get_indexes_by_level(self, level: Level) -> List[str]:
        selected_indexes = []
        nlevels = len(self.index_columns)

        for idx_l in level if isinstance(level, list) else [level]:
            if isinstance(idx_l, int) and nlevels < idx_l:
                raise ValueError(f'dataframe has only {nlevels} levels.')

            if isinstance(idx_l, str) and idx_l not in self.index_columns:
                raise ValueError(f'dataframe has no {idx_l} index level.')

            level_name = idx_l if isinstance(idx_l, str) else self.index_columns[idx_l]
            selected_indexes.append(level_name)

        return selected_indexes

    def to_pandas(self, limit: Union[int, slice] = None) -> pandas.DataFrame:
        """
        Run a SQL query representing the current state of this DataFrame against the database and return the
        resulting data as a Pandas DataFrame.

        :param limit: the limit to apply, either as a max amount of rows or a slice of the data.
        :returns: a pandas DataFrame.

        .. note::
            This function queries the database.
        """
        with self.engine.connect() as conn:
            sql = self.view_sql(limit=limit)
            dtype = {name: series.dtype_to_pandas for name, series in self.all_series.items()
                     if series.dtype_to_pandas is not None}

            # read_sql_query expects a parameterized query, so we need to escape the parameter characters
            sql = escape_parameter_characters(conn, sql)
            pandas_df = pandas.read_sql_query(sql, conn).astype(dtype)

            if len(self._index):
                return pandas_df.set_index(list(self._index.keys()))
            return pandas_df

    def head(self, n: int = 5) -> pandas.DataFrame:
        """
        Similar to :py:meth:`to_pandas` but only returns the first `n` rows.

        :param n: number of rows to query from database.
        :returns: a pandas DataFrame.

        .. note::
            This function queries the database.
        """
        return self.to_pandas(limit=n)

    @property
    def values(self) -> numpy.ndarray:
        """
        Return a Numpy representation of the DataFrame akin :py:attr:`pandas.Dataframe.values`

        .. warning::
           We recommend using :meth:`DataFrame.to_numpy` instead.

        :returns: Returns the values of the DataFrame as numpy.ndarray.

        .. note::
            This function queries the database.
        """
        warnings.warn(
            'Call to deprecated property, we recommend to use DataFrame.to_numpy() instead',
            category=DeprecationWarning,
        )
        return self.to_numpy()

    def to_numpy(self) -> numpy.ndarray:
        """
        Return a Numpy representation of the DataFrame akin :py:attr:`pandas.Dataframe.to_numpy`

        :returns: Returns the values of the DataFrame as numpy.ndarray.

        .. note::
            This function queries the database.
        """
        return self.to_pandas().to_numpy()

    def _get_order_by_clause(self) -> Expression:
        """
        Get a properly formatted order by expression based on this df's order_by.
        Will return an empty Expression in case ordering is not requested.
        """
        if self._order_by:
            exprs = [sc.expression for sc in self._order_by]
            fmtstr = [f"{{}} {'asc' if sc.asc else 'desc'}" for sc in self._order_by]
            return Expression.construct(f'order by {", ".join(fmtstr)}', *exprs)
        else:
            return Expression.construct('')

    def get_current_node(
        self,
        name: str,
        limit: Union[int, slice] = None,
        distinct: bool = False,
        where_clause: Expression = None,
        having_clause: Expression = None,
    ) -> BachSqlModel:
        """
        INTERNAL: Translate the current state of this DataFrame into a SqlModel.

        :param name: The name of the new node
        :param limit: The limit to use
        :param distinct: if distinct statement needs to be applied
        :param where_clause: The where-clause to apply, if any
        :param having_clause: The having-clause to apply in case group_by is set, if any
        :returns: SQL query as a SqlModel that represents the current state of this DataFrame.
        """
        self._assert_all_variables_set()

        if isinstance(limit, int):
            limit = slice(0, limit)

        limit_str = 'limit all'
        if limit is not None:
            if limit.step is not None:
                raise NotImplementedError("Step size not supported in slice")
            if (limit.start is not None and limit.start < 0) or \
                    (limit.stop is not None and limit.stop < 0):
                raise NotImplementedError("Negative start or stop not supported in slice")

            if limit.start is not None:
                if limit.stop is not None:
                    if limit.stop <= limit.start:
                        raise ValueError('limit.stop <= limit.start')
                    limit_str = f'limit {limit.stop - limit.start} offset {limit.start}'
                else:
                    limit_str = f'limit all offset {limit.start}'
            else:
                if limit.stop is not None:
                    limit_str = f'limit {limit.stop}'

        limit_clause = Expression.construct('' if limit_str is None else f'{limit_str}')
        where_clause = where_clause if where_clause else Expression.construct('')
        group_by_clause = None
        if self.group_by:

            not_aggregated = [s.name for s in self._data.values()
                              if not s.expression.has_aggregate_function]
            if len(not_aggregated) > 0:
                raise ValueError(f'The df has groupby set, but contains Series that have no aggregation '
                                 f'function yet. Please make sure to first: remove these from the frame, '
                                 f'setup aggregation through agg(), or on all individual series.'
                                 f'Unaggregated series: {not_aggregated}')

            group_by_column_expr = self.group_by.get_group_by_column_expression()
            if group_by_column_expr:
                column_exprs = self.group_by.get_index_column_expressions()
                column_names = tuple(self.group_by.index.keys())
                group_by_clause = Expression.construct('group by {}', group_by_column_expr)
            else:
                column_exprs = []
                column_names = tuple()
                group_by_clause = Expression.construct('')
            having_clause = having_clause if having_clause else Expression.construct('')

            column_exprs += [s.get_column_expression() for s in self._data.values()]
            column_names += tuple(self._data.keys())
        else:
            column_exprs = [s.get_column_expression() for s in self.all_series.values()]
            column_names = tuple(self.all_series.keys())

        return CurrentNodeSqlModel.get_instance(
            name=name,
            column_names=column_names,
            column_exprs=column_exprs,
            distinct=distinct,
            where_clause=where_clause,
            group_by_clause=group_by_clause,
            having_clause=having_clause,
            order_by_clause=self._get_order_by_clause(),
            limit_clause=limit_clause,
            previous_node=self.base_node,
            variables=self.variables
        )

    def view_sql(self, limit: Union[int, slice] = None) -> str:
        """
        Translate the current state of this DataFrame into a SQL query.

        This includes setting all variable values that are in self.variables.

        :param limit: the limit to apply, either as a max amount of rows or a slice of the data.
        :returns: SQL query
        """
        model = self.get_current_node('view_sql', limit=limit)
        placeholder_values = get_variable_values_sql(variable_values=self.variables)
        model = update_placeholders_in_graph(start_node=model, placeholder_values=placeholder_values)
        return to_sql(model)

    def merge(
            self,
            right: DataFrameOrSeries,
            how: str = 'inner',
            on: ColumnNames = None,
            left_on: ColumnNames = None,
            right_on: ColumnNames = None,
            left_index: bool = False,
            right_index: bool = False,
            suffixes: Tuple[str, str] = ('_x', '_y'),
    ) -> 'DataFrame':
        """
        Join the right Dataframe or Series on self. This will return a new DataFrame that contains the
        combined columns of both dataframes, and the rows that result from joining on the specified columns.
        The columns that are joined on can consist (partially or fully) out of index columns.

        The interface of this function is similar to pandas' merge, but the following parameters are not
        supported: `sort`, `copy`, `indicator`, and `validate`.
        Additionally, when merging two frames that have conflicting columns names, and joining on indices,
        then the resulting columns/column names can differ slightly from Pandas.

        If variables are set (see :meth:`DataFrame.variables`), then values from self will be used in cases
        where a variable name/dtype combination has been defined in both the `self` and `right`
        DataFramesOrSeries.

        :param right: DataFrame or Series to join on self
        :param how: supported values: {‘left’, ‘right’, ‘outer’, ‘inner’, ‘cross’}
        :param on: optional, column(s) to join left and right on.
        :param left_on: optional, column(s) from the left df to join on
        :param right_on: optional, column(s) from the right df/series to join on
        :param left_index: If true uses the index of the left df as columns to join on
        :param right_index: If true uses the index of the right df/series as columns to join on
        :param suffixes: Tuple of two strings. Will be used to suffix duplicate column names. Must make
            column names unique
        :return: A new Dataframe. The original frames are not modified.
        """
        from bach.merge import merge
        return merge(
            left=self,
            right=right,
            how=how,
            on=on,
            left_on=left_on,
            right_on=right_on,
            left_index=left_index,
            right_index=right_index,
            suffixes=suffixes
        )

    def _apply_func_to_series(
        self,
        func: Union[ColumnFunction, Dict[str, ColumnFunction]],
        axis: int = 1,
        numeric_only: bool = False,
        exclude_non_applied: bool = False,
        *args,
        **kwargs,
    ) -> List['Series']:
        """
        :param func: function, str, list or dict to apply to all series
            Function to use on the data. If a function, must work when passed a
            Series.

            Accepted combinations are:
            - function
            - string function name
            - list of functions and/or function names, e.g. [SeriesInt64.sum, 'mean']
            - dict of axis labels -> functions, function names or list of such.
        :param axis: the axis
        :param numeric_only: Whether to apply to numeric series only, or attempt all.
        :param exclude_non_applied: Exclude series where applying was not attempted / failed
        :param args: Positional arguments to pass through to the aggregation function
        :param kwargs: Keyword arguments to pass through to the aggregation function

        .. note::
            Pandas has numeric_only=None to attempt all columns but ignore failing ones
            silently. This is currently not implemented.

        .. note::
            The `axis` parameter defaults to 1, because 0 is currently unsupported.
        """
        from bach.series import SeriesAbstractNumeric
        if axis == 0:
            raise NotImplementedError("Only axis=1 is currently implemented")

        if numeric_only is None:
            raise NotImplementedError("numeric_only=None to attempt all columns but ignore "
                                      "failing ones silently is currently not implemented.")

        apply_dict: Dict[str, ColumnFunction] = {}
        if isinstance(func, dict):
            # make sure the keys are series we know
            for k, v in func.items():
                if k not in self._data:
                    raise KeyError(f'{k} not found in group by series')
                if not isinstance(v, (str, list)) and not callable(v):
                    raise TypeError(f'Unsupported value type {type(v)} in func dict for key {k}')
                apply_dict[k] = v
        elif isinstance(func, (str, list)) or callable(func):
            # check whether we need to exclude non-numeric
            for name, series in self.data.items():
                if not numeric_only or isinstance(series, SeriesAbstractNumeric):
                    apply_dict[name] = func
        else:
            raise TypeError(f'Unsupported type for func: {type(func)}')

        new_series = {}
        for name, apply_func in apply_dict.items():
            for applied in self._data[name].apply_func(apply_func, *args, **kwargs):
                if applied.name in new_series:
                    raise ValueError(f'duplicate result series: {applied.name}')
                new_series[applied.name] = applied

        applied_series = list(new_series.values())
        if exclude_non_applied:
            return applied_series

        non_applied_series = [
            series.copy_override() for name, series in self._data.items() if name not in apply_dict
        ]
        return applied_series + non_applied_series

    def aggregate(self,
                  func: Union[ColumnFunction, Dict[str, ColumnFunction]],
                  axis: int = 1,
                  numeric_only: bool = False,
                  *args, **kwargs) -> 'DataFrame':
        """
        Alias for :py:meth:`agg`
        """
        return self.agg(func, axis, numeric_only, *args, **kwargs)

    def agg(
        self,
        func: Union[ColumnFunction, Dict[str, ColumnFunction]],
        axis: int = 1,
        numeric_only: bool = False,
        *args,
        **kwargs,
    ) -> 'DataFrame':
        """
        Aggregate using one or more operations over the specified axis.

        :param func: the aggregations to apply on all series. Accepted combinations are:

            * function, e.g. `SeriesInt64.sum`
            * function name
            * list of functions and/or function names, e.g. [`SeriesInt64.sum`, 'mean']
            * dict of axis labels -> functions, function names or list of such.
        :param axis: the aggregation axis. If ``axis=1`` the index is aggregated as well. Only ``axis=1``
            supported at the moment.
        :param numeric_only: whether to aggregate numeric series only, or attempt all.
        :param args: Positional arguments to pass through to the aggregation function
        :param kwargs: Keyword arguments to pass through to the aggregation function

        .. note::
            Pandas has ``numeric_only=None`` to attempt all columns but ignore failing ones
            silently. This is currently not implemented.

        .. note::
            The `axis` parameter defaults to 1, because 0 is currently unsupported
        """
        # todo do we want standard aggregation of index (pandas doesn't have this)?
        # todo numeric_only is a kwarg of the called func (like pandas)? ie now it breaks for nunique
        df = self
        if df.group_by is None:
            df = df.groupby()

        new_series = df._apply_func_to_series(func, axis, numeric_only,
                                              True,  # exclude_non_applied, must be positional arg.
                                              df.group_by, *args, **kwargs)

        # If the new series have a different group_by or index, we need to copy that
        if new_series:
            new_index = new_series[0].index
            new_group_by = new_series[0].group_by

        if not all(dict_name_series_equals(s.index, new_index)
                   and s.group_by == new_group_by
                   for s in new_series):
            raise ValueError("series do not agree on new index / group_by")

        return df.copy_override(
            index=new_index,
            group_by=new_group_by,
            series={s.name: s for s in new_series},
        )

    def _aggregate_func(self, func: str, axis, level, numeric_only, *args, **kwargs) -> 'DataFrame':
        """
        Return a copy of this dataframe with the aggregate function applied (but not materialized).
        :param func: sql fragment that will be applied as 'func(column_name)', e.g. 'sum'
        """

        """
        Internals documentation
        Typical execution trace, in this case for calling sum on a DataFrame:
         * df.sum()
         * df._aggregate_func('sum', ...)
         * df.agg('sum', ...)
         * df._apply_func_to_series('sum', ...)
         then per series object:
          * series.apply_func({'column': ['sum']}, ..)
          * series_subclass.sum(...)
          * series._derived_agg_func(partition, 'sum', ...)
          * series.copy_override(..., expression=Expression.construct('sum({})'))
        """
        if level is not None:
            raise NotImplementedError("index levels are currently not implemented")
        return self.agg(func, axis, numeric_only, *args, **kwargs)

    # AGGREGATES
    def count(self, axis=1, level=None, numeric_only=False, **kwargs):
        """
        Count all non-NULL values in each column.

        :param axis: only ``axis=1`` is supported. This means columns are aggregated.
        :param level: not supported.
        :param numeric_only: whether to aggregate numeric series only, or attempt all.
        :returns: a new DataFrame with the aggregation applied to all selected columns.
        """
        return self._aggregate_func('count', axis, level, numeric_only, **kwargs)

    # def kurt(self, axis=None, skipna=True, level=None, numeric_only=False, **kwargs):
    #     return self._aggregate_func('kurt', axis, level, numeric_only,
    #                                 skipna=skipna, **kwargs)
    #
    # def kurtosis(self, axis=None, skipna=True, level=None, numeric_only=False, **kwargs):
    #     return self._aggregate_func('kurtosis', axis, level, numeric_only,
    #                                 skipna=skipna, **kwargs)
    #
    # def mad(self, axis=None, skipna=True, level=None, numeric_only=False, **kwargs):
    #     return self._aggregate_func('mad', axis, level, numeric_only,
    #                                 skipna=skipna, **kwargs)

    def max(self, axis=1, skipna=True, level=None, numeric_only=False, **kwargs):
        """
        Returns the maximum of all values in each column.

        :param axis: only ``axis=1`` is supported. This means columns are aggregated.
        :param skipna: only ``skipna=True`` supported. This means NULL values are ignored.
        :param level: not supported.
        :param numeric_only: whether to aggregate numeric series only, or attempt all.
        :returns: a new DataFrame with the aggregation applied to all selected columns.
        """
        return self._aggregate_func('max', axis, level, numeric_only,
                                    skipna=skipna, **kwargs)

    def min(self, axis=1, skipna=True, level=None, numeric_only=False, **kwargs):
        """
        Returns the minimum of all values in each column.

        :param axis: only ``axis=1`` is supported. This means columns are aggregated.
        :param skipna: only ``skipna=True`` supported. This means NULL values are ignored.
        :param level: not supported.
        :param numeric_only: whether to aggregate numeric series only, or attempt all.
        :returns: a new DataFrame with the aggregation applied to all selected columns.
        """
        return self._aggregate_func('min', axis, level, numeric_only,
                                    skipna=skipna, **kwargs)

    def mean(self, axis=1, skipna=True, level=None, numeric_only=False, **kwargs):
        """
        Returns the mean of all values in each column.

        :param axis: only ``axis=1`` is supported. This means columns are aggregated.
        :param skipna: only ``skipna=True`` supported. This means NULL values are ignored.
        :param level: not supported.
        :param numeric_only: whether to aggregate numeric series only, or attempt all.
        :returns: a new DataFrame with the aggregation applied to all selected columns.
        """
        return self._aggregate_func('mean', axis, level, numeric_only,
                                    skipna=skipna, **kwargs)

    def median(self, axis=1, skipna=True, level=None, numeric_only=False, **kwargs):
        """
        Returns the median of all values in each column.

        :param axis: only ``axis=1`` is supported. This means columns are aggregated.
        :param skipna: only ``skipna=True`` supported. This means NULL values are ignored.
        :param level: not supported.
        :param numeric_only: whether to aggregate numeric series only, or attempt all.
        :returns: a new DataFrame with the aggregation applied to all selected columns.
        """
        return self._aggregate_func('median', axis, level, numeric_only,
                                    skipna=skipna, **kwargs)

    def mode(self, axis=1, skipna=True, level=None, numeric_only=False, **kwargs):
        """
        Returns the mode of all values in each column.

        :param axis: only ``axis=1`` is supported. This means columns are aggregated.
        :param skipna: only ``skipna=True`` supported. This means NULL values are ignored.
        :param level: not supported.
        :param numeric_only: whether to aggregate numeric series only, or attempt all.
        :returns: a new DataFrame with the aggregation applied to all selected columns.
        """
        # slight deviation from pd.mode(axis=0, numeric_only=False, dropna=True)
        return self._aggregate_func('mode', axis, level, numeric_only,
                                    skipna=skipna, **kwargs)

    def quantile(
        self,
        q: Union[float, List[float]] = 0.5,
        axis=1,
        **kwargs,
    ):
        """
        Returns the quantile of all numeric columns.

        :param q: value or list of values between 0 and 1.
        :param axis: only ``axis=1`` is supported. This means columns are aggregated.
        :returns: a new DataFrame with the aggregation applied to all selected columns.
        """
        from bach.series.series_numeric import SeriesAbstractNumeric
        df = self
        if all(not isinstance(s, SeriesAbstractNumeric) for s in df.all_series.values()):
            raise ValueError('Cannot calculate quantiles for dataframe with no numeric columns.')

        if df.group_by is None:
            df = df.groupby()

        quantiles = [q] if isinstance(q, float) else q

        all_quantile_dfs = []
        for qt in quantiles:
            new_series = df._apply_func_to_series(
                func='quantile',
                axis=axis,
                numeric_only=True,
                exclude_non_applied=True,
                partition=df.group_by,
                q=qt,
                **kwargs,
            )
            initial_series = new_series[0]
            quantile_df = df.copy_override(
                base_node=initial_series.base_node,
                series={s.name: s for s in new_series},
                index={},
                group_by=initial_series.group_by,
            )
            if len(quantiles) == 1:
                return quantile_df

            # a hack in order to avoid calling quantile_df.materialized().
            # Currently doing quantile['q'] = qt
            # will raise some errors since the expression is not an instance of AggregateFunctionExpression
            quantile_df['q'] = initial_series.copy_override(
                dtype='float64',
                expression=AggregateFunctionExpression.construct(fmt=f'{qt}'),
            )
            all_quantile_dfs.append(quantile_df)

        from bach.concat import DataFrameConcatOperation
        result = DataFrameConcatOperation(objects=all_quantile_dfs, ignore_index=True)()
        # q column should be in the index when calculating multiple quantiles
        return result.set_index('q')

    def nunique(self, axis=1, skipna=True, **kwargs):
        """
        Returns the number of unique values in each column.

        :param axis: only ``axis=1`` is supported. This means columns are aggregated.
        :param skipna: only ``skipna=True`` supported. This means NULL values are ignored.
        :returns: a new DataFrame with the aggregation applied to all selected columns.
        """
        # deviation from horrible pd.nunique(axis=0, dropna=True)
        return self._aggregate_func('nunique', axis=axis,
                                    level=None, numeric_only=False, skipna=skipna, **kwargs)

    def round(self, decimals: int = 0):
        """
        Returns a DataFrame with rounded numerical values

        :param decimals: number of decimal places to round each numeric column
        :returns: a new DataFrame with rounded numerical columns
        """
        from bach.series import SeriesAbstractNumeric

        df = self.copy_override()
        for col in df.data.values():
            if not isinstance(col, SeriesAbstractNumeric):
                continue
            df._data[col.name] = col.round(decimals)

        return df

    # def skew(self, axis=None, skipna=True, level=None, numeric_only=False, **kwargs):
    #     return self._aggregate_func('skew', axis, level, numeric_only,
    #                                 skipna=skipna, **kwargs)
    #
    # def prod(self, axis=None, skipna=True, level=None, numeric_only=False, min_count=0, **kwargs):
    #     return self._aggregate_func('prod', axis, level, numeric_only,
    #                                 skipna=skipna, min_count=min_count, **kwargs)
    #
    # def product(self, axis=None, skipna=True, level=None, numeric_only=False, min_count=0, **kwargs):
    #     return self._aggregate_func('product', axis, level, numeric_only,
    #                                 skipna=skipna, min_count=min_count, **kwargs)

    def sem(self, axis=1, skipna=True, level=None, ddof: int = 1, numeric_only=False, **kwargs):
        """
        Returns the unbiased standard error of the mean of each column.

        :param axis: only ``axis=1`` is supported. This means columns are aggregated.
        :param skipna: only ``skipna=True`` supported. This means NULL values are ignored.
        :param level: not supported.
        :param ddof: Delta Degrees of Freedom. Only 1 is supported.
        :param numeric_only: whether to aggregate numeric series only, or attempt all.
        :returns: a new DataFrame with the aggregation applied to all selected columns.
        """
        return self._aggregate_func('sem', axis, level, numeric_only,
                                    skipna=skipna, ddof=ddof, **kwargs)

    def std(self, axis=1, skipna=True, level=None, ddof: int = 1, numeric_only=False, **kwargs):
        """
        Returns the sample standard deviation of each column.

        :param axis: only ``axis=1`` is supported. This means columns are aggregated.
        :param skipna: only ``skipna=True`` supported. This means NULL values are ignored.
        :param level: not supported.
        :param ddof: Delta Degrees of Freedom. Only 1 is supported.
        :param numeric_only: whether to aggregate numeric series only, or attempt all.
        :returns: a new DataFrame with the aggregation applied to all selected columns.
        """
        return self._aggregate_func('std', axis, level, numeric_only,
                                    skipna=skipna, ddof=ddof, **kwargs)

    def sum(self, axis=1, skipna=True, level=None, numeric_only=False, min_count=0, **kwargs):
        """
        Returns the sum of all values in each column.

        :param axis: only ``axis=1`` is supported. This means columns are aggregated.
        :param skipna: only ``skipna=True`` supported. This means NULL values are ignored.
        :param level: not supported.
        :param numeric_only: whether to aggregate numeric series only, or attempt all.
        :param min_count: This minimum amount of values (not NULL) to be present before returning a result.
        :returns: a new DataFrame with the aggregation applied to all selected columns.
        """
        return self._aggregate_func('sum', axis, level, numeric_only,
                                    skipna=skipna, min_count=min_count, **kwargs)

    def var(self, axis=1, skipna=True, level=None, ddof: int = 1, numeric_only=False, **kwargs):
        """
        Returns the unbiased variance of each column.

        :param axis: only ``axis=1`` is supported. This means columns are aggregated.
        :param skipna: only ``skipna=True`` supported. This means NULL values are ignored.
        :param level: not supported.
        :param ddof: Delta Degrees of Freedom. Only 1 is supported.
        :param numeric_only: whether to aggregate numeric series only, or attempt all.
        :returns: a new DataFrame with the aggregation applied to all selected columns.
        """
        return self._aggregate_func('var', axis, level, numeric_only,
                                    skipna=skipna, ddof=ddof, **kwargs)

    def create_variable(
            self,
            name: str,
            value: Any,
            *, dtype: Optional[str] = None
    ) -> Tuple['DataFrame', 'Series']:
        """
        Create a Series object that can be used as a variable, within the returned DataFrame. The
        DataFrame will have the variable with the given values set in :meth:`DataFrame.variables`.

        The variable value can later be changed using :meth:`DataFrame.set_variable`

        **Multiple variables with the same name**

        For variables the combination (name, dtype) uniquely identifies a variable. That means that there
        can be multiple variables with the same name, if they are of different types. This is counter to
        how a lot of programming languages handle variables. But it prevents a lot of error conditions and
        edge cases around merging DataFrames and Series with the same variables, and building on top of
        SqlModels that already have variables.

        :param name: name of variable to update
        :param value: value of variable
        :param dtype: optional. If not set it will be derived from the value, if set we check that it
            matches the value. If dtype doesn't match the value's dtype, then an Exception is raised.
        :return: Tuple with DataFrame and the Series object that can be used as a variable.
        """
        from bach.series.series import variable_series
        series = variable_series(base=self, value=value, name=name)
        if dtype is not None and dtype != series.dtype:
            raise ValueError(f"Dtype of value ({series.dtype}) and provided dtype ({dtype}) don't match.")
        variables = self.variables
        variables[DtypeNamePair(dtype=series.dtype, name=name)] = value
        df = self.copy_override(variables=variables)
        return df, series

    def set_variable(self, name: str, value: Any, *, dtype: Optional[str] = None) -> 'DataFrame':
        """
        Return a copy of this DataFrame with the variable value updated.

        :param name: name of variable to update
        :param value: new value of variable
        :param dtype: optional. If not set it will be derived from the value, if set we check that it
            matches the value. If dtype doesn't match the value's dtype, then an Exception is raised.
        :return: copy of this DataFrame, with the value updated.
        """
        df, _ = self.create_variable(name, value, dtype=dtype)
        return df

    def get_all_variable_usage(self) -> List[DefinedVariable]:
        """
        Get all variables that influence the values of this DataFrame.
        This includes both variables that are used in the current `self.series`, but also variables that
        were used in earlier steps, i.e. in the SqlModels of `self.base_node`.

        The output of this method can be useful for diagnosing issues with variables. If a variable is used
        multiple times, then it will appear here multiple times. If a variable has conflicting definitions
        then the conflicting dtypes and/or values are all returned.

        **Returned data**

        This method returns a list of DefinedVariable tuples, the fields in the tuples:

        * name: name of the variable
        * dtype: dtype
        * value: value that is currently set in `self.variables`, or None if there is no value
        * ref_path: If the variable is used in an already materialized part of the DataFrame, i.e.
          the usage is in self.base_node, then this is the reference path from self.base_node to the
          SqlModel in which the variable usage occurs. If the variable is used in self.series instead,
          then this is None
        * old_value: If the variable is used in an already materialized part of the DataFrame, then it
          also has a value already. That is this value. Will be None if this variable usage is not in
          self.base_node.

        :return: List with all usages of variables in this DataFrame.
        """
        return self._get_all_used_variables_series() + self._get_all_used_variables_base_node()

    def _get_all_used_variables_series(self) -> List[DefinedVariable]:
        all_tokens = []
        for series in self.all_series.values():
            all_tokens.extend(series.expression.get_all_tokens())
        variable_tokens = [token for token in all_tokens if isinstance(token, VariableToken)]

        result = []
        for vt in variable_tokens:
            dtype_name = DtypeNamePair(dtype=vt.dtype, name=vt.name)
            value = None if dtype_name not in self.variables else self.variables[dtype_name]
            result.append(
                DefinedVariable(name=vt.name, dtype=vt.dtype, value=value, ref_path=None, old_value=None)
            )
        return result

    def _get_all_used_variables_base_node(self) -> List[DefinedVariable]:
        result = []
        all_placeholders = get_all_placeholders(self.base_node)
        for placeholder_name, values_dict in all_placeholders.items():
            token = VariableToken.placeholder_name_to_token(placeholder_name)
            if token is None:
                continue
            for ref_path, old_value in values_dict.items():
                dtype_name = token.dtype_name
                value = None if dtype_name not in self.variables else self.variables[dtype_name]
                result.append(
                    DefinedVariable(
                        name=dtype_name.name, dtype=dtype_name.dtype,
                        value=value, ref_path=ref_path, old_value=old_value)
                )
        return result

    def _assert_all_variables_set(self):
        """
        Asserts that all variables used in the series are set. Raises an Exception if a variable is not set.
        """
        used_variables = self._get_all_used_variables_series()
        for var in used_variables:
            dtype_name = DtypeNamePair(dtype=var.dtype, name=var.name)
            if dtype_name not in self.variables:
                raise Exception(f'Variable {dtype_name.name}, with dtype {dtype_name.dtype} is used, '
                                f'but not set. Use create_variable() to assign a value')

    def append(
        self,
        other: Union['DataFrame', List['DataFrame']],
        ignore_index: bool = False,
        sort: bool = False,
    ) -> 'DataFrame':
        """
        Append rows of other dataframes to the the caller dataframe.
        Non-shared columns between dataframes are added to the caller.

        :param other: objects to be added
        :param ignore_index: if true, drops indexes of all object to be appended
        :param sort: if true, columns are sorted alphanumerically

        :return: a new dataframe with all rows from appended Dataframes.
        """
        from bach.concat import DataFrameConcatOperation
        if isinstance(other, list) and not other:
            raise ValueError('no dataframe or series to append.')

        other_dfs = other if isinstance(other, list) else [other]
        concatenated_df = DataFrameConcatOperation(
            objects=[self] + other_dfs,
            ignore_index=ignore_index,
            sort=sort,
        )()
        return concatenated_df

    def drop_duplicates(
        self,
        subset: Optional[Union[str, Sequence[str]]] = None,
        keep: Union[str, bool] = 'first',
        inplace: bool = False,
        ignore_index: bool = False,
    ) -> Optional['DataFrame']:
        """
        Return a dataframe with duplicated rows removed based on all series labels or a subset of labels.
        :param subset: series label or sequence of labels.
        Duplications to be dropped are based on the combination of the subset of series.
        If not provided, all series labels will be used by default.
        :param keep: Supported values: "first", "last" and False. Determines which duplicates to keep:
         - `first`: drop all occurrences except the first one
         - `last`:  drop all occurrences except the last one
         - False: drops all duplicates
         If no value is provided, first occurrences will be kept by default.
        :param inplace: Perform operation on self if ``inplace=True``, or create a copy.
        :param ignore_index: if true, drops indexes of the result

        :return: a new dataframe with dropped duplicates if inplace = False, otherwise None.
        """
        if keep not in ('first', 'last', False):
            raise ValueError('keep must be either "first", "last" or False.')

        subset = [subset] if isinstance(subset, str) else subset
        if subset and any(s not in self.data_columns for s in subset):
            raise ValueError(
                f'subset param contains invalid series: {sorted(set(subset) - set(self.data_columns))}'
            )

        df = self.copy()
        if ignore_index:
            df.reset_index(drop=True, inplace=True)

        dedup_on = list(subset or self.data_columns)
        dedup_data = [name for name in df.all_series if name not in dedup_on]

        # dedup_data contains index series if ignore_index = False
        # in this case we should append those as data_columns
        if dedup_data and not ignore_index:
            df.reset_index(drop=False, inplace=True)

        # drop all duplicates
        if keep is False:
            freq_df = df[dedup_on]
            freq_df['freq'] = 1
            freq_df = freq_df.groupby(by=dedup_on).sum()
            freq_df.reset_index(drop=False, inplace=True)

            df = df.merge(freq_df, on=dedup_on)
            df = df[df.freq_sum == 1][dedup_on + dedup_data]
        elif dedup_data:
            from bach.partitioning import WindowFrameBoundary
            if keep == 'last':
                func_to_apply = 'window_last_value'
                # unbounded following is required only when last value is needed
                end_boundary = WindowFrameBoundary.FOLLOWING
            else:
                func_to_apply = 'window_first_value'
                end_boundary = WindowFrameBoundary.CURRENT_ROW

            window = df.groupby(by=dedup_on).window(end_boundary=end_boundary, end_value=None)
            agg_series = df[dedup_data]._apply_func_to_series(func=func_to_apply, window=window)

            for name, new_series in zip(dedup_data, agg_series):
                df._data[name] = new_series.copy_override(name=name)

        # we need to just apply distinct for 'first' and 'last'.
        if keep:
            df.materialize(distinct=True, inplace=True)

        df = df if ignore_index else df.set_index(keys=self.index_columns)
        if not inplace:
            return df

        self._update_self_from_df(df)
        return None


def dict_name_series_equals(a: Dict[str, 'Series'], b: Dict[str, 'Series']):
    """
    Compare two dicts in the format that we use to track series and indices.
    A normal == does not work on these dicts, because Series.equals() is overridden to create SeriesBoolean,
    so we need to call Series.equals instead.
    """
    return (a is None and b is None) or (
            len(a) == len(b) and list(a.keys()) == list(b.keys())
            and all(ai.equals(bi) for (ai, bi) in zip(a.values(), b.values()))
    )


def escape_parameter_characters(conn: Connection, raw_sql: str) -> str:
    """
    Return a modified copy of the given sql with the query-parameter special characters escaped.
    e.g. if the connection uses '%' to mark a parameter, then all occurrences of '%' will be replaced by '%%'
    """
    # for now we'll just assume Postgres and assume the pyformat parameter style is used.
    # When we support more databases we'll need to do something smarter, see
    # https://www.python.org/dev/peps/pep-0249/#paramstyle
    return raw_sql.replace('%', '%%')<|MERGE_RESOLUTION|>--- conflicted
+++ resolved
@@ -1,14 +1,9 @@
 import warnings
 from copy import copy
-<<<<<<< HEAD
-from typing import List, Set, Union, Dict, Any, Optional, Tuple, cast, NamedTuple, \
-    TYPE_CHECKING, Callable, Hashable, Sequence
-=======
 from typing import (
     List, Set, Union, Dict, Any, Optional, Tuple,
     cast, NamedTuple, TYPE_CHECKING, Callable, Hashable, Sequence,
 )
->>>>>>> a19ba0a7
 from uuid import UUID
 
 import numpy
@@ -579,7 +574,7 @@
         Create a copy of self, with the given arguments overridden
 
         There are three special parameters: index_dtypes, series_dtypes and single_value. These are used to
-        create new index and data series if index and/or series are not given. `single_value` determines
+        create new index and data series iff index and/or series are not given. `single_value` determines
         whether the Expressions for those newly created series should be SingleValueExpressions or not.
         All other arguments are passed through to `__init__`, filled with current instance values if None is
         given in the parameters.
