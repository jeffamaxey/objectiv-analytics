from abc import ABC
from bach.dataframe import DataFrameOrSeries
import itertools
from collections import defaultdict
from dataclasses import dataclass
from typing import Tuple, Dict, Hashable, List, Set, Sequence

from bach.dataframe import DtypeNamePair
from bach import DataFrame, const_to_series, get_series_type_from_dtype, SeriesAbstractNumeric, Series
from bach.expression import Expression, join_expressions
from bach.sql_model import BachSqlModel, construct_references
from bach.utils import ResultSeries, get_result_series_dtype_mapping
from sql_models.model import CustomSqlModelBuilder, Materialization


DEFAULT_CONCAT_SERIES_DTYPE = 'string'


def get_merged_series_dtype(dtypes: Set[str]) -> str:
    if len(dtypes) == 1:
        return dtypes.pop()
    elif all(
        issubclass(get_series_type_from_dtype(dtype), SeriesAbstractNumeric)
        for dtype in dtypes
    ):
        return'float64'

    return DEFAULT_CONCAT_SERIES_DTYPE


@dataclass
class ConcatOperation(ABC):
    objects: Sequence[DataFrameOrSeries]
    ignore_index: bool = False
    sort: bool = False

    def __call__(self, *args, **kwargs) -> DataFrameOrSeries:
        if not len(self.objects):
            raise ValueError('no objects to concatenate.')

        if len(self.objects) == 1:
            return self.objects[0].copy_override(
                index={} if self.ignore_index else self.objects[0].index,
            )
        return self._get_concatenated_object()

    def _get_indexes(self) -> Dict[str, ResultSeries]:
        """
        gets the indexes of the final concatenated dataframe or series
        """
        if self.ignore_index:
            return {}

        all_indexes = list(itertools.chain.from_iterable(obj.index.values() for obj in self.objects))
        merged_indexes = self._get_result_series(all_indexes)

        # all objects should have the same indexes
        for obj in self.objects:
            if set(merged_indexes.keys()) != set(obj.index.keys()):
                raise ValueError('concatenation with different index levels is not supported yet.')

        return merged_indexes

    def _get_series(self) -> Dict[str, ResultSeries]:
        raise NotImplementedError()

    def _get_result_series(self, series: List[Series]) -> Dict[str, ResultSeries]:
        """
        merges all shared series and defines final dtype
        """

        series_dtypes = defaultdict(set)
        for s in series:
            series_dtypes[s.name].add(s.dtype)

        series_names = sorted(series_dtypes) if self.sort else series_dtypes.keys()

        return {
            series_name: ResultSeries(
                name=series_name,
                expression=Expression.identifier(series_name),
                dtype=get_merged_series_dtype(series_dtypes[series_name]),
            )
            for series_name in series_names
        }

    def _join_series_expressions(self, obj: DataFrameOrSeries) -> Expression:
        raise NotImplementedError()

    def _get_concatenated_object(self) -> DataFrameOrSeries:
        raise NotImplementedError()

    def _get_model(
        self,
        objects: List[DataFrameOrSeries],
        variables: Dict['DtypeNamePair', Hashable],
    ) -> 'ConcatSqlModel':
        raise NotImplementedError()


class DataFrameConcatOperation(ConcatOperation):
    def _get_overridden_objects(self) -> List[DataFrame]:
        """
        generates a copy for each dataframe and prepares them for concatentation
        """
        dfs: List[DataFrame] = []
        for obj in self.objects:
            if isinstance(obj, Series):
                raise Exception('Cannot concat Series to DataFrame')

            df = obj.copy_override()
            if self.ignore_index:
                df.reset_index(drop=True, inplace=True)

            dfs.append(self._fill_missing_series(df=df).materialize())

        return dfs

    def _fill_missing_series(self, df: DataFrame) -> DataFrame:
        """
        adds non-shared series between current df and resultant concatenated df
        """
        df_cp = df.copy_override()
        new_indexes = self._get_indexes()
        new_data_series = self._get_series()

        all_result_series: Dict[str, ResultSeries] = {**new_indexes, **new_data_series}
        for name, result_series in all_result_series.items():
            if name not in df_cp.all_series:
                df_cp[name] = const_to_series(base=df_cp, value=None, name=name)
                df_cp[name] = df_cp[name].astype(result_series.dtype)
                continue

            if name in df_cp.index:
                df_cp.index[name] = df_cp.index[name].astype(result_series.dtype)
            else:
                df_cp[name] = df_cp[name].astype(result_series.dtype)

        return df_cp

    def _join_series_expressions(self, obj: DataFrameOrSeries) -> Expression:
        """
        generates the column expression for the object subquery
        """
        if isinstance(obj, Series):
            raise Exception('a dataframe object is expected.')

        new_indexes = self._get_indexes()
        new_data_series = self._get_series()

        expressions = []

        all_result_series: Dict[str, ResultSeries] = {**new_indexes, **new_data_series}
        for idx, rc in all_result_series.items():
            if idx not in obj.all_series:
                expressions.append(Expression.construct('NULL as {}', Expression.identifier(rc.name)))
            else:
                expressions.append(Expression.construct_expr_as_name(expr=rc.expression, name=rc.name))

        return join_expressions(expressions)

    def _get_series(self) -> Dict[str, ResultSeries]:
        """
        gets the data series of the final concatenated dataframe
        """
<<<<<<< HEAD
        all_series = list(
            itertools.chain.from_iterable(
                df.data.values() for df in self.objects if isinstance(df, DataFrame)
=======
        all_series = list(itertools.chain.from_iterable(df.data.values() for df in self.dfs))
        return self._get_result_series(all_series)

    def _get_result_series(self, series: List[Series]) -> Dict[str, ResultSeries]:
        """
        merges all shared series and defines final dtype
        """

        series_dtypes = defaultdict(set)
        for s in series:
            series_dtypes[s.name].add(s.dtype)

        result_series = {}
        series_names = sorted(series_dtypes) if self.sort else series_dtypes.keys()
        for series_name in series_names:

            if len(series_dtypes[series_name]) == 1:
                final_dtype = series_dtypes[series_name].pop()
            elif all(
                issubclass(get_series_type_from_dtype(dtype), SeriesAbstractNumeric)
                for dtype in series_dtypes[series_name]
            ):
                final_dtype = 'float64'

            else:
                final_dtype = 'string'

            result_series[series_name] = ResultSeries(
                name=series_name,
                expression=Expression.identifier(series_name),
                dtype=final_dtype,
>>>>>>> 07082f8d
            )
        )
        return self._get_result_series(all_series)

    def _get_concatenated_object(self) -> DataFrameOrSeries:
        objects = self._get_overridden_objects()
        new_indexes = self._get_indexes()
        new_data_series = self._get_series()

        main_df: DataFrame = objects[0]
        variables = {}
        savepoints = main_df.savepoints

<<<<<<< HEAD
        for df in reversed(objects):
=======
        # variables are overridden based on the order of concatenation. This means that the initial dataframe
        # will have higher priority over the following dataframes
        for df in reversed(dfs):
>>>>>>> 07082f8d
            variables.update(df.variables)
            savepoints.merge(df.savepoints)

        return main_df.copy_override(
            base_node=self._get_model(objects, variables),
            index_dtypes=get_result_series_dtype_mapping(list(new_indexes.values())),
            series_dtypes=get_result_series_dtype_mapping(list(new_data_series.values())),
            savepoints=savepoints,
            variables=variables,
        )

    def _get_model(
        self,
        objects: Sequence[DataFrameOrSeries],
        variables: Dict['DtypeNamePair', Hashable],
    ) -> 'ConcatSqlModel':
        new_indexes = self._get_indexes()
        new_data_series = self._get_series()

        new_index_names = [rs.name for rs in new_indexes.values()]
        new_data_series_names = [rs.name for rs in new_data_series.values()]

        series_expressions = [self._join_series_expressions(df) for df in objects]

        return ConcatSqlModel(
            series_names=tuple(new_index_names + new_data_series_names),
            all_series_expressions=series_expressions,
            all_nodes=[df.base_node for df in objects],
            variables=variables,  # type: ignore
        )


class SeriesConcatOperation(ConcatOperation):
    def _get_overridden_objects(self) -> List[Series]:
        """
        creates new copies for each series to be concatenated
        """
        series: List[Series] = []
        for obj in self.objects:
            if isinstance(obj, DataFrame):
                raise Exception('Cannot concat DataFrame to Series')

            df = obj.to_frame()
            if not df.is_materialized:
                df.materialize(inplace=True)
            series.append(df.all_series[obj.name])

        return series

    def _get_series(self) -> Dict[str, ResultSeries]:
        """
        gets the final data series result
        """
        all_names = []
        dtypes: Set[str] = set()

        for series in self.objects:
            if not isinstance(series, Series):
                continue
            all_names.append(series.name)
            dtypes.add(series.dtype)

        main_series = self.objects[0].copy_override(
            name='_'.join(all_names),
            dtype=get_merged_series_dtype(dtypes),
        )
        return self._get_result_series([main_series])  # type: ignore

    def _join_series_expressions(self, obj: DataFrameOrSeries) -> Expression:
        """
        generates the column expression for the object subquery
        """
        if isinstance(obj, DataFrame):
            raise Exception('a series object is expected.')

        result_series = list(self._get_series().values())[0]

        series_expression = Expression.construct_expr_as_name(
            expr=obj.astype(result_series.dtype).expression,
            name=result_series.name,
        )

        if self.ignore_index:
            return series_expression

        index_expressions = [idx.expression for idx in self._get_indexes().values()]
        return join_expressions(index_expressions + [series_expression])

    def _get_concatenated_object(self) -> DataFrameOrSeries:
        objects = self._get_overridden_objects()
        main_series: Series = objects[0]
        final_result_series = list(self._get_series().values())[0]

        series_cls = get_series_type_from_dtype(final_result_series.dtype)
        return series_cls(
            engine=main_series.engine,
            base_node=self._get_model(objects, variables={}),
            name=final_result_series.name,
            expression=Expression.column_reference(final_result_series.name),
            index={} if self.ignore_index else main_series.index,
            group_by=None,
            index_sorting=[] if self.ignore_index else main_series.index_sorting,
            sorted_ascending=None,
        )

    def _get_model(
        self,
        objects: Sequence[DataFrameOrSeries],
        variables: Dict['DtypeNamePair', Hashable],
    ) -> 'ConcatSqlModel':
        series_expressions = [self._join_series_expressions(obj) for obj in objects]

        return ConcatSqlModel(
            series_names=tuple('concatenated_series'),
            all_series_expressions=series_expressions,
            all_nodes=[series.base_node for series in objects],
            variables=variables,  # type: ignore
        )


class ConcatSqlModel(BachSqlModel):
    def __init__(
        self,
        *,
        series_names: Tuple[str, ...],
        all_series_expressions: List[Expression],
        all_nodes: List[BachSqlModel],
        variables: Dict['DtypeNamePair', Hashable],
    ) -> None:
        name = 'concat_sql'
        base_sql = 'select {serie_expr} from {node}'
        sql = ' union all '.join(
            base_sql.format(serie_expr=col_expr.to_sql(), node=f"{{{{node_{idx}}}}}")
            for idx, col_expr in enumerate(all_series_expressions)
        )

        references = construct_references(
            base_references={f'node_{idx}': node for idx, node in enumerate(all_nodes)},
            expressions=all_series_expressions
        )

        super().__init__(
            model_spec=CustomSqlModelBuilder(sql=sql, name=name),
            placeholders=self._get_placeholders(variables, all_series_expressions),
            references=references,
            materialization=Materialization.CTE,
            materialization_name=None,
            columns=series_names
        )<|MERGE_RESOLUTION|>--- conflicted
+++ resolved
@@ -1,9 +1,8 @@
-from abc import ABC
+from abc import abstractmethod
 from bach.dataframe import DataFrameOrSeries
 import itertools
 from collections import defaultdict
-from dataclasses import dataclass
-from typing import Tuple, Dict, Hashable, List, Set, Sequence
+from typing import Tuple, Dict, Hashable, List, Set, Sequence, TypeVar, Generic
 
 from bach.dataframe import DtypeNamePair
 from bach import DataFrame, const_to_series, get_series_type_from_dtype, SeriesAbstractNumeric, Series
@@ -12,35 +11,42 @@
 from bach.utils import ResultSeries, get_result_series_dtype_mapping
 from sql_models.model import CustomSqlModelBuilder, Materialization
 
+TDataFrameOrSeries = TypeVar('TDataFrameOrSeries', bound='DataFrameOrSeries')
 
 DEFAULT_CONCAT_SERIES_DTYPE = 'string'
 
 
-def get_merged_series_dtype(dtypes: Set[str]) -> str:
+def _get_merged_series_dtype(dtypes: Set[str]) -> str:
     if len(dtypes) == 1:
         return dtypes.pop()
     elif all(
         issubclass(get_series_type_from_dtype(dtype), SeriesAbstractNumeric)
         for dtype in dtypes
     ):
-        return'float64'
-
+        return 'float64'
+
+    # default casting will be as text, this way we avoid any SQL errors
+    # when merging different db types into a column
     return DEFAULT_CONCAT_SERIES_DTYPE
 
 
-@dataclass
-class ConcatOperation(ABC):
-    objects: Sequence[DataFrameOrSeries]
-    ignore_index: bool = False
-    sort: bool = False
-
-    def __call__(self, *args, **kwargs) -> DataFrameOrSeries:
+class ConcatOperation(Generic[TDataFrameOrSeries]):
+    objects: Sequence[TDataFrameOrSeries]
+    ignore_index: bool
+    sort: bool
+
+    def __init__(self, objects: Sequence[TDataFrameOrSeries], ignore_index: bool = False, sort: bool = False):
+        self.objects = objects
+        self.ignore_index = ignore_index
+        self.sort = sort
+
+    def __call__(self, *args, **kwargs) -> TDataFrameOrSeries:
         if not len(self.objects):
             raise ValueError('no objects to concatenate.')
 
         if len(self.objects) == 1:
             return self.objects[0].copy_override(
-                index={} if self.ignore_index else self.objects[0].index,
+                index={} if self.ignore_index else self.objects[0].index,  # type: ignore
             )
         return self._get_concatenated_object()
 
@@ -61,6 +67,7 @@
 
         return merged_indexes
 
+    @abstractmethod
     def _get_series(self) -> Dict[str, ResultSeries]:
         raise NotImplementedError()
 
@@ -79,26 +86,29 @@
             series_name: ResultSeries(
                 name=series_name,
                 expression=Expression.identifier(series_name),
-                dtype=get_merged_series_dtype(series_dtypes[series_name]),
+                dtype=_get_merged_series_dtype(series_dtypes[series_name]),
             )
             for series_name in series_names
         }
 
-    def _join_series_expressions(self, obj: DataFrameOrSeries) -> Expression:
+    @abstractmethod
+    def _join_series_expressions(self, obj: TDataFrameOrSeries) -> Expression:
         raise NotImplementedError()
 
-    def _get_concatenated_object(self) -> DataFrameOrSeries:
+    @abstractmethod
+    def _get_concatenated_object(self) -> TDataFrameOrSeries:
         raise NotImplementedError()
 
+    @abstractmethod
     def _get_model(
         self,
-        objects: List[DataFrameOrSeries],
+        objects: List[TDataFrameOrSeries],
         variables: Dict['DtypeNamePair', Hashable],
     ) -> 'ConcatSqlModel':
         raise NotImplementedError()
 
 
-class DataFrameConcatOperation(ConcatOperation):
+class DataFrameConcatOperation(ConcatOperation[DataFrame]):
     def _get_overridden_objects(self) -> List[DataFrame]:
         """
         generates a copy for each dataframe and prepares them for concatentation
@@ -138,13 +148,10 @@
 
         return df_cp
 
-    def _join_series_expressions(self, obj: DataFrameOrSeries) -> Expression:
+    def _join_series_expressions(self, obj: DataFrame) -> Expression:
         """
         generates the column expression for the object subquery
         """
-        if isinstance(obj, Series):
-            raise Exception('a dataframe object is expected.')
-
         new_indexes = self._get_indexes()
         new_data_series = self._get_series()
 
@@ -163,48 +170,12 @@
         """
         gets the data series of the final concatenated dataframe
         """
-<<<<<<< HEAD
         all_series = list(
-            itertools.chain.from_iterable(
-                df.data.values() for df in self.objects if isinstance(df, DataFrame)
-=======
-        all_series = list(itertools.chain.from_iterable(df.data.values() for df in self.dfs))
+            itertools.chain.from_iterable(df.data.values() for df in self.objects)
+        )
         return self._get_result_series(all_series)
 
-    def _get_result_series(self, series: List[Series]) -> Dict[str, ResultSeries]:
-        """
-        merges all shared series and defines final dtype
-        """
-
-        series_dtypes = defaultdict(set)
-        for s in series:
-            series_dtypes[s.name].add(s.dtype)
-
-        result_series = {}
-        series_names = sorted(series_dtypes) if self.sort else series_dtypes.keys()
-        for series_name in series_names:
-
-            if len(series_dtypes[series_name]) == 1:
-                final_dtype = series_dtypes[series_name].pop()
-            elif all(
-                issubclass(get_series_type_from_dtype(dtype), SeriesAbstractNumeric)
-                for dtype in series_dtypes[series_name]
-            ):
-                final_dtype = 'float64'
-
-            else:
-                final_dtype = 'string'
-
-            result_series[series_name] = ResultSeries(
-                name=series_name,
-                expression=Expression.identifier(series_name),
-                dtype=final_dtype,
->>>>>>> 07082f8d
-            )
-        )
-        return self._get_result_series(all_series)
-
-    def _get_concatenated_object(self) -> DataFrameOrSeries:
+    def _get_concatenated_object(self) -> DataFrame:
         objects = self._get_overridden_objects()
         new_indexes = self._get_indexes()
         new_data_series = self._get_series()
@@ -213,13 +184,9 @@
         variables = {}
         savepoints = main_df.savepoints
 
-<<<<<<< HEAD
-        for df in reversed(objects):
-=======
         # variables are overridden based on the order of concatenation. This means that the initial dataframe
         # will have higher priority over the following dataframes
-        for df in reversed(dfs):
->>>>>>> 07082f8d
+        for df in reversed(objects):
             variables.update(df.variables)
             savepoints.merge(df.savepoints)
 
@@ -233,7 +200,7 @@
 
     def _get_model(
         self,
-        objects: Sequence[DataFrameOrSeries],
+        objects: Sequence[DataFrame],
         variables: Dict['DtypeNamePair', Hashable],
     ) -> 'ConcatSqlModel':
         new_indexes = self._get_indexes()
@@ -245,14 +212,14 @@
         series_expressions = [self._join_series_expressions(df) for df in objects]
 
         return ConcatSqlModel(
-            series_names=tuple(new_index_names + new_data_series_names),
+            columns=tuple(new_index_names + new_data_series_names),
             all_series_expressions=series_expressions,
             all_nodes=[df.base_node for df in objects],
             variables=variables,  # type: ignore
         )
 
 
-class SeriesConcatOperation(ConcatOperation):
+class SeriesConcatOperation(ConcatOperation[Series]):
     def _get_overridden_objects(self) -> List[Series]:
         """
         creates new copies for each series to be concatenated
@@ -284,17 +251,14 @@
 
         main_series = self.objects[0].copy_override(
             name='_'.join(all_names),
-            dtype=get_merged_series_dtype(dtypes),
+            dtype=_get_merged_series_dtype(dtypes),
         )
         return self._get_result_series([main_series])  # type: ignore
 
-    def _join_series_expressions(self, obj: DataFrameOrSeries) -> Expression:
+    def _join_series_expressions(self, obj: Series) -> Expression:
         """
         generates the column expression for the object subquery
         """
-        if isinstance(obj, DataFrame):
-            raise Exception('a series object is expected.')
-
         result_series = list(self._get_series().values())[0]
 
         series_expression = Expression.construct_expr_as_name(
@@ -308,7 +272,7 @@
         index_expressions = [idx.expression for idx in self._get_indexes().values()]
         return join_expressions(index_expressions + [series_expression])
 
-    def _get_concatenated_object(self) -> DataFrameOrSeries:
+    def _get_concatenated_object(self) -> Series:
         objects = self._get_overridden_objects()
         main_series: Series = objects[0]
         final_result_series = list(self._get_series().values())[0]
@@ -327,13 +291,13 @@
 
     def _get_model(
         self,
-        objects: Sequence[DataFrameOrSeries],
+        objects: Sequence[Series],
         variables: Dict['DtypeNamePair', Hashable],
     ) -> 'ConcatSqlModel':
         series_expressions = [self._join_series_expressions(obj) for obj in objects]
 
         return ConcatSqlModel(
-            series_names=tuple('concatenated_series'),
+            columns=tuple('concatenated_series'),
             all_series_expressions=series_expressions,
             all_nodes=[series.base_node for series in objects],
             variables=variables,  # type: ignore
@@ -344,7 +308,7 @@
     def __init__(
         self,
         *,
-        series_names: Tuple[str, ...],
+        columns: Tuple[str, ...],
         all_series_expressions: List[Expression],
         all_nodes: List[BachSqlModel],
         variables: Dict['DtypeNamePair', Hashable],
@@ -367,5 +331,5 @@
             references=references,
             materialization=Materialization.CTE,
             materialization_name=None,
-            columns=series_names
+            columns=columns
         )