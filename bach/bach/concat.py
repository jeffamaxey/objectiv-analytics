from abc import abstractmethod
from bach.dataframe import DataFrameOrSeries
import itertools
from collections import defaultdict
from typing import Tuple, Dict, Hashable, List, Set, Sequence, TypeVar, Generic

from bach.dataframe import DtypeNamePair
from bach import DataFrame, const_to_series, get_series_type_from_dtype, SeriesAbstractNumeric, Series
from bach.expression import Expression, join_expressions
from bach.sql_model import BachSqlModel, construct_references
from bach.utils import ResultSeries, get_result_series_dtype_mapping
from sql_models.model import CustomSqlModelBuilder, Materialization

TDataFrameOrSeries = TypeVar('TDataFrameOrSeries', bound='DataFrameOrSeries')

DEFAULT_CONCAT_SERIES_DTYPE = 'string'


def _get_merged_series_dtype(dtypes: Set[str]) -> str:
    """
    returns a final dtype when trying to combine series with different dtypes
    """
    if len(dtypes) == 1:
        return dtypes.pop()
    elif all(
        issubclass(get_series_type_from_dtype(dtype), SeriesAbstractNumeric)
        for dtype in dtypes
    ):
        return 'float64'

    # default casting will be as text, this way we avoid any SQL errors
    # when merging different db types into a column
    return DEFAULT_CONCAT_SERIES_DTYPE


class ConcatOperation(Generic[TDataFrameOrSeries]):
    """
    Abstract class that specifies the list of objects to be concatenated.

    Child classes are in charged of specifying the correct type (DataFrame/Series) of all objects.
    All classes should implement _get_concatenated_object method that returns a single object with the correct
    instantiated type.
    """
    objects: Sequence[TDataFrameOrSeries]
    ignore_index: bool

    def __init__(self, objects: Sequence[TDataFrameOrSeries], ignore_index: bool = False):
        self.objects = objects
        self.ignore_index = ignore_index

    def __call__(self, *args, **kwargs) -> TDataFrameOrSeries:
        """
        If only one object is provided for concatenation, it should just return a copy.
        Otherwise, child class _get_concatenated_object method is called.
        """
        if not len(self.objects):
            raise ValueError('no objects to concatenate.')

        if len(self.objects) == 1:
            index = {} if self.ignore_index else self.objects[0].index
            return self.objects[0].copy_override(index=index)  # type: ignore

        return self._get_concatenated_object()

    def _get_indexes(self) -> Dict[str, ResultSeries]:
        """
        gets the indexes of the final concatenated dataframe or series.
        All objects must have the same indexes, otherwise concatenation is not performed.
        """
        if self.ignore_index:
            return {}

        all_indexes = list(itertools.chain.from_iterable(obj.index.values() for obj in self.objects))
        merged_indexes = self._get_result_series(all_indexes)

        # all objects should have the same indexes
        for obj in self.objects:
            if set(merged_indexes.keys()) != set(obj.index.keys()):
                raise ValueError('concatenation with different index levels is not supported yet.')

            if any(mi.dtype != oi.dtype for mi, oi in zip(merged_indexes.values(), obj.index.values())):
                raise ValueError('concatenation with different index dtypes is not supported yet.')

        return merged_indexes

    def _get_result_series(self, series: List[Series]) -> Dict[str, ResultSeries]:
        """
        merges all shared series and defines final dtype
        """

        series_dtypes = defaultdict(set)
        for s in series:
            series_dtypes[s.name].add(s.dtype)

        series_names = series_dtypes.keys()

        return {
            series_name: ResultSeries(
                name=series_name,
                expression=Expression.identifier(series_name),
                dtype=_get_merged_series_dtype(series_dtypes[series_name]),
            )
            for series_name in series_names
        }

    @abstractmethod
    def _get_concatenated_object(self) -> TDataFrameOrSeries:
        """
        returns a single object based on the instantiated type from the child class
        """
        raise NotImplementedError()


class DataFrameConcatOperation(ConcatOperation[DataFrame]):
    """
    In order to implement this class you should provide the following params:
    objects: a list of DataFrames to be concatenated (all DataFrames should have the same indexes)
    ignore_index: a boolean specifying if the resultant DataFrame must preserve the original indexes or not.
    sort: a boolean specifying the order of the data_columns in the result. If False, the order of series
    will be based on each object's position and data_columns value.

    returns a new DataFrame

    Example:
        DataFrameConcatOperation(objects=[df1, df2], ignore_index=True, sort=True)()
    """
    sort: bool

    def __init__(self, objects: Sequence[DataFrame], ignore_index: bool = False, sort: bool = False):
        self.sort = sort
        super().__init__(objects=objects, ignore_index=ignore_index)

    def _get_overridden_objects(self) -> List[DataFrame]:
        """
        generates a copy for each dataframe and prepares them for concatenation
        """
        dfs: List[DataFrame] = []
        for obj in self.objects:
            if isinstance(obj, Series):
                raise Exception('Cannot concat Series to DataFrame')

            df = obj.copy_override()
            if self.ignore_index:
                df.reset_index(drop=True, inplace=True)

            dfs.append(self._fill_missing_series(df=df).materialize())

        return dfs

    def _fill_missing_series(self, df: DataFrame) -> DataFrame:
        """
        adds non-shared series between current df and resultant concatenated df
        """
        df_cp = df.copy_override()
        new_indexes = self._get_indexes()
        new_data_series = self._get_series()

        all_result_series: Dict[str, ResultSeries] = {**new_indexes, **new_data_series}
        for name, result_series in all_result_series.items():
            if name not in df_cp.all_series:
                df_cp[name] = const_to_series(base=df_cp, value=None, name=name)
                df_cp[name] = df_cp[name].astype(result_series.dtype)
                continue

            if name in df_cp.index:
                df_cp.index[name] = df_cp.index[name].astype(result_series.dtype)
            else:
                df_cp[name] = df_cp[name].astype(result_series.dtype)

        return df_cp

    def _join_series_expressions(self, obj: DataFrame) -> Expression:
        """
        generates the column expression for the object subquery
        """
        new_indexes = self._get_indexes()
        new_data_series = self._get_series()

        expressions = []

        all_result_series: Dict[str, ResultSeries] = {**new_indexes, **new_data_series}
        for idx, rc in all_result_series.items():
            if idx not in obj.all_series:
                expressions.append(Expression.construct('NULL as {}', Expression.identifier(rc.name)))
            else:
                expressions.append(Expression.construct_expr_as_name(expr=rc.expression, name=rc.name))

        return join_expressions(expressions)

    def _get_series(self) -> Dict[str, ResultSeries]:
        """
        gets the data series of the final concatenated dataframe
        """
        all_series = list(
            itertools.chain.from_iterable(df.data.values() for df in self.objects)
        )
        result_series = self._get_result_series(all_series)
        if not self.sort:
            return result_series

        return {s: result_series[s] for s in sorted(result_series)}

    def _get_concatenated_object(self) -> DataFrame:
        """
        prepares all dataframes for concatenation (all of them have the same columns)
        gets the resultant indexes and series for the final dataframe.

        returns a new dataframe with all the rows from the provided objects
        """
        objects = self._get_overridden_objects()
        new_indexes = self._get_indexes()
        new_data_series = self._get_series()

        main_df: DataFrame = objects[0]
        variables = {}
        savepoints = main_df.savepoints

        # variables are overridden based on the order of concatenation. This means that the initial dataframe
        # will have higher priority over the following dataframes
        for df in reversed(objects):
            variables.update(df.variables)
            savepoints.merge(df.savepoints)

        return main_df.copy_override(
            base_node=self._get_model(objects, variables),
            index_dtypes=get_result_series_dtype_mapping(list(new_indexes.values())),
            series_dtypes=get_result_series_dtype_mapping(list(new_data_series.values())),
            savepoints=savepoints,
            variables=variables,
        )

    def _get_model(
        self,
        objects: Sequence[DataFrame],
        variables: Dict['DtypeNamePair', Hashable],
    ) -> 'ConcatSqlModel':
        """
        returns a ConcatSqlModel which unifies all queries from all dataframes.
        """
        new_indexes = self._get_indexes()
        new_data_series = self._get_series()

        new_index_names = [rs.name for rs in new_indexes.values()]
        new_data_series_names = [rs.name for rs in new_data_series.values()]

        series_expressions = [self._join_series_expressions(df) for df in objects]

<<<<<<< HEAD
        return ConcatSqlModel(
            columns=tuple(new_index_names + new_data_series_names),
=======
        return ConcatSqlModel.get_instance(
            series_names=tuple(new_index_names + new_data_series_names),
>>>>>>> ea0380ce
            all_series_expressions=series_expressions,
            all_nodes=[df.base_node for df in objects],
            variables=variables,
        )


class SeriesConcatOperation(ConcatOperation[Series]):
    """
    In order to implement this class you should provide the following params:
    objects: a list of Series to be concatenated (all Series should have the same indexes)
    ignore_index: a boolean specifying if the resultant Series must preserve the original indexes or not.

    returns a new Series

    Example:
        SeriesConcatOperation(objects=[s1, s2], ignore_index=True)()
    """
    def _get_overridden_objects(self) -> List[Series]:
        """
        creates new copies for each series to be concatenated
        """
        series: List[Series] = []
        for obj in self.objects:
            if isinstance(obj, DataFrame):
                raise Exception('Cannot concat DataFrame to Series')

            df = obj.to_frame()
            if not df.is_materialized:
                df.materialize(inplace=True)
            series.append(df.all_series[obj.name])

        return series

    def _get_series(self) -> Dict[str, ResultSeries]:
        """
        gets the final data series result
        """
        all_names = []
        dtypes: Set[str] = set()

        for series in self.objects:
            if not isinstance(series, Series):
                continue
            all_names.append(series.name)
            dtypes.add(series.dtype)

        main_series = self.objects[0].copy_override(
            name='_'.join(all_names),
            dtype=_get_merged_series_dtype(dtypes),
        )
        return self._get_result_series([main_series])

    def _join_series_expressions(self, obj: Series) -> Expression:
        """
        generates the column expression for the object subquery
        """
        result_series = list(self._get_series().values())[0]

        series_expression = Expression.construct_expr_as_name(
            expr=obj.astype(result_series.dtype).expression,
            name=result_series.name,
        )

        if self.ignore_index:
            return series_expression

        index_expressions = [idx.expression for idx in self._get_indexes().values()]
        return join_expressions(index_expressions + [series_expression])

    def _get_concatenated_object(self) -> Series:
        """
        returns a series that contains all rows from all provided objects.
        """
        objects = self._get_overridden_objects()
        main_series: Series = objects[0]
        final_result_series = list(self._get_series().values())[0]

        series_cls = get_series_type_from_dtype(final_result_series.dtype)
        return series_cls(
            engine=main_series.engine,
            base_node=self._get_model(objects, variables={}),
            name=final_result_series.name,
            expression=Expression.column_reference(final_result_series.name),
            index={} if self.ignore_index else main_series.index,
            group_by=None,
            index_sorting=[] if self.ignore_index else main_series.index_sorting,
            sorted_ascending=None,
        )

    def _get_model(
        self,
        objects: Sequence[Series],
        variables: Dict['DtypeNamePair', Hashable],
    ) -> 'ConcatSqlModel':
        """
        returns a ConcatSqlModel that unifies all series queries into a single column.
        """
        series_expressions = [self._join_series_expressions(obj) for obj in objects]

        return ConcatSqlModel(
            columns=tuple('concatenated_series'),
            all_series_expressions=series_expressions,
            all_nodes=[series.base_node for series in objects],
            variables=variables,
        )


class ConcatSqlModel(BachSqlModel):
    @classmethod
    def get_instance(
        cls,
        *,
        columns: Tuple[str, ...],
        all_series_expressions: List[Expression],
        all_nodes: List[BachSqlModel],
        variables: Dict['DtypeNamePair', Hashable],
    ) -> 'ConcatSqlModel':
        name = 'concat_sql'
        base_sql = 'select {serie_expr} from {node}'
        sql = ' union all '.join(
            base_sql.format(serie_expr=col_expr.to_sql(), node=f"{{{{node_{idx}}}}}")
            for idx, col_expr in enumerate(all_series_expressions)
        )

        references = construct_references(
            base_references={f'node_{idx}': node for idx, node in enumerate(all_nodes)},
            expressions=all_series_expressions
        )

        return ConcatSqlModel(
            model_spec=CustomSqlModelBuilder(sql=sql, name=name),
            placeholders=cls._get_placeholders(variables, all_series_expressions),
            references=references,
            materialization=Materialization.CTE,
            materialization_name=None,
            columns=columns
        )<|MERGE_RESOLUTION|>--- conflicted
+++ resolved
@@ -245,13 +245,8 @@
 
         series_expressions = [self._join_series_expressions(df) for df in objects]
 
-<<<<<<< HEAD
-        return ConcatSqlModel(
+        return ConcatSqlModel.get_instance(
             columns=tuple(new_index_names + new_data_series_names),
-=======
-        return ConcatSqlModel.get_instance(
-            series_names=tuple(new_index_names + new_data_series_names),
->>>>>>> ea0380ce
             all_series_expressions=series_expressions,
             all_nodes=[df.base_node for df in objects],
             variables=variables,
@@ -351,7 +346,7 @@
         """
         series_expressions = [self._join_series_expressions(obj) for obj in objects]
 
-        return ConcatSqlModel(
+        return ConcatSqlModel.get_instance(
             columns=tuple('concatenated_series'),
             all_series_expressions=series_expressions,
             all_nodes=[series.base_node for series in objects],
