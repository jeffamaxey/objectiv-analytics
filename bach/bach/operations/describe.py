"""
Copyright 2022 Objectiv B.V.
"""
from collections import abc
from enum import Enum
from typing import Optional, Union, Sequence, List, Set

from bach import (
    DataFrame, SeriesAbstractNumeric, DataFrameOrSeries, get_series_type_from_dtype,
)
from bach.operations.concat import DataFrameConcatOperation
from bach.expression import Expression


class SupportedStats(Enum):
    COUNT = 'count'
    MEAN = 'mean'
    STD = 'std'
    MIN = 'min'
    MAX = 'max'
    NUNIQUE = 'nunique'
    MODE = 'mode'


class DescribeOperation:
    """
    Class that can describe a DataFrame or Series. To use: first instantiate this class, then call the
    instantiated object as a function, e.g. `df_described = DescribeOperation(obj=data_frame)()`

    In order to instantiate this class you should provide the following params:
    obj: a DataFrame or Series to be described. If a series is give, it will be transformed into a DataFrame
    include: A dtype or list of dtypes to be described. Will default to all numerical series if there are
        numerical series, and in case there are no numerical series this will default to all series.
    exclude: A dtype or list of dtype to be excluded from analysis. Should not overlap with include if
        include is specifed.
    datetime_is_numeric: A boolean specifying if datetime series should be treated as numeric columns
        (not supported)
    percentiles: List-like of numbers between 0-1. If nothing is provided, defaults to [.25, .5, .75]
    """
    df: DataFrame
    series_to_describe: List[str]
    datetime_is_numeric: bool
    percentiles: Sequence[float]

    STAT_SERIES_NAME = '__stat'
    RESULT_DECIMALS = 2

    def __init__(
        self,
        obj: DataFrameOrSeries,
        include: Optional[Union[str, Sequence[str]]] = None,
        exclude: Optional[Union[str, Sequence[str]]] = None,
        datetime_is_numeric: bool = False,
        percentiles: Optional[Sequence[float]] = None,
    ) -> None:
        self.df = obj.copy() if isinstance(obj, DataFrame) else obj.to_frame()
        if not self.df.data:
            raise ValueError('Cannot describe a Dataframe without columns')

        self.series_to_describe = self.determine_series_to_describe(self.df, include, exclude)

        self.datetime_is_numeric = datetime_is_numeric
        self.percentiles = percentiles or [0.25, 0.5, 0.75]

        if self.percentiles and any(pt < 0 or pt > 1 for pt in self.percentiles):
            raise ValueError('percentiles should be between 0 and 1.')

    @classmethod
    def determine_series_to_describe(
        cls,
        df: DataFrame,
        include: Optional[Union[str, Sequence[str]]],
        exclude: Optional[Union[str, Sequence[str]]],
    ) -> List[str]:
        """
        Process the include and exclude parameters and determine which series of the dataframe should be
        described.
        Validates that include and exclude don't overlap, if they are both explicitly set.
        :return: The names of the series from the dataframe to describe
        """
        include_dtypes: Set[str]
        exclude_dtypes: Set[str]

        numeric_dtypes = {col.dtype for col in df.data.values() if isinstance(col, SeriesAbstractNumeric)}
        all_dtypes = {col.dtype for col in df.data.values()}

        # process `include` parameter
        if include is None:
            include_dtypes = numeric_dtypes or all_dtypes
        elif include == 'all':
            include_dtypes = all_dtypes
        else:
            include_dtypes = cls.str_or_sequence_to_dtypes(include)

        # process `exclude` parameter
        if exclude is None:
            exclude_dtypes = set()
        else:
            exclude_dtypes = cls.str_or_sequence_to_dtypes(exclude)

        # validate combination of `include` and `exclude`
        if include is not None and exclude is not None and (set(include_dtypes) & set(exclude_dtypes)):
            raise ValueError(f'Include and exclude should not overlap. '
                             f'include: {include_dtypes}, exclude: {exclude_dtypes}')

        # determine series
        final_dtypes = include_dtypes - exclude_dtypes
        return [series.name for series in df.data.values() if series.dtype in final_dtypes]

    @staticmethod
    def str_or_sequence_to_dtypes(value: Union[str, Sequence[str]]) -> Set[str]:
        """
        Given a single dtype (or dtype alias), or a list of dtype (or aliasses), return a set of dtypes.
        Validates that value has the correct python types, and that the dtypes are valid.
        """
        dtypes: Set[str]
        if isinstance(value, str):
            dtypes = {value}
        elif isinstance(value, abc.Sequence) and all(isinstance(item, str) for item in value):
            dtypes = set(value)
        else:
            raise ValueError(f'Unexpected dtype value: {value}')
        return {get_series_type_from_dtype(dtype).dtype for dtype in dtypes}

    def __call__(self) -> DataFrame:
        """
        Generates an aggregated dataframe per stat and concatenates all results into a new dataframe
        containing all descriptive statistics of the dataset.

        Values are sorted based on the position of the stat in SupportedStats.
        """
        all_stats_df = []
        for pos, stat in enumerate(SupportedStats):
            stat_df = self._calculate_stat(stat=stat, stat_position=pos)
            if stat_df:
                all_stats_df.append(stat_df)

        percentiles_df = self._calculate_percentiles()
        if percentiles_df:
            all_stats_df.append(percentiles_df)

        describe_df = DataFrameConcatOperation(objects=all_stats_df)()
        describe_df = describe_df.sort_values(by=f'{self.STAT_SERIES_NAME}_position')
        describe_df = describe_df.round(decimals=self.RESULT_DECIMALS)
        describe_df = describe_df.set_index(self.STAT_SERIES_NAME)

        all_described_series = [
            series_name
            for series_name in self.df.all_series if series_name in describe_df.all_series
        ]
        return describe_df[all_described_series]  # type: ignore

    def _calculate_stat(
        self,
        stat: SupportedStats,
        stat_position: int,
    ) -> Optional[DataFrame]:
        """
        Returns an aggregated dataframe based on the stat to be calculated.
        :param series_to_aggregate: List of series names that stat supports
        :param stat: aggregation to be calculated
        :param stat_position: position of the stat in the final result
        """
        # filter series that can perform the aggregation
        series_to_aggregate = []
        for s in self.series_to_describe:
            # check one: function exists on Series
            if not hasattr(self.df.all_series[s], stat.value):
                continue
            # check two: function doesn't raise NotImplementedError
            try:
                self.df.all_series[s].apply_func(stat.value)
            except NotImplementedError:
                continue
            series_to_aggregate.append(s)

        if not series_to_aggregate:
            return None

        stat_df = self.df.copy_override(
            series={
                s: self.df.all_series[s].copy_override(index={})
                for s in series_to_aggregate
            }, index={}

        )
        original_series_names = stat_df.data_columns
        stat_df = stat_df.agg(func=stat.value).materialize()

        # original column names should remain
        stat_df = stat_df.rename(
            columns=dict(zip(stat_df.data_columns, original_series_names)),
        )
        stat_df[self.STAT_SERIES_NAME] = stat.value
        stat_df[f'{self.STAT_SERIES_NAME}_position'] = stat_position
        return stat_df

    def _calculate_percentiles(self) -> Optional[DataFrame]:
        """
        Returns dataframe containing percentiles per each numerical series.
        """
        # filter series that can perform the aggregation 'quantile' operation
        series_to_aggregate = {
            s: self.df.all_series[s]
            for s in self.series_to_describe if hasattr(self.df.all_series[s], 'quantile')
        }
        if not series_to_aggregate:
            return None

        percentile_df: DataFrame = self.df.copy_override(series=series_to_aggregate)
        percentile_df = percentile_df.reset_index(drop=True)

        percentile_df = percentile_df.quantile(q=list(self.percentiles))
        has_q_index = 'quantile' in percentile_df.all_series

        columns_rename = {
            col: col.replace('_quantile', '')
            for col in percentile_df.data_columns
        }
        percentile_df = percentile_df.reset_index(drop=not has_q_index)

        if not has_q_index:
            percentile_df['quantile'] = self.percentiles[0]

        # original column names should remain
<<<<<<< HEAD
        columns_rename['q'] = self.STAT_SERIES_NAME
        percentile_df = percentile_df.rename(columns=columns_rename)
=======
        columns_rename['quantile'] = self.STAT_SERIES_NAME
        percentile_df.rename(columns=columns_rename, inplace=True)
>>>>>>> 6d065627
        current_position = len(SupportedStats)

        # SeriesFloat64 + int is not supported, need an expression
        percentile_df[f'{self.STAT_SERIES_NAME}_position'] = (
            percentile_df[self.STAT_SERIES_NAME].copy_override(
                expression=Expression.construct(
                    f'{current_position} + {{}}', percentile_df.all_series[self.STAT_SERIES_NAME],
                ),
            )
        )
        return percentile_df<|MERGE_RESOLUTION|>--- conflicted
+++ resolved
@@ -223,13 +223,8 @@
             percentile_df['quantile'] = self.percentiles[0]
 
         # original column names should remain
-<<<<<<< HEAD
-        columns_rename['q'] = self.STAT_SERIES_NAME
+        columns_rename['quantile'] = self.STAT_SERIES_NAME
         percentile_df = percentile_df.rename(columns=columns_rename)
-=======
-        columns_rename['quantile'] = self.STAT_SERIES_NAME
-        percentile_df.rename(columns=columns_rename, inplace=True)
->>>>>>> 6d065627
         current_position = len(SupportedStats)
 
         # SeriesFloat64 + int is not supported, need an expression
