"""
Copyright 2022 Objectiv B.V.
"""
from enum import Enum
from typing import cast, List, Union
from bach import SeriesAbstractNumeric, SeriesFloat64, Series, DataFrame, SeriesInt64, SeriesBoolean
from bach.expression import Expression
import numpy


_RANGE_ADJUSTMENT = 0.001  # Pandas.cut currently uses 1%


class CutMethod(Enum):
    PANDAS = 'pandas'
    BACH = 'bach'


class CutOperation:
    """
    In order to instantiate this class you should provide the following params:
    series: a numerical series to be segmented into bins
    bins: number of equal-width bins the series will be divided into.
    right: indicates if bin ranges should include the rightmost edge (lower bound).
    include_empty_bins: if true, it will return bins that contain no values in series.
    method: Method to use for calculating ranges. Supported values:
       - "pandas": Yields same intervals as ``pandas.cut`` by applying lower/upper boundary adjustments
            based on minimum and maximum values.
       - "bach": Intervals are not adjusted, initial/last interval's boundaries are changed to include both
        lower and upper boundaries. If right == True, the first interval from all bins is changed to '[]',
        else the last interval from all bins is changed to '[]'.

    returns a new Numerical Series

    Example:
        CutOperation(series=s1, bins=3)()
    """
    series: SeriesAbstractNumeric
    bins: int
    right: bool
    include_empty_bins: bool
    method: CutMethod

    RANGE_SERIES_NAME = 'range'

    def __init__(
        self,
        series: SeriesAbstractNumeric,
        bins: int,
        right: bool = True,
        include_empty_bins: bool = False,
        method: str = 'pandas',
    ) -> None:
        self.series = series
        self.bins = bins
        self.right = right
        self.include_empty_bins = include_empty_bins
        self.method = CutMethod(method)

    def __call__(self) -> SeriesFloat64:
        """
        Merges self.series with its correspondent bucket range.

        returns a series containing each bin range/interval per value,
        if self.include_empty_bins is True, ranges without values will be considered.
        (initial series will be contained as index)
        """
        bucket_properties_df = self._calculate_bucket_properties()
        range_series = self._calculate_bucket_ranges(bucket_properties_df)

        df = self.series.to_frame().reset_index(drop=True)

<<<<<<< HEAD
        df[self.RANGE_SERIES_NAME] = df[self.series.name].copy_override(
=======
        left_df = df if not self.include_empty_bins else range_series.to_frame()
        right_df = range_series.to_frame() if not self.include_empty_bins else df
        how = 'inner' if not self.include_empty_bins else 'left'

        # <@ (contains operator for ranges) is currently not supported
        # therefore we need to create a raw expression for this
        fake_merge = left_df.merge(right_df, how='cross')
        mask = fake_merge[self.series.name].copy_override(
>>>>>>> a2a6f793
            expression=Expression.construct(
                f'cast({{}} as numeric) <@ {{}}',
                fake_merge[self.series.name],
                fake_merge[self.RANGE_SERIES_NAME],
            ),
        )
        mask = mask.copy_override_type(SeriesBoolean)

        df = left_df.merge(right_df, how=how, on=mask)

        df = df.set_index(keys=self.series.name)
        return cast(SeriesFloat64, df[self.RANGE_SERIES_NAME])

    @property
    def bounds(self) -> str:
        return "'(]'" if self.right else "'[)'"

    def _calculate_bucket_properties(self) -> 'DataFrame':
        """
        Calculates the following properties that are required
        for the bucket calculations and range adjustments:
        * min: Lower boundary for width_bucket. Only for method == 'pandas': series.min - min_adjustment

        * max: Upper boundary for width_bucket. Only for method == 'pandas': series.max - max_adjustment.

        * step: the size of each bucket range

        if method == 'pandas':
            * min_adjustment: the value to be subtracted to series.min
                if series.min == series.max,
                minimum value is decreased by RANGE_ADJUSTMENT * abs(series.min)
                if series.min > 0, otherwise just by the RANGE_ADJUSTMENT

            * max_adjustment: the value to be added to series.max
                if series.min == series.max,
                maximum value is increased by RANGE_ADJUSTMENT * abs(series.max)
                if series.max > 0, otherwise just by the RANGE_ADJUSTMENT

            * bin_adjustment: value used to adjust lower/upper bounds of the final bucket ranges.
               Based on (max - min) * RANGE_ADJUSTMENT


        returns a DataFrame containing the following calculated columns:
        * {self.series.name}_min: the final minimum value of the series with applied adjustments
        * {self.series.name}_max: the final maximum value of the series with applied adjustments
        * step: The equal-length width of each bucket.
        if method == 'pandas':
            * bin_adjustment: the adjustment to be applied to the lower bound of the first range or
            the upper bound of the last range. This is based on self.right

        ** Adjustments are needed in order to have similar bin intervals as in Pandas
        """
        df = self.series.to_frame().reset_index(drop=True)

        properties_df = df.agg(['min', 'max'])
        min_name = f'{self.series.name}_min'
        max_name = f'{self.series.name}_max'

        if self.method == CutMethod.BACH:
            properties_df['step'] = (properties_df[max_name] - properties_df[min_name]) / self.bins
            return properties_df[[min_name, max_name, 'step']]

        properties_df['min_adjustment'] = self._calculate_pandas_adjustments(
            to_adjust=properties_df[min_name], compare_with=properties_df[max_name],
        )
        properties_df['max_adjustment'] = self._calculate_pandas_adjustments(
            to_adjust=properties_df[max_name], compare_with=properties_df[min_name],
        )

        # need to adjust both min and max with the prior calculated adjustment
        # this is mainly to avoid the case both min and max are equal
        properties_df[min_name] = properties_df[min_name] - properties_df['min_adjustment']
        properties_df[max_name] = properties_df[max_name] + properties_df['max_adjustment']

        diff_min_max = properties_df[max_name] - properties_df[min_name]
        # value used for expanding start/end bound
        properties_df['bin_adjustment'] = diff_min_max * _RANGE_ADJUSTMENT
        properties_df['step'] = diff_min_max / self.bins

        final_properties = [min_name, max_name, 'bin_adjustment', 'step']
        return properties_df[final_properties]

    def _calculate_pandas_adjustments(
        self, to_adjust: 'Series', compare_with: 'Series'
    ) -> 'Series':
        """
        calculates adjustment when to_adjust == compare_with.
        If both are equal, calculations based on RANGE_ADJUSTMENT will be performed:
        * if to_adjust != 0: RANGE_ADJUSTMENT * abs(to_adjust) else RANGE_ADJUSTMENT

        returns a Series with the calculated adjustment
        """
        case_stmt = (
            f'case when {{}} = {{}} then\n'
            f'case when {{}} != 0 then {_RANGE_ADJUSTMENT} * abs({{}}) else {_RANGE_ADJUSTMENT} end\n'
            f'else 0 end'
        )
        return to_adjust.copy_override(
            expression=Expression.construct(
                case_stmt,
                compare_with,
                *[to_adjust] * 3,
            )
        )

    def _calculate_bucket_ranges(self, bucket_properties_df: 'DataFrame') -> 'Series':
        """
        Calculates upper and lower bound for each bucket.
         * bucket (integer 1 to N)
         * lower_bound (float). if method == 'pandas', adjustments might be performed based on self.right
         * upper_bound (float). if method == 'pandas', adjustments might be performed based on self.right
         * range (object containing both lower_bound and upper_bound) if method == 'bach', first/last
            range boundaries will contain both lower and upper edges.

         return a series containing each range per bucket (bucket series is found as index)
        """

        # self.series might not have data for all buckets, we need to actually generate the series
        buckets = SeriesInt64(
            engine=self.series.engine,
            base_node=self.series.base_node,
            expression=Expression.construct(f'generate_series(1, {self.bins})'),
            name='bucket',
            index={},
            group_by=None,
            sorted_ascending=None,
            index_sorting=[],
        )
        range_df = buckets.to_frame().reset_index(drop=True).drop_duplicates(ignore_index=True)

        range_df = range_df.merge(bucket_properties_df, how='cross')

        # lower_bound = (bucket - 1) *  step + min
        range_df['lower_bound'] = (
            (range_df.bucket - 1) * range_df['step'] + range_df[f'{self.series.name}_min']
        )
        # upper_bound = bucket * step + min
        range_df['upper_bound'] = range_df.bucket * range_df['step'] + range_df[f'{self.series.name}_min']

        bounds_stmt = self.bounds
        if self.method == CutMethod.BACH:
            bounds_stmt = (
                f"case when bucket = {1 if self.right else self.bins} then '[]' else {self.bounds} end"
            )
        elif self.method == CutMethod.PANDAS:
            if self.right:
                case_stmt = f'case when bucket = 1 then {{}} - {{}} else {{}} end'
                bound_to_adjust = 'lower_bound'
            else:
                case_stmt = f'case when bucket = {self.bins} then {{}} + {{}} else {{}} end'
                bound_to_adjust = 'upper_bound'

            # expand the correspondent boundary
            range_df[bound_to_adjust] = range_df[bound_to_adjust].copy_override(
                expression=Expression.construct(
                    case_stmt,
                    range_df[bound_to_adjust],
                    Series.as_independent_subquery(bucket_properties_df['bin_adjustment']),
                    range_df[bound_to_adjust],
                ),
            )

        range_df[self.RANGE_SERIES_NAME] = range_df.bucket.copy_override(
            expression=Expression.construct(
                # casting is needed since numrange does not support float64
                f'numrange(cast({{}} as numeric), cast({{}} as numeric), {bounds_stmt})',
                range_df['lower_bound'],
                range_df['upper_bound'],
            ),
        )
        range_df = range_df.materialize(node_name='bin_ranges')
        return range_df[self.RANGE_SERIES_NAME]


class QCutOperation:
    """
    In order to instantiate this class you should provide the following params:
    series: A numerical series
    q: The number of quantiles or list of quantiles to be calculated

    returns a new Series containing the quantile ranges per each value on the series.

    Example:
        QCutOperation(s1, q=4)()   # will calculated quantiles `0, 0.25, 0.5, 0.75, 1`
        or
        QCutOperation(s1, q=[0.25, 0.5, 0.75])()
    """

    series: SeriesAbstractNumeric
    quantiles: List[float]

    RANGE_SERIES_NAME = 'q_range'

    def __init__(self, series: SeriesAbstractNumeric, q: Union[int, List[float]]) -> None:
        self.series = series
        self.quantiles = q if isinstance(q, list) else numpy.linspace(0, 1, q + 1).tolist()

    def __call__(self, *args, **kwargs) -> SeriesFloat64:
        """
        Gets the quantile range per bucket and assigns the correct range to each value. If the value
        is not contained in any range, then it will be null.
        """
        df = self.series.to_frame().reset_index(drop=True)

        if len(self.quantiles) == 1:
            # need at least 2 quantiles for a range
            df[self.RANGE_SERIES_NAME] = None
        else:
            quantile_ranges = self._get_quantile_ranges()
            # <@ (contains operator for ranges) is currently not supported
            # therefore we need to create a raw expression for this
            fake_merge = df.merge(quantile_ranges, how='cross')
            mask = fake_merge[self.series.name].copy_override(
                expression=Expression.construct(
                    f'cast({{}} as numeric) <@ {{}}',
                    fake_merge[self.series.name],
                    fake_merge[self.RANGE_SERIES_NAME],
                ),
            )
            mask = mask.copy_override_type(SeriesBoolean)
            df = df.merge(quantile_ranges, how='left', on=mask)

        new_index = {self.series.name: df[self.series.name]}
        return cast(SeriesFloat64, df[self.RANGE_SERIES_NAME].copy_override(index=new_index))

    def _get_quantile_ranges(self) -> 'Series':
        """
        Calculates the corresponding ranges per each quantile bucket.

        The following series are calculated:
        * lower_bound: for calculating the lower bound of each range it is required to calculate
            all requested quantiles from the series. The lowest bound is adjusted since it might be
            included in the dataset.
        * upper_bound: is the lower bound from the next range that follows the current one.
            If current lower bound is the result of the largest quantile, the upper bound will be null.
        * range: interval containing the calculated upper and lower bounds per bucket.
            If the upper bound is null, the range will be null.

        Returns a series containing the range of each bucket

        .. note::
            The adjustment performed on the lowest bound is done only to resemble Panda's implementation.
            Current implementation might generate wrong ranges in very extreme edge cases,
            such as when _RANGE_ADJUSTMENT is considerably larger than the first quantile result.
            Therefore, be aware of this scenario.
            Current implementation might go into a discussion in the future.
        """
        q_result = self.series.quantile(q=self.quantiles).copy_override(name='q_result')
        min_q_result = q_result.min()

        quantile_ranges_df = q_result.to_frame()

        # some quantiles might have the same result, we need to avoid having overlapped ranges
        quantile_ranges_df = quantile_ranges_df.drop_duplicates(ignore_index=True)

        # lowest calculated quantile might be also be in the dataset, therefore
        # we need to extend the lowest bound
        # Be aware that this adjustment might generate errors when
        # 0 < lowest_quantile < RANGE_ADJUSTMENT
        quantile_ranges_df['lower_bound'] = quantile_ranges_df['q_result'].copy_override(
            expression=Expression.construct(
                f'case when {{}} = {{}} then {{}} - {_RANGE_ADJUSTMENT} else {{}} end',
                Series.as_independent_subquery(min_q_result),
                *[quantile_ranges_df['q_result']] * 3
            )
        )

        # should call "series.lag" instead but just need sorting in the window function
        quantile_ranges_df['upper_bound'] = quantile_ranges_df['lower_bound'].copy_override(
            expression=Expression.construct(
                f'lag({{}}, 1, NULL) over (order by {{}} desc)',
                quantile_ranges_df['lower_bound'],
                quantile_ranges_df['lower_bound'],
            ),
            name='upper_bound'
        )

        # must not include lower bound, since a calculated quantile might also be in the dataset
        # so the value can generate duplicates
        bound = "'(]'"
        range_stmt = (
            f'case when {{}} is not null\n'
            f'then numrange(cast({{}} as numeric), cast({{}} as numeric), {bound}) end'
        )
        lower_bound = quantile_ranges_df['lower_bound']
        upper_bound = quantile_ranges_df['upper_bound']

        quantile_ranges_df[self.RANGE_SERIES_NAME] = lower_bound.copy_override(
            expression=Expression.construct(range_stmt, upper_bound, lower_bound, upper_bound),
        )
        # The expressions of lower_bound and upper_bound are complex and long. Below they are used three
        # times in the expression for the range column. By materializing the dataframe first, we prevent the
        # generated sql from containing duplicated code. Additionally, the generated sql becomes more
        # readable too.
        quantile_ranges_df = quantile_ranges_df.materialize()
        return quantile_ranges_df[self.RANGE_SERIES_NAME]<|MERGE_RESOLUTION|>--- conflicted
+++ resolved
@@ -70,9 +70,6 @@
 
         df = self.series.to_frame().reset_index(drop=True)
 
-<<<<<<< HEAD
-        df[self.RANGE_SERIES_NAME] = df[self.series.name].copy_override(
-=======
         left_df = df if not self.include_empty_bins else range_series.to_frame()
         right_df = range_series.to_frame() if not self.include_empty_bins else df
         how = 'inner' if not self.include_empty_bins else 'left'
@@ -81,7 +78,6 @@
         # therefore we need to create a raw expression for this
         fake_merge = left_df.merge(right_df, how='cross')
         mask = fake_merge[self.series.name].copy_override(
->>>>>>> a2a6f793
             expression=Expression.construct(
                 f'cast({{}} as numeric) <@ {{}}',
                 fake_merge[self.series.name],
