"""
Copyright 2022 Objectiv B.V.
"""
from enum import Enum
from typing import cast, List, Union
from bach import SeriesAbstractNumeric, SeriesFloat64, Series, DataFrame, SeriesInt64, SeriesBoolean
from bach.expression import Expression
import numpy


_RANGE_ADJUSTMENT = 0.001  # Pandas.cut currently uses 1%


class CutMethod(Enum):
    PANDAS = 'pandas'
    BACH = 'bach'


class CutOperation:
    """
    In order to instantiate this class you should provide the following params:
    series: a numerical series to be segmented into bins
    bins: number of equal-width bins the series will be divided into.
    right: indicates if bin ranges should include the rightmost edge (lower bound).
    ignore_index: if true, original index will be dropped
    include_empty_bins: if true, it will return bins that contain no values in series.
    method: Method to use for calculating ranges. Supported values:
       - "pandas": Yields same intervals as ``pandas.cut`` by applying lower/upper boundary adjustments
            based on minimum and maximum values.
       - "bach": Intervals are not adjusted, initial/last interval's boundaries are changed to include both
        lower and upper boundaries. If right == True, the first interval from all bins is changed to '[]',
        else the last interval from all bins is changed to '[]'.

    returns a new Numerical Series

    Example:
        CutOperation(series=s1, bins=3)()
    """
    series: SeriesAbstractNumeric
    bins: int
    right: bool
    include_empty_bins: bool
    method: CutMethod
    ignore_index: bool
    method: CutMethod

    RANGE_SERIES_NAME = 'range'

    def __init__(
        self,
        series: SeriesAbstractNumeric,
        bins: int,
        right: bool = True,
        ignore_index: bool = True,
        include_empty_bins: bool = False,
        method: str = 'pandas',
    ) -> None:
        self.series = series
        self.bins = bins
        self.right = right
        self.ignore_index = ignore_index
        self.include_empty_bins = include_empty_bins
        self.method = CutMethod(method)

    def __call__(self) -> SeriesFloat64:
        """
        Merges self.series with its correspondent bucket range.

        returns a series containing each bin range/interval per value,
        if self.include_empty_bins is True, ranges without values will be considered.
        (initial series will be contained as index)
        """
        bucket_properties_df = self._calculate_bucket_properties()
        range_series = self._calculate_bucket_ranges(bucket_properties_df)

        final_index_keys = []
        if not self.ignore_index:
            final_index_keys = list(self.series.index.keys())
        final_index_keys += [self.series.name]

        df = self.series.to_frame().reset_index(drop=self.ignore_index)

        left_df = df if not self.include_empty_bins else range_series.to_frame()
        right_df = range_series.to_frame() if not self.include_empty_bins else df
        how = 'inner' if not self.include_empty_bins else 'left'

        # <@ (contains operator for ranges) is currently not supported
        # therefore we need to create a raw expression for this
        fake_merge = left_df.merge(right_df, how='cross')
        mask = fake_merge[self.series.name].copy_override(
            expression=Expression.construct(
                f'cast({{}} as numeric) <@ {{}}',
                fake_merge[self.series.name],
                fake_merge[self.RANGE_SERIES_NAME],
            ),
        )
<<<<<<< HEAD
        mask = cast(SeriesBoolean, mask.copy_override_dtype('bool'))
=======
        mask = mask.copy_override_type(SeriesBoolean)
>>>>>>> d148b6b6

        df = left_df.merge(right_df, how=how, on=mask)

        df = df.set_index(keys=final_index_keys)
        return cast(SeriesFloat64, df[self.RANGE_SERIES_NAME])

    @property
    def bounds(self) -> str:
        return "'(]'" if self.right else "'[)'"

    def _calculate_bucket_properties(self) -> 'DataFrame':
        """
        Calculates the following properties that are required
        for the bucket calculations and range adjustments:
        * min: Lower boundary for width_bucket. Only for method == 'pandas': series.min - min_adjustment
<<<<<<< HEAD

        * max: Upper boundary for width_bucket. Only for method == 'pandas': series.max - max_adjustment.

        * step: the size of each bucket range

        if method == 'pandas':
            * min_adjustment: the value to be subtracted to series.min
                if series.min == series.max,
                minimum value is decreased by RANGE_ADJUSTMENT * abs(series.min)
                if series.min > 0, otherwise just by the RANGE_ADJUSTMENT

            * max_adjustment: the value to be added to series.max
                if series.min == series.max,
                maximum value is increased by RANGE_ADJUSTMENT * abs(series.max)
                if series.max > 0, otherwise just by the RANGE_ADJUSTMENT

=======

        * max: Upper boundary for width_bucket. Only for method == 'pandas': series.max - max_adjustment.

        * step: the size of each bucket range

        if method == 'pandas':
            * min_adjustment: the value to be subtracted to series.min
                if series.min == series.max,
                minimum value is decreased by RANGE_ADJUSTMENT * abs(series.min)
                if series.min > 0, otherwise just by the RANGE_ADJUSTMENT

            * max_adjustment: the value to be added to series.max
                if series.min == series.max,
                maximum value is increased by RANGE_ADJUSTMENT * abs(series.max)
                if series.max > 0, otherwise just by the RANGE_ADJUSTMENT

>>>>>>> d148b6b6
            * bin_adjustment: value used to adjust lower/upper bounds of the final bucket ranges.
               Based on (max - min) * RANGE_ADJUSTMENT


        returns a DataFrame containing the following calculated columns:
        * {self.series.name}_min: the final minimum value of the series with applied adjustments
        * {self.series.name}_max: the final maximum value of the series with applied adjustments
        * step: The equal-length width of each bucket.
        if method == 'pandas':
            * bin_adjustment: the adjustment to be applied to the lower bound of the first range or
            the upper bound of the last range. This is based on self.right

        ** Adjustments are needed in order to have similar bin intervals as in Pandas
        """
        df = self.series.to_frame().reset_index(drop=True)

        properties_df = df.agg(['min', 'max'])
        min_name = f'{self.series.name}_min'
        max_name = f'{self.series.name}_max'

        if self.method == CutMethod.BACH:
            properties_df['step'] = (properties_df[max_name] - properties_df[min_name]) / self.bins
            return properties_df[[min_name, max_name, 'step']]

        properties_df['min_adjustment'] = self._calculate_pandas_adjustments(
            to_adjust=properties_df[min_name], compare_with=properties_df[max_name],
        )
        properties_df['max_adjustment'] = self._calculate_pandas_adjustments(
            to_adjust=properties_df[max_name], compare_with=properties_df[min_name],
        )

        # need to adjust both min and max with the prior calculated adjustment
        # this is mainly to avoid the case both min and max are equal
        properties_df[min_name] = properties_df[min_name] - properties_df['min_adjustment']
        properties_df[max_name] = properties_df[max_name] + properties_df['max_adjustment']

        diff_min_max = properties_df[max_name] - properties_df[min_name]
        # value used for expanding start/end bound
        properties_df['bin_adjustment'] = diff_min_max * _RANGE_ADJUSTMENT
        properties_df['step'] = diff_min_max / self.bins

        final_properties = [min_name, max_name, 'bin_adjustment', 'step']
        return properties_df[final_properties]

    def _calculate_pandas_adjustments(
        self, to_adjust: 'Series', compare_with: 'Series'
    ) -> 'Series':
        """
        calculates adjustment when to_adjust == compare_with.
        If both are equal, calculations based on RANGE_ADJUSTMENT will be performed:
        * if to_adjust != 0: RANGE_ADJUSTMENT * abs(to_adjust) else RANGE_ADJUSTMENT

        returns a Series with the calculated adjustment
        """
        case_stmt = (
            f'case when {{}} = {{}} then\n'
            f'case when {{}} != 0 then {_RANGE_ADJUSTMENT} * abs({{}}) else {_RANGE_ADJUSTMENT} end\n'
            f'else 0 end'
        )
        return to_adjust.copy_override(
            expression=Expression.construct(
                case_stmt,
                compare_with,
                *[to_adjust] * 3,
            )
        )

    def _calculate_bucket_ranges(self, bucket_properties_df: 'DataFrame') -> 'Series':
        """
        Calculates upper and lower bound for each bucket.
         * bucket (integer 1 to N)
         * lower_bound (float). if method == 'pandas', adjustments might be performed based on self.right
         * upper_bound (float). if method == 'pandas', adjustments might be performed based on self.right
         * range (object containing both lower_bound and upper_bound) if method == 'bach', first/last
            range boundaries will contain both lower and upper edges.

         return a series containing each range per bucket (bucket series is found as index)
        """

        # self.series might not have data for all buckets, we need to actually generate the series
        buckets = SeriesInt64(
            engine=self.series.engine,
            base_node=self.series.base_node,
            expression=Expression.construct(f'generate_series(1, {self.bins})'),
            name='bucket',
            index={},
            group_by=None,
            sorted_ascending=None,
            index_sorting=[],
        )
        range_df = buckets.to_frame().reset_index(drop=True).drop_duplicates(ignore_index=True)

        range_df = range_df.merge(bucket_properties_df, how='cross')

        # lower_bound = (bucket - 1) *  step + min
        range_df['lower_bound'] = (
            (range_df.bucket - 1) * range_df['step'] + range_df[f'{self.series.name}_min']
        )
        # upper_bound = bucket * step + min
        range_df['upper_bound'] = range_df.bucket * range_df['step'] + range_df[f'{self.series.name}_min']

        bounds_stmt = self.bounds
        if self.method == CutMethod.BACH:
            bounds_stmt = (
                f"case when bucket = {1 if self.right else self.bins} then '[]' else {self.bounds} end"
            )
        elif self.method == CutMethod.PANDAS:
            if self.right:
                case_stmt = f'case when bucket = 1 then {{}} - {{}} else {{}} end'
                bound_to_adjust = 'lower_bound'
            else:
                case_stmt = f'case when bucket = {self.bins} then {{}} + {{}} else {{}} end'
                bound_to_adjust = 'upper_bound'

            # expand the correspondent boundary
            range_df[bound_to_adjust] = range_df[bound_to_adjust].copy_override(
                expression=Expression.construct(
                    case_stmt,
                    range_df[bound_to_adjust],
                    Series.as_independent_subquery(bucket_properties_df['bin_adjustment']),
                    range_df[bound_to_adjust],
                ),
            )

        range_df[self.RANGE_SERIES_NAME] = range_df.bucket.copy_override(
            expression=Expression.construct(
                # casting is needed since numrange does not support float64
                f'numrange(cast({{}} as numeric), cast({{}} as numeric), {bounds_stmt})',
                range_df['lower_bound'],
                range_df['upper_bound'],
            ),
        )
        range_df = range_df.materialize(node_name='bin_ranges')
        return range_df[self.RANGE_SERIES_NAME]


class QCutOperation:
    """
    In order to instantiate this class you should provide the following params:
    series: A numerical series
    q: The number of quantiles or list of quantiles to be calculated

    returns a new Series containing the quantile ranges per each value on the series.

    Example:
        QCutOperation(s1, q=4)()   # will calculated quantiles `0, 0.25, 0.5, 0.75, 1`
        or
        QCutOperation(s1, q=[0.25, 0.5, 0.75])()
    """

    series: SeriesAbstractNumeric
    quantiles: List[float]

    RANGE_SERIES_NAME = 'q_range'

    def __init__(self, series: SeriesAbstractNumeric, q: Union[int, List[float]]) -> None:
        self.series = series
        self.quantiles = q if isinstance(q, list) else numpy.linspace(0, 1, q + 1).tolist()

    def __call__(self, *args, **kwargs) -> SeriesFloat64:
        """
        Gets the quantile range per bucket and assigns the correct range to each value. If the value
        is not contained in any range, then it will be null.
        """
        df = self.series.to_frame().reset_index(drop=True)

        if len(self.quantiles) == 1:
            # need at least 2 quantiles for a range
            df[self.RANGE_SERIES_NAME] = None
        else:
            quantile_ranges = self._get_quantile_ranges()
            # <@ (contains operator for ranges) is currently not supported
            # therefore we need to create a raw expression for this
            fake_merge = df.merge(quantile_ranges, how='cross')
            mask = fake_merge[self.series.name].copy_override(
                expression=Expression.construct(
                    f'cast({{}} as numeric) <@ {{}}',
                    fake_merge[self.series.name],
                    fake_merge[self.RANGE_SERIES_NAME],
                ),
            )
<<<<<<< HEAD
            mask = cast(SeriesBoolean, mask.copy_override_dtype('bool'))
=======
            mask = mask.copy_override_type(SeriesBoolean)
>>>>>>> d148b6b6
            df = df.merge(quantile_ranges, how='left', on=mask)

        new_index = {self.series.name: df[self.series.name]}
        return cast(SeriesFloat64, df[self.RANGE_SERIES_NAME].copy_override(index=new_index))

    def _get_quantile_ranges(self) -> 'Series':
        """
        Calculates the corresponding ranges per each quantile bucket.

        The following series are calculated:
        * lower_bound: for calculating the lower bound of each range it is required to calculate
            all requested quantiles from the series. The lowest bound is adjusted since it might be
            included in the dataset.
        * upper_bound: is the lower bound from the next range that follows the current one.
            If current lower bound is the result of the largest quantile, the upper bound will be null.
        * range: interval containing the calculated upper and lower bounds per bucket.
            If the upper bound is null, the range will be null.

        Returns a series containing the range of each bucket

        .. note::
            The adjustment performed on the lowest bound is done only to resemble Panda's implementation.
            Current implementation might generate wrong ranges in very extreme edge cases,
            such as when _RANGE_ADJUSTMENT is considerably larger than the first quantile result.
            Therefore, be aware of this scenario.
            Current implementation might go into a discussion in the future.
        """
        q_result = self.series.quantile(q=self.quantiles).copy_override(name='q_result')
        min_q_result = q_result.min()

        quantile_ranges_df = q_result.to_frame()

        # some quantiles might have the same result, we need to avoid having overlapped ranges
        quantile_ranges_df = quantile_ranges_df.drop_duplicates(ignore_index=True)

        # lowest calculated quantile might be also be in the dataset, therefore
        # we need to extend the lowest bound
        # Be aware that this adjustment might generate errors when
        # 0 < lowest_quantile < RANGE_ADJUSTMENT
        quantile_ranges_df['lower_bound'] = quantile_ranges_df['q_result'].copy_override(
            expression=Expression.construct(
                f'case when {{}} = {{}} then {{}} - {_RANGE_ADJUSTMENT} else {{}} end',
                Series.as_independent_subquery(min_q_result),
                *[quantile_ranges_df['q_result']] * 3
            )
        )

        # should call "series.lag" instead but just need sorting in the window function
        quantile_ranges_df['upper_bound'] = quantile_ranges_df['lower_bound'].copy_override(
            expression=Expression.construct(
                f'lag({{}}, 1, NULL) over (order by {{}} desc)',
                quantile_ranges_df['lower_bound'],
                quantile_ranges_df['lower_bound'],
            ),
            name='upper_bound'
        )

        # must not include lower bound, since a calculated quantile might also be in the dataset
        # so the value can generate duplicates
        bound = "'(]'"
        range_stmt = (
            f'case when {{}} is not null\n'
            f'then numrange(cast({{}} as numeric), cast({{}} as numeric), {bound}) end'
        )
        lower_bound = quantile_ranges_df['lower_bound']
        upper_bound = quantile_ranges_df['upper_bound']

        quantile_ranges_df[self.RANGE_SERIES_NAME] = lower_bound.copy_override(
            expression=Expression.construct(range_stmt, upper_bound, lower_bound, upper_bound),
        )
        # The expressions of lower_bound and upper_bound are complex and long. Below they are used three
        # times in the expression for the range column. By materializing the dataframe first, we prevent the
        # generated sql from containing duplicated code. Additionally, the generated sql becomes more
        # readable too.
        quantile_ranges_df = quantile_ranges_df.materialize()
        return quantile_ranges_df[self.RANGE_SERIES_NAME]<|MERGE_RESOLUTION|>--- conflicted
+++ resolved
@@ -40,7 +40,6 @@
     bins: int
     right: bool
     include_empty_bins: bool
-    method: CutMethod
     ignore_index: bool
     method: CutMethod
 
@@ -94,11 +93,7 @@
                 fake_merge[self.RANGE_SERIES_NAME],
             ),
         )
-<<<<<<< HEAD
-        mask = cast(SeriesBoolean, mask.copy_override_dtype('bool'))
-=======
         mask = mask.copy_override_type(SeriesBoolean)
->>>>>>> d148b6b6
 
         df = left_df.merge(right_df, how=how, on=mask)
 
@@ -114,7 +109,6 @@
         Calculates the following properties that are required
         for the bucket calculations and range adjustments:
         * min: Lower boundary for width_bucket. Only for method == 'pandas': series.min - min_adjustment
-<<<<<<< HEAD
 
         * max: Upper boundary for width_bucket. Only for method == 'pandas': series.max - max_adjustment.
 
@@ -131,24 +125,6 @@
                 maximum value is increased by RANGE_ADJUSTMENT * abs(series.max)
                 if series.max > 0, otherwise just by the RANGE_ADJUSTMENT
 
-=======
-
-        * max: Upper boundary for width_bucket. Only for method == 'pandas': series.max - max_adjustment.
-
-        * step: the size of each bucket range
-
-        if method == 'pandas':
-            * min_adjustment: the value to be subtracted to series.min
-                if series.min == series.max,
-                minimum value is decreased by RANGE_ADJUSTMENT * abs(series.min)
-                if series.min > 0, otherwise just by the RANGE_ADJUSTMENT
-
-            * max_adjustment: the value to be added to series.max
-                if series.min == series.max,
-                maximum value is increased by RANGE_ADJUSTMENT * abs(series.max)
-                if series.max > 0, otherwise just by the RANGE_ADJUSTMENT
-
->>>>>>> d148b6b6
             * bin_adjustment: value used to adjust lower/upper bounds of the final bucket ranges.
                Based on (max - min) * RANGE_ADJUSTMENT
 
@@ -330,11 +306,7 @@
                     fake_merge[self.RANGE_SERIES_NAME],
                 ),
             )
-<<<<<<< HEAD
-            mask = cast(SeriesBoolean, mask.copy_override_dtype('bool'))
-=======
             mask = mask.copy_override_type(SeriesBoolean)
->>>>>>> d148b6b6
             df = df.merge(quantile_ranges, how='left', on=mask)
 
         new_index = {self.series.name: df[self.series.name]}
