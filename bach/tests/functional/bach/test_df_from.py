--- conflicted
+++ resolved
@@ -10,11 +10,7 @@
 
 from bach import DataFrame
 from sql_models.model import CustomSqlModelBuilder, SqlModel
-<<<<<<< HEAD
-from tests.functional.bach.test_data_and_utils import DB_PG_TEST_URL
 from sql_models.util import is_postgres, is_bigquery
-=======
->>>>>>> 04580fd0
 
 
 def _create_test_table(engine: Engine, table_name: str):
@@ -30,12 +26,7 @@
         conn.execute(sql)
 
 
-<<<<<<< HEAD
 def test_from_table_basic(engine):
-=======
-def test_from_table_basic(pg_engine):
-    engine = pg_engine
->>>>>>> 04580fd0
     table_name = 'test_df_from_table'
     _create_test_table(engine, table_name)
 
@@ -85,14 +76,8 @@
     assert df == df_all_dtypes
 
 
-<<<<<<< HEAD
 def test_from_table_column_ordering(engine):
     # Create a Dataframe in which the index is not the first column in the table.
-=======
-def test_from_table_column_ordering(pg_engine):
-    # Create a Dataframe in which the index is not the first column in the table.
-    engine = pg_engine
->>>>>>> 04580fd0
     table_name = 'test_df_from_table'
     _create_test_table(engine, table_name)
 
