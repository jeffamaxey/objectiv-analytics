"""
Copyright 2021 Objectiv B.V.
"""
from sql_models.util import is_postgres, is_bigquery
from tests.functional.bach.test_data_and_utils import get_df_with_json_data, assert_equals_data
import pytest

# We want to run all tests here for all supported databases, and thus we have the 'engine' argument on all
# tests. Or at least soon we'll have that, for now we use 'pg_engine'.
# Additionally, on Postgres we have two json dtypes: 'json' and 'jsonb' that should support the same
# operations. Therefore, we also have the 'dtype' argument. On all other databases than postgres we skip
# the tests for dtype 'jsonb' as those databases only support 'json'


pytestmark = [pytest.mark.parametrize('dtype', ('json', 'json_postgres'))]


@pytest.fixture(autouse=True, scope='function')
def skip_jsonb_if_not_postgres(request):
    try:
        # TODO: remove this try-except when we support json on BigQuery and stop using 'pg_engine' here
        engine = request.getfixturevalue('engine')
    except pytest.FixtureLookupError:
        engine = request.getfixturevalue('pg_engine')
    if request.getfixturevalue('dtype') == 'json_postgres' and not is_postgres(engine):
        pytest.skip(msg='json_postgres dtype is only supported on Postgres. Skipping for other databases')


def test_json_get_value(engine, dtype):
    bt = get_df_with_json_data(engine=engine, dtype=dtype)
    bt['get_val_dict'] = bt.dict_column.json.get_value('c')
    bt['get_val_dict_str'] = bt.dict_column.json.get_value('c', as_str=True)
    bt['get_val_mixed'] = bt.mixed_column.json.get_value('a')
    bt['get_val_mixed_str'] = bt.mixed_column.json.get_value('a', as_str=True)
    bt = bt[['get_val_dict', 'get_val_dict_str', 'get_val_mixed', 'get_val_mixed_str']]

    # When using `as_str=True`. The returned value is a string. But there is no canonical way to represent
    # json as a string, so different databases might return different things.
    # To work around that the JsonDictMagivStrValue compares equal to two strings.
    class JsonDictMagivStrValue:
        def __eq__(self, other):
            return other == '{"a": "c"}' or other == '{"a":"c"}'
    magic_value = JsonDictMagivStrValue()

    assert_equals_data(
        bt,
        use_to_pandas=True,
        expected_columns=[
            '_index_row', 'get_val_dict', 'get_val_dict_str', 'get_val_mixed', 'get_val_mixed_str'
        ],
        expected_data=[
            [0, None, None, 'b', 'b'],
            [1, None, None, None, None],
            [2, {'a': 'c'}, magic_value, 'b', 'b'],
            [3, None, None, None, None],
            [4, None, None, None, None]
        ]

    )
    assert bt.dtypes['get_val_dict'] == 'json'
    assert bt.dtypes['get_val_dict_str'] == 'string'
    assert bt.dtypes['get_val_mixed'] == 'json'
    assert bt.dtypes['get_val_mixed_str'] == 'string'


def test_json_get_single_value(engine, dtype):
    bt = get_df_with_json_data(engine=engine, dtype=dtype)
    a = bt.mixed_column[2]
    assert a == {'a': 'b', 'c': {'a': 'c'}}


def test_json_array_contains(engine, dtype):
    bt = get_df_with_json_data(engine=engine, dtype=dtype)

    # for bigquery order of keys should be the same as in the data
    bts = bt.list_column.json.array_contains({"_type":"SectionContext","id":"home"})

    assert_equals_data(
        bts,
        expected_columns=['_index_row', 'list_column'],
        expected_data=[
            [0, False],
            [1, False],
            [2, False],
            [3, True],
            [4, None]
        ]
    )

    # mixed column
    bts = bt.mixed_column.json.array_contains('a')
    assert_equals_data(
        bts,
        expected_columns=['_index_row', 'mixed_column'],
        expected_data=[
            [0, False],
            [1, True],
            [2, False],
            [3, False],
            [4, None]
        ]
    )

    # dict_column column
    bts = bt.dict_column.json.array_contains({"a": "b"})
    assert_equals_data(
        bts,
        expected_columns=['_index_row', 'dict_column'],
        expected_data=[
            [0, False],
            [1, False],
            [2, False],
            [3, False],
            [4, None]
        ]
    )


def test_json_getitem(engine, dtype):
    bt = get_df_with_json_data(engine=engine, dtype=dtype)
    bt = bt[['mixed_column']]
    bt['get_0'] = bt.mixed_column.json[0]
    bt['get_min3'] = bt.mixed_column.json[-3]
    bt['get_min4'] = bt.mixed_column.json[-4]  # Should be the same as json[0] for row 0 and 4
    bt['get_min5'] = bt.mixed_column.json[-5]  # -5 doesn't exist, we expect to get `None`
    bt['get_a'] = bt.mixed_column.json["a"]
    bt = bt.drop(columns=['mixed_column'])
    assert_equals_data(
        bt,
        use_to_pandas=True,
        expected_columns=['_index_row', 'get_0', 'get_min3', 'get_min4', 'get_min5', 'get_a'],
        expected_data=[
            [0, None, None, None, None, "b"],
            [1, "a", "b", "a", None, None],
            [2, None, None, None, None, "b"],
            [3,
             {"_type": "WebDocumentContext", "id": "#document"},
             {"_type": "SectionContext", "id": "home"},
             {"_type": "WebDocumentContext", "id": "#document"},
             None,
             None],
            [4, None, None, None, None, None]
        ]
    )


def test_json_getitem_special_chars(engine, dtype):
    # We support 'special' characters, except for double quotes because of limitations in BigQuery
    # see comments in bach.series.series_json.JsonBigQueryAccessor.get_value for more information
    df = get_df_with_json_data(engine=engine, dtype=dtype)
    df = df[['row']][:1].materialize()
    data = {
        'test.test': 'a',
        'test': {'test': 'b'},
        '123test': 'c',
        '[{}@!{R#(!@(!': 'd',
        '"double quote is "not" allowed"': 'e',
    }
    df['data'] = data
    df['select_a'] = df['data'].json['test.test']
    df['select_b'] = df['data'].json['test'].json['test']
    df['select_c'] = df['data'].json['123test']
    df['select_d'] = df['data'].json['[{}@!{R#(!@(!']
    assert_equals_data(
        df,
        use_to_pandas=True,
        expected_columns=['_index_row', 'row', 'data', 'select_a', 'select_b', 'select_c', 'select_d'],
        expected_data=[[0, 0, data, 'a', 'b', 'c', 'd']]
    )

    with pytest.raises(ValueError, match='key values containing double quotes are not supported'):
        df['select_e'] = df['data'].json['"double quote is "not" allowed"']


def test_json_getitem_slice(engine, dtype):
    # TODO: make this a one-query test

    bt = get_df_with_json_data(engine=engine, dtype=dtype)
    bts = bt.list_column.json[1:]
    assert_equals_data(
        bts,
        use_to_pandas=True,
        expected_columns=['_index_row', 'list_column'],
        expected_data=[
            [0, [{"c": "d"}]],
            [1, ["b", "c", "d"]],
            [2, [{"_type": "c", "id": "d"}, {"_type": "e", "id": "f"}]],
            [3, [{"_type": "SectionContext", "id": "home"}, {"_type": "SectionContext", "id": "top-10"},
                 {"_type": "ItemContext", "id": "5o7Wv5Q5ZE"}]],
            [4, []]
        ]
    )
    bts = bt.list_column.json[1:-1]
    assert_equals_data(
        bts,
        use_to_pandas=True,
        expected_columns=['_index_row', 'list_column'],
        expected_data=[
            [0, []],
            [1, ["b", "c"]],
            [2, [{"_type": "c", "id": "d"}]],
            [3, [{"_type": "SectionContext", "id": "home"}, {"_type": "SectionContext", "id": "top-10"}]],
            [4, []]
        ]
    )
    bts = bt.list_column.json[:]
    assert_equals_data(
        bts,
        use_to_pandas=True,
        expected_columns=['_index_row', 'list_column'],
        expected_data=[
            [0, [{'a': 'b'}, {'c': 'd'}]],
            [1, ['a', 'b', 'c', 'd']],
            [2, [{'id': 'b', '_type': 'a'}, {'id': 'd', '_type': 'c'}, {'id': 'f', '_type': 'e'}]],
            [3, [
                {'id': '#document', '_type': 'WebDocumentContext'},
                {'id': 'home', '_type': 'SectionContext'},
                {'id': 'top-10', '_type': 'SectionContext'}, {'id': '5o7Wv5Q5ZE', '_type': 'ItemContext'}]],
            [4, []]
        ]
    )

    bts = bt.mixed_column.json[1:-1]
    # slices only work on columns with only lists
    # But behaviour of Postgres and BigQuery is different. For now we just accept that's the way it is.
    if is_postgres(engine):
        with pytest.raises(Exception):
           bts.head()
    if is_bigquery(engine):
        assert_equals_data(
            bts,
            use_to_pandas=True,
            expected_columns=['_index_row', 'mixed_column'],
            expected_data=[
                [0, []],
                [1, ["b", "c"]],
                [2, []],
                [3, [{"_type": "SectionContext", "id": "home"}, {"_type": "SectionContext", "id": "top-10"}]],
                [4, []]
            ]
        )


# tests below are for functions kind of specific to the objectiv (location) stack
def test_json_getitem_query(engine, dtype):
    bt = get_df_with_json_data(engine=engine, dtype=dtype)
    # if dict is contained in any of the dicts in the json list, the first index of the first match is
    # returned to the slice.
    bts = bt.list_column.json[{"_type": "SectionContext"}: ]
    assert_equals_data(
        bts,
        use_to_pandas=True,
        expected_columns=['_index_row', 'list_column'],
        expected_data=[
            [0, []],
            [1, []],
            [2, []],
            [3, [{"_type": "SectionContext", "id": "home"}, {"_type": "SectionContext", "id": "top-10"},
                 {"_type": "ItemContext", "id": "5o7Wv5Q5ZE"}]],
            [4, []]
        ],
        use_to_pandas=True,
    )

@pytest.mark.skip_postgres
def test_json_same_start_end_slicing(engine, dtype):
    # TODO: Postgres is generating wrong results, it is considering end of slicing as inclusive
    bt = get_df_with_json_data(engine=engine, dtype=dtype)
    bts = bt.list_column.json[1:{"id": "d"}]
    assert_equals_data(
        bts,
        use_to_pandas=True,
        expected_columns=['_index_row', 'list_column'],
        expected_data=[
            [0, []],
            [1, []],
            [2, []],
            [3, []],
            [4, []]
        ],
        use_to_pandas=True,
    )

    bts = bt.list_column.json[{'_type': 'a'}: {'id': 'd'}]
    assert_equals_data(
        bts,
        use_to_pandas=True,
        expected_columns=['_index_row', 'list_column'],
        expected_data=[
            [0, []],
            [1, []],
            [2, [{"_type": "a", "id": "b"}]],
            [3, []],
            [4, []]
        ],
        use_to_pandas=True,
    )

<<<<<<< HEAD
=======

>>>>>>> 09ca8a72
def test_json_get_array_length(engine, dtype):
    df = get_df_with_json_data(engine=engine, dtype=dtype)
    s = df.list_column.json.get_array_length()
    assert_equals_data(
        s,
        expected_columns=['_index_row', 'list_column'],
        expected_data=[
            [0, 2],
            [1, 4],
            [2, 3],
            [3, 4],
            [4, None]
        ]
    )<|MERGE_RESOLUTION|>--- conflicted
+++ resolved
@@ -249,7 +249,6 @@
     bts = bt.list_column.json[{"_type": "SectionContext"}: ]
     assert_equals_data(
         bts,
-        use_to_pandas=True,
         expected_columns=['_index_row', 'list_column'],
         expected_data=[
             [0, []],
@@ -261,45 +260,34 @@
         ],
         use_to_pandas=True,
     )
-
-@pytest.mark.skip_postgres
-def test_json_same_start_end_slicing(engine, dtype):
-    # TODO: Postgres is generating wrong results, it is considering end of slicing as inclusive
-    bt = get_df_with_json_data(engine=engine, dtype=dtype)
     bts = bt.list_column.json[1:{"id": "d"}]
     assert_equals_data(
         bts,
-        use_to_pandas=True,
         expected_columns=['_index_row', 'list_column'],
         expected_data=[
             [0, []],
             [1, []],
-            [2, []],
+            [2, [{"_type": "c", "id": "d"}]],
             [3, []],
             [4, []]
         ],
         use_to_pandas=True,
     )
-
     bts = bt.list_column.json[{'_type': 'a'}: {'id': 'd'}]
     assert_equals_data(
         bts,
-        use_to_pandas=True,
         expected_columns=['_index_row', 'list_column'],
         expected_data=[
             [0, []],
             [1, []],
-            [2, [{"_type": "a", "id": "b"}]],
+            [2, [{"_type": "a", "id": "b"}, {"_type": "c", "id": "d"}]],
             [3, []],
             [4, []]
         ],
         use_to_pandas=True,
     )
 
-<<<<<<< HEAD
-=======
-
->>>>>>> 09ca8a72
+
 def test_json_get_array_length(engine, dtype):
     df = get_df_with_json_data(engine=engine, dtype=dtype)
     s = df.list_column.json.get_array_length()
