"""
Copyright 2021 Objectiv B.V.

Utilities and a very simple dataset for testing Bach DataFrames.

This file does not contain any test, but having the file's name start with `test_` makes pytest treat it
as a test file. This makes pytest rewrite the asserts to give clearer errors.
"""
from decimal import Decimal
from typing import List, Union, Type, Dict, Any

import pandas
import sqlalchemy
from sqlalchemy.engine import ResultProxy, Engine

from bach import DataFrame, Series
from bach.types import get_series_type_from_db_dtype
from sql_models.constants import DBDialect
from sql_models.util import is_bigquery, is_postgres
from tests.conftest import DB_PG_TEST_URL
from tests.unit.bach.util import get_pandas_df

# Three data tables for testing are defined here that can be used in tests
# 1. cities: 3 rows (or 11 for the full dataset) of data on cities
# 2. food: 3 rows of food data
# 3. railways: 7 rows of data on railway stations

# cities is the main table and should be used when sufficient. The other tables can be used in addition
# for more complex scenarios (e.g. merging)
ROW_LIMIT = 3
TEST_DATA_CITIES_FULL = [
    [1, 'Ljouwert', 'Leeuwarden', 93485, 1285],
    [2, 'Snits', 'Súdwest-Fryslân', 33520, 1456],
    [3, 'Drylts', 'Súdwest-Fryslân', 3055, 1268],
    [4, 'Sleat', 'De Friese Meren', 700, 1426],
    [5, 'Starum', 'Súdwest-Fryslân', 960, 1061],
    [6, 'Hylpen', 'Súdwest-Fryslân', 870, 1225],
    [7, 'Warkum', 'Súdwest-Fryslân', 4440, 1399],
    [8, 'Boalsert', 'Súdwest-Fryslân', 10120, 1455],
    [9, 'Harns', 'Harlingen', 14740, 1234],
    [10, 'Frjentsjer', 'Waadhoeke', 12760, 1374],
    [11, 'Dokkum', 'Noardeast-Fryslân', 12675, 1298],
]
# The TEST_DATA set that we'll use in most tests is limited to 3 rows for convenience.
TEST_DATA_CITIES = TEST_DATA_CITIES_FULL[:ROW_LIMIT]
CITIES_COLUMNS_X_DTYPES = {
    'skating_order': 'int64',
    'city': 'string',
    'municipality': 'string',
    'inhabitants': 'int64',
    'founding': 'int64'
}
CITIES_COLUMNS = list(CITIES_COLUMNS_X_DTYPES.keys())
# The default dataframe has skating_order as index, so that column will be prepended before the actual
# data in the query results.
CITIES_INDEX_AND_COLUMNS = ['_index_skating_order'] + CITIES_COLUMNS

TEST_DATA_FOOD = [
    [1, 'Sûkerbôlle', '2021-05-03 11:28:36.388', '2021-05-03'],
    [2, 'Dúmkes', '2021-05-04 23:28:36.388', '2021-05-04'],
    [4, 'Grutte Pier Bier', '2022-05-03 14:13:13.388', '2022-05-03']
]
FOOD_COLUMNS_X_DTYPES = {
    'skating_order': 'int64',
    'food': 'string',
    'moment': 'timestamp',
    'date': 'date',
}
FOOD_COLUMNS = list(FOOD_COLUMNS_X_DTYPES.keys())
FOOD_INDEX_AND_COLUMNS = ['_index_skating_order'] + FOOD_COLUMNS

TEST_DATA_RAILWAYS = [
    [1, 'Drylts', 'IJlst', 1],
    [2, 'It Hearrenfean', 'Heerenveen', 1],
    [3, 'It Hearrenfean', 'Heerenveen IJsstadion', 2],
    [4, 'Ljouwert', 'Leeuwarden', 4],
    [5, 'Ljouwert', 'Camminghaburen', 1],
    [6, 'Snits', 'Sneek', 2],
    [7, 'Snits', 'Sneek Noord', 2],
]
RAILWAYS_COLUMNS_X_DTYPES = {
    'station_id': 'int64',
    'town': 'string',
    'station': 'string',
    'platforms': 'int64',
}
RAILWAYS_COLUMNS = list(RAILWAYS_COLUMNS_X_DTYPES.keys())
RAILWAYS_INDEX_AND_COLUMNS = ['_index_station_id'] + RAILWAYS_COLUMNS

TEST_DATA_JSON = [
    [0,
     '{"a": "b"}',
     '[{"a": "b"}, {"c": "d"}]',
     '{"a": "b"}'
     ],
    [1,
     '{"_type": "SectionContext", "id": "home"}',
     '["a","b","c","d"]',
     '["a","b","c","d"]'
     ],
    [2,
     '{"a": "b", "c": {"a": "c"}}',
     '[{"_type": "a", "id": "b"},{"_type": "c", "id": "d"},{"_type": "e", "id": "f"}]',
     '{"a": "b", "c": {"a": "c"}}'
     ],
    [3,
     '{"a": "b", "e": [{"a": "b"}, {"c": "d"}]}',
     '[{"_type":"WebDocumentContext","id":"#document"},'
     ' {"_type":"SectionContext","id":"home"},'
     ' {"_type":"SectionContext","id":"top-10"},'
     ' {"_type":"ItemContext","id":"5o7Wv5Q5ZE"}]',
     '[{"_type":"WebDocumentContext","id":"#document"},'
     ' {"_type":"SectionContext","id":"home"},'
     ' {"_type":"SectionContext","id":"top-10"},'
     ' {"_type":"ItemContext","id":"5o7Wv5Q5ZE"}]'
     ]
]
JSON_COLUMNS = ['row', 'dict_column', 'list_column', 'mixed_column']
JSON_INDEX_AND_COLUMNS = ['_row_id'] + JSON_COLUMNS


def get_bt(
    dataset: List[List[Any]],
    columns: List[str],
    convert_objects: bool
) -> DataFrame:
<<<<<<< HEAD
    return DataFrame.from_pandas(
        engine=sqlalchemy.create_engine(DB_PG_TEST_URL),
        df=get_pandas_df(dataset, columns),
=======
    # We'll just use the table as lookup key and ignore the other parameters, if we store different things
    # in the same table, then tests will be confused anyway
    lookup_key = table
    if lookup_key not in _TABLE_DATAFRAME_CACHE:
        df = get_pandas_df(dataset, columns)
        _TABLE_DATAFRAME_CACHE[lookup_key] = get_from_df(table, df, convert_objects)
    # We don't even renew the `engine`, as creating the database connection takes a bit of time too. If
    # we ever do into trouble because of stale connection or something, then we can change it at that point
    # in time.
    # However we do renew the `savepoints`, as that contains state
    from bach.savepoints import Savepoints
    return _TABLE_DATAFRAME_CACHE[lookup_key].copy_override(savepoints=Savepoints())


def get_from_df(table: str, df: pandas.DataFrame, convert_objects=True) -> DataFrame:
    """
    Create a database table with the data from the data-frame.

    Will be deprecated! When possible use `DataFrame.from_pandas()` with `materialization='cte'`
    """
    engine = sqlalchemy.create_engine(DB_PG_TEST_URL)
    buh_tuh = DataFrame.from_pandas(
        engine=engine,
        df=df,
>>>>>>> 4d5fb0ce
        convert_objects=convert_objects,
    )


def get_df_with_test_data(engine: Engine, full_data_set: bool = False) -> DataFrame:
    if is_postgres(engine):
        if full_data_set:
            return get_bt(TEST_DATA_CITIES_FULL, CITIES_COLUMNS, True)
        return get_bt(TEST_DATA_CITIES, CITIES_COLUMNS, True)
    if is_bigquery(engine):
        df = _get_big_query_data(
            engine=engine,
            table_name='cities',
            index='skating_order',
            dtypes=CITIES_COLUMNS_X_DTYPES,
        )
        if full_data_set:
            return df

        # skating_orders in (1, 2, 3)
        skating_orders = list(range(1, ROW_LIMIT + 1))
        return df.loc[skating_orders]
    raise ValueError(f'engine of type {engine.name} is not supported.')


def get_bt_with_test_data(full_data_set: bool = False) -> DataFrame:
    """
    DEPRECATED: Use get_df_with_test_data()
    """
    if full_data_set:
        return get_bt(TEST_DATA_CITIES_FULL, CITIES_COLUMNS, True)
    return get_bt(TEST_DATA_CITIES, CITIES_COLUMNS, True)


def get_df_with_food_data(engine: Engine) -> DataFrame:
    if is_postgres(engine):
        return get_bt('test_merge_table_1', TEST_DATA_FOOD, FOOD_COLUMNS, True)

    if is_bigquery(engine):
        return _get_big_query_data(
            engine=engine,
            table_name='foods',
            index='skating_order',
            dtypes=FOOD_COLUMNS_X_DTYPES,
        )

    raise ValueError(f'engine of type {engine.name} is not supported.')


def get_bt_with_food_data() -> DataFrame:
    return get_bt(TEST_DATA_FOOD, FOOD_COLUMNS, True)


def get_df_with_railway_data(engine: Engine) -> DataFrame:
    if is_postgres(engine):
        return get_bt('test_merge_table_2', TEST_DATA_RAILWAYS, RAILWAYS_COLUMNS, True)

    if is_bigquery(engine):
        return _get_big_query_data(
            engine=engine,
            table_name='railways',
            index='station_id',
            dtypes=RAILWAYS_COLUMNS_X_DTYPES,
        )
    raise ValueError(f'engine of type {engine.name} is not supported.')


def get_bt_with_railway_data() -> DataFrame:
    return get_bt(TEST_DATA_RAILWAYS, RAILWAYS_COLUMNS, True)


def get_bt_with_json_data(as_json=True) -> DataFrame:
    bt = get_bt(TEST_DATA_JSON, JSON_COLUMNS, True)
    if as_json:
        bt['dict_column'] = bt.dict_column.astype('jsonb')
        bt['list_column'] = bt.list_column.astype('jsonb')
        bt['mixed_column'] = bt.mixed_column.astype('jsonb')
    return bt


def run_query(engine: sqlalchemy.engine, sql: str) -> ResultProxy:
    # escape sql, as conn.execute will think that '%' indicates a parameter
    sql = sql.replace('%', '%%')
    with engine.connect() as conn:
        res = conn.execute(sql)
        return res


def df_to_list(df):
    data_list = df.reset_index().to_numpy().tolist()
    return(data_list)


def assert_equals_data(
    bt: Union[DataFrame, Series],
    expected_columns: List[str],
    expected_data: List[list],
    order_by: Union[str, List[str]] = None,
    use_to_pandas: bool = False,
    round_decimals: bool = False,
    decimal=4,
) -> List[List[Any]]:
    """
    Execute the sql of ButTuhDataFrame/Series's view_sql(), with the given order_by, and make sure the
    result matches the expected columns and data.

    Note: By default this does not call `to_pandas()`, which we nowadays consider our 'normal' path,
    but directly executes the result from `view_sql()`. To test `to_pandas()` set use_to_pandas=True.
    :return: the values queried from the database
    """
    if len(expected_data) == 0:
        raise ValueError("Cannot check data if 0 rows are expected.")

    if isinstance(bt, Series):
        # Otherwise sorting does not work as expected
        bt = bt.to_frame()

    if order_by:
        bt = bt.sort_values(order_by)
    elif not bt.order_by:
        bt = bt.sort_index()

    if not use_to_pandas:
        column_names, db_values = _get_view_sql_data(bt)
    else:
        column_names, db_values = _get_to_pandas_data(bt)

    assert len(db_values) == len(expected_data)
    assert column_names == expected_columns
    for i, df_row in enumerate(db_values):
        expected_row = expected_data[i]
        for j, val in enumerate(df_row):
            if not round_decimals:
                assert df_row == expected_row, f'row {i} is not equal: {expected_row} != {df_row}'
                continue

            if isinstance(val, (float, Decimal)):
                assert round(Decimal(val), decimal) == round(Decimal(expected_row[j]), decimal)
            else:
                assert val == expected_row[j]
    return db_values


def _get_view_sql_data(df: DataFrame):
    sql = df.view_sql()
    db_rows = run_query(df.engine, sql)
    column_names = list(db_rows.keys())
    db_values = [list(row) for row in db_rows]
    print(db_values)
    return column_names, db_values


def _get_to_pandas_data(df: DataFrame):
    pdf = df.to_pandas()
    # Convert pdf to the same format as _get_view_sql_data gives
    column_names = list(pdf.index.names) + list(pdf.columns)
    pdf.reset_index()
    db_values = []
    for index_row, value_row in zip(pdf.index.values.tolist(), pdf.values.tolist()):
        if isinstance(index_row, tuple):
            index_row = list(index_row)
        elif not isinstance(index_row, list):
            index_row = [index_row]
        db_values.append(index_row + value_row)
    print(db_values)
    return column_names, db_values


# todo: rename this function to a more generic name since we might need to use it for other engines
def _get_big_query_data(engine: Engine, table_name: str, index: str, dtypes: Dict[str, str]) -> DataFrame:
    df = DataFrame.from_table(
        engine=engine,
        table_name=table_name,
        index=[index],
        all_dtypes=dtypes
    )
    # todo: update actual table to match the postgres test data. so we don't need this magic here
    df = df.reset_index()
    df[f'_index_{index}'] = df[index]
    df = df.set_index(f'_index_{index}')
    df = df.materialize()
    return df


def assert_postgres_type(
        series: Series,
        expected_db_type: str,
        expected_series_type: Type[Series]
):
    """
    Check that the given Series has the expected data type in the Postgres database, and that it has the
    expected Series type after being read back from the database.

    This uses series.engine as the connection.
    NOTE: If series.engine is not a Postgres engine, then this function simply returns without doing any
    asserts!

    :param series: Series object to check the type of
    :param expected_db_type: one of the types listed on https://www.postgresql.org/docs/current/datatype.html
    :param expected_series_type: Subclass of Series
    """
    engine = series.engine
    if not is_postgres(engine):
        return
    sql = series.to_frame().view_sql()
    sql = f'with check_type as ({sql}) select pg_typeof("{series.name}") from check_type limit 1'
    db_rows = run_query(engine=engine, sql=sql)
    db_values = [list(row) for row in db_rows]
    db_type = db_values[0][0]
    if expected_db_type:
        assert db_type == expected_db_type
    series_type = get_series_type_from_db_dtype(DBDialect.POSTGRES, db_type)
    assert series_type == expected_series_type<|MERGE_RESOLUTION|>--- conflicted
+++ resolved
@@ -9,7 +9,6 @@
 from decimal import Decimal
 from typing import List, Union, Type, Dict, Any
 
-import pandas
 import sqlalchemy
 from sqlalchemy.engine import ResultProxy, Engine
 
@@ -124,36 +123,9 @@
     columns: List[str],
     convert_objects: bool
 ) -> DataFrame:
-<<<<<<< HEAD
     return DataFrame.from_pandas(
         engine=sqlalchemy.create_engine(DB_PG_TEST_URL),
         df=get_pandas_df(dataset, columns),
-=======
-    # We'll just use the table as lookup key and ignore the other parameters, if we store different things
-    # in the same table, then tests will be confused anyway
-    lookup_key = table
-    if lookup_key not in _TABLE_DATAFRAME_CACHE:
-        df = get_pandas_df(dataset, columns)
-        _TABLE_DATAFRAME_CACHE[lookup_key] = get_from_df(table, df, convert_objects)
-    # We don't even renew the `engine`, as creating the database connection takes a bit of time too. If
-    # we ever do into trouble because of stale connection or something, then we can change it at that point
-    # in time.
-    # However we do renew the `savepoints`, as that contains state
-    from bach.savepoints import Savepoints
-    return _TABLE_DATAFRAME_CACHE[lookup_key].copy_override(savepoints=Savepoints())
-
-
-def get_from_df(table: str, df: pandas.DataFrame, convert_objects=True) -> DataFrame:
-    """
-    Create a database table with the data from the data-frame.
-
-    Will be deprecated! When possible use `DataFrame.from_pandas()` with `materialization='cte'`
-    """
-    engine = sqlalchemy.create_engine(DB_PG_TEST_URL)
-    buh_tuh = DataFrame.from_pandas(
-        engine=engine,
-        df=df,
->>>>>>> 4d5fb0ce
         convert_objects=convert_objects,
     )
 
@@ -190,7 +162,7 @@
 
 def get_df_with_food_data(engine: Engine) -> DataFrame:
     if is_postgres(engine):
-        return get_bt('test_merge_table_1', TEST_DATA_FOOD, FOOD_COLUMNS, True)
+        return get_bt(TEST_DATA_FOOD, FOOD_COLUMNS, True)
 
     if is_bigquery(engine):
         return _get_big_query_data(
@@ -209,7 +181,7 @@
 
 def get_df_with_railway_data(engine: Engine) -> DataFrame:
     if is_postgres(engine):
-        return get_bt('test_merge_table_2', TEST_DATA_RAILWAYS, RAILWAYS_COLUMNS, True)
+        return get_bt(TEST_DATA_RAILWAYS, RAILWAYS_COLUMNS, True)
 
     if is_bigquery(engine):
         return _get_big_query_data(
