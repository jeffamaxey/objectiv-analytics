"""
Copyright 2021 Objectiv B.V.
"""
from decimal import Decimal

import pandas as pd
import pytest

from bach import DataFrame

from tests.functional.bach.test_data_and_utils import (
    get_df_with_test_data, get_df_with_food_data,
    assert_equals_data, get_df_with_railway_data,
    get_bt_with_test_data, get_bt_with_railway_data
)


def test_merge_basic(engine):
    bt = get_df_with_test_data(engine=engine, full_data_set=False)[['skating_order', 'city']]
    mt = get_df_with_food_data(engine)[['skating_order', 'food']]
    result = bt.merge(mt)
    assert isinstance(result, DataFrame)
    assert_equals_data(
        result,
        expected_columns=[
            '_index_skating_order_x',
            '_index_skating_order_y',
            'skating_order',  # skating_order is the 'on' column, so it is not duplicated
            'city',
            'food'
        ],
        expected_data=[
            [1, 1, 1, 'Ljouwert', 'Sûkerbôlle'],
            [2, 2, 2, 'Snits', 'Dúmkes'],
        ]
    )


def test_merge_basic_on(engine):
    bt = get_df_with_test_data(engine=engine, full_data_set=False)[['skating_order', 'city']]
    mt = get_df_with_food_data(engine)[['skating_order', 'food']]
    result = bt.merge(mt, on='skating_order')
    assert isinstance(result, DataFrame)
    assert_equals_data(
        result,
        expected_columns=[
            '_index_skating_order_x',
            '_index_skating_order_y',
            'skating_order',
            'city',
            'food'
        ],
        expected_data=[
            [1, 1, 1, 'Ljouwert', 'Sûkerbôlle'],
            [2, 2, 2, 'Snits', 'Dúmkes'],
        ]
    )


def test_merge_basic_on_series(engine):
    bt = get_df_with_test_data(engine=engine, full_data_set=False)[['skating_order', 'city']]
    mt = get_df_with_food_data(engine)['food']
    result = bt.merge(mt, on='_index_skating_order')
    assert isinstance(result, DataFrame)
    assert_equals_data(
        result,
        expected_columns=[
            '_index_skating_order',
            'skating_order',
            'city',
            'food'
        ],
        expected_data=[
            [1, 1, 'Ljouwert', 'Sûkerbôlle'],
            [2, 2, 'Snits', 'Dúmkes'],
        ]
    )


def test_merge_basic_left_on_right_on_same_column(engine):
    bt = get_df_with_test_data(engine=engine, full_data_set=False)[['skating_order', 'city']]
    mt = get_df_with_food_data(engine)[['skating_order', 'food']]
    result = bt.merge(mt, left_on='skating_order', right_on='skating_order')
    assert isinstance(result, DataFrame)
    assert_equals_data(
        result,
        expected_columns=[
            '_index_skating_order_x',
            '_index_skating_order_y',
            'skating_order',
            'city',
            'food'
        ],
        expected_data=[
            [1, 1, 1, 'Ljouwert', 'Sûkerbôlle'],
            [2, 2, 2, 'Snits', 'Dúmkes'],
        ]
    )


def test_merge_basic_left_on_right_on_different_column(engine):
    bt = get_df_with_test_data(engine=engine, full_data_set=False)[['skating_order', 'city']]
    mt = get_df_with_railway_data(engine)[['town', 'station']]
    result = bt.merge(mt, left_on='city', right_on='town')
    assert isinstance(result, DataFrame)
    assert_equals_data(
        result,
        expected_columns=[
            '_index_skating_order',
            '_index_station_id',
            'skating_order',
            'city',
            'town',
            'station'
        ],
        expected_data=[
            [3, 1, 3, 'Drylts', 'Drylts', 'IJlst'],
            [1, 4, 1, 'Ljouwert', 'Ljouwert', 'Leeuwarden'],
            [1, 5, 1, 'Ljouwert', 'Ljouwert', 'Camminghaburen'],
            [2, 6, 2, 'Snits', 'Snits', 'Sneek'],
            [2, 7, 2, 'Snits', 'Snits', 'Sneek Noord'],
        ],
        order_by='_index_station_id'
    )


def test_merge_basic_on_indexes(engine):
    bt = get_df_with_test_data(engine=engine, full_data_set=False)[['skating_order', 'city']]
    mt = get_df_with_food_data(engine)[['skating_order', 'food']]

    expected_columns = [
        '_index_skating_order_x',
        '_index_skating_order_y',
        'skating_order_x',
        'city',
        'skating_order_y',
        'food'
    ]
    expected_data = [
        [1, 1, 1, 'Ljouwert', 1, 'Sûkerbôlle'],
        [2, 2, 2, 'Snits', 2, 'Dúmkes'],
    ]

    # Note that the results here do not match exactly with Pandas. This is a known discrepancy, reproducing
    # Pandas logic is not trivial and perhaps not a 'better' solution. For now we'll just leave this as it
    # is.
    # Code to reproduce this test in pure pandas:
    #  bt = pd.DataFrame([(1, 1, 2), (2, 2, 3), (3, 3, 4)], columns=['_index_skating_order', 'skating_order', 'city'])
    #  bt.set_index(['_index_skating_order'], inplace=True)
    #  mt = pd.DataFrame([(1, 1, 2), (2, 2, 3), (4, 4, 4)], columns=['_index_skating_order', 'skating_order', 'food'])
    #  mt.set_index(['_index_skating_order'], inplace=True)
    #  bt.merge(mt, left_index=True, right_on='skating_order')

    result = bt.merge(mt, left_index=True, right_on='skating_order')
    assert isinstance(result, DataFrame)
    assert_equals_data(result, expected_columns=expected_columns, expected_data=expected_data)

    result = bt.merge(mt, left_on='skating_order', right_index=True)
    assert isinstance(result, DataFrame)
    assert_equals_data(result, expected_columns=expected_columns, expected_data=expected_data)

    result = bt.merge(mt, left_index=True, right_index=True)
    assert isinstance(result, DataFrame)
    # `on` column is same for left and right, so it is not duplicated in this case
    assert_equals_data(
        result,
        expected_columns=[
            '_index_skating_order',
            'skating_order_x',
            'city',
            'skating_order_y',
            'food'
        ],
        expected_data=[
            [1, 1, 'Ljouwert', 1, 'Sûkerbôlle'],
            [2, 2, 'Snits', 2, 'Dúmkes'],
        ]
    )

    # Test empty index behaviour.
    mtr = mt.reset_index()
    btr = bt.reset_index()
    with pytest.raises(
            ValueError,
            match="Len of left_on .* does not match that of right_on"):
        bt.merge(mtr, left_index=True, right_index=True)

    with pytest.raises(
            ValueError,
            match="Len of left_on .* does not match that of right_on"):
        btr.merge(mt, left_index=True, right_index=True)

    with pytest.raises(ValueError, match="No columns to perform merge on"):
        result = btr.merge(mtr, left_index=True, right_index=True)


def test_merge_suffixes(engine):
    bt = get_df_with_test_data(engine=engine, full_data_set=False)[['skating_order', 'city']]
    mt = get_df_with_food_data(engine)[['skating_order', 'food']]
    result = bt.merge(mt, left_on='_index_skating_order', right_on='skating_order', suffixes=('_AA', '_BB'))
    assert isinstance(result, DataFrame)
    assert_equals_data(
        result,
        expected_columns=[
            '_index_skating_order_AA',
            '_index_skating_order_BB',
            'skating_order_AA',
            'city',
            'skating_order_BB',
            'food'
        ],
        expected_data=[
            [1, 1, 1, 'Ljouwert', 1, 'Sûkerbôlle'],
            [2, 2, 2, 'Snits', 2, 'Dúmkes'],
        ]
    )


def test_merge_mixed_columns(engine):
    bt = get_df_with_test_data(engine=engine, full_data_set=False)[['skating_order', 'city']]
    mt = get_df_with_railway_data(engine)[['station', 'platforms']]
    # join _index_skating_order on the 'platforms' column
    result = bt.merge(mt, how='inner', left_on='skating_order', right_on='platforms')
    assert isinstance(result, DataFrame)
    assert_equals_data(
        result,
        expected_columns=[
            '_index_skating_order',
            '_index_station_id',
            'skating_order',
            'city',
            'station',
            'platforms'
        ],
        expected_data=[
            [1, 1, 1, 'Ljouwert', 'IJlst', 1],
            [1, 2, 1, 'Ljouwert', 'Heerenveen', 1],
            [1, 5, 1, 'Ljouwert', 'Camminghaburen', 1],
            [2, 3, 2, 'Snits', 'Heerenveen IJsstadion', 2],
            [2, 6, 2, 'Snits', 'Sneek', 2],
            [2, 7, 2, 'Snits', 'Sneek Noord', 2],

        ],
        order_by=['_index_skating_order', '_index_station_id']
    )


def test_merge_left_join(engine):
    bt = get_df_with_test_data(engine=engine, full_data_set=False)[['skating_order', 'city']]
    mt = get_df_with_railway_data(engine)[['station', 'platforms']]
    # join _index_skating_order on the 'platforms' column
    result = bt.merge(mt, how='left', left_on='skating_order', right_on='platforms')
    assert isinstance(result, DataFrame)
    assert_equals_data(
        result,
        expected_columns=[
            '_index_skating_order',
            '_index_station_id',
            'skating_order',
            'city',
            'station',
            'platforms'
        ],
        expected_data=[
            [1, 1, 1, 'Ljouwert', 'IJlst', 1],
            [1, 2, 1, 'Ljouwert', 'Heerenveen', 1],
            [1, 5, 1, 'Ljouwert', 'Camminghaburen', 1],
            [2, 3, 2, 'Snits', 'Heerenveen IJsstadion', 2],
            [2, 6, 2, 'Snits', 'Sneek', 2],
            [2, 7, 2, 'Snits', 'Sneek Noord', 2],
            [3, None, 3, 'Drylts', None, None],
        ],
        order_by=['_index_skating_order', '_index_station_id']
    )


def test_merge_right_join(engine):
    bt = get_df_with_test_data(engine=engine, full_data_set=False)[['skating_order', 'city']]
    mt = get_df_with_railway_data(engine)[['station', 'platforms']]
    result = bt.merge(mt, how='right', left_on='skating_order', right_on='platforms')
    assert isinstance(result, DataFrame)
    assert_equals_data(
        result,
        expected_columns=[
            '_index_skating_order',
            '_index_station_id',
            'skating_order',
            'city',
            'station',
            'platforms'
        ],
        expected_data=[
            [1, 1, 1, 'Ljouwert', 'IJlst', 1],
            [1, 2, 1, 'Ljouwert', 'Heerenveen', 1],
            [2, 3, 2, 'Snits', 'Heerenveen IJsstadion', 2],
            [None, 4, None, None, 'Leeuwarden', 4],
            [1, 5, 1, 'Ljouwert', 'Camminghaburen', 1],
            [2, 6, 2, 'Snits', 'Sneek', 2],
            [2, 7, 2, 'Snits', 'Sneek Noord', 2],
        ],
        order_by=['_index_station_id']
    )


def test_merge_right_join_shared_on() -> None:
    bt = get_bt_with_test_data(full_data_set=False)[['skating_order', 'city']]
    bt['station'] = None
    bt = bt.reset_index(drop=True)

    mt = get_bt_with_railway_data()[['station', 'platforms']]
    mt = mt.reset_index(drop=True)

    result = bt.merge(mt, how='right', on='station')
    assert_equals_data(
        result,
        expected_columns=[
            'skating_order',
            'city',
            'station',
            'platforms',
        ],
        expected_data=[
            [None, None, 'IJlst', 1],
            [None, None, 'Heerenveen', 1],
            [None, None, 'Heerenveen IJsstadion', 2],
            [None, None, 'Leeuwarden', 4],
            [None, None, 'Camminghaburen', 1],
            [None, None, 'Sneek', 2],
            [None, None, 'Sneek Noord', 2],
        ],
    )


def test_merge_outer_join(engine):
    bt = get_df_with_test_data(engine=engine, full_data_set=False)[['skating_order', 'city']]
    mt = get_df_with_railway_data(engine)[['station', 'platforms']]
    result = bt.merge(mt, how='outer', left_on='skating_order', right_on='platforms')
    assert isinstance(result, DataFrame)

    expected_data = [
        [1, 5, 1, 'Ljouwert', 'Camminghaburen', 1],
        [1, 2, 1, 'Ljouwert', 'Heerenveen', 1],
        [1, 1, 1, 'Ljouwert', 'IJlst', 1],
        [2, 3, 2, 'Snits', 'Heerenveen IJsstadion', 2],
        [2, 6, 2, 'Snits', 'Sneek', 2],
        [2, 7, 2, 'Snits', 'Sneek Noord', 2],
        [3, None, 3, 'Drylts', None, None],
<<<<<<< HEAD
        [None, 4, None, None, 'Leeuwarden', 4],
=======
        [None, 4, None, None, 'Leeuwarden', 4]
>>>>>>> 3975c0b4
    ]

    assert_equals_data(
        result,
        expected_columns=[
            '_index_skating_order',
            '_index_station_id',
            'skating_order',
            'city',
            'station',
            'platforms'
        ],
        # in bt there is no row with skating_order == 4, so for the station with 4 platforms we
        # expect to join None values.
        expected_data=expected_data,
        order_by=['_index_skating_order', 'station', 'platforms']
    )


def test_merge_outer_join_shared_on(engine) -> None:
    bt = get_df_with_test_data(engine=engine, full_data_set=False)[['skating_order', 'city']]
    bt2 = bt[bt.city == 'Snits']

    result = bt2.merge(bt, how='outer', on=['skating_order', 'city'])
    assert_equals_data(
        result,
        expected_columns=[
            '_index_skating_order_x',
            '_index_skating_order_y',
            'skating_order',
            'city',
        ],
        expected_data=[
            [None, 3, 3, 'Drylts'],
            [None, 1, 1, 'Ljouwert'],
            [2, 2, 2, 'Snits'],
        ],
        order_by=['city'],
    )


def test_merge_cross_join(engine):
    bt = get_df_with_test_data(engine=engine, full_data_set=False)[['city']]
    mt = get_df_with_food_data(engine)[['food']]
    result = bt.merge(mt, how='cross')
    assert isinstance(result, DataFrame)

    assert_equals_data(
        result,
        expected_columns=[
            '_index_skating_order_x',
            '_index_skating_order_y',
            'city',
            'food'
        ],
        # in bt there is no row with skating_order == 4, so for the station with 4 platforms we
        # expect to join None values.
        expected_data=[
            [1, 1, 'Ljouwert', 'Sûkerbôlle'],
            [1, 2, 'Ljouwert', 'Dúmkes'],
            [1, 4, 'Ljouwert', 'Grutte Pier Bier'],
            [2, 1, 'Snits', 'Sûkerbôlle'],
            [2, 2, 'Snits', 'Dúmkes'],
            [2, 4, 'Snits', 'Grutte Pier Bier'],
            [3, 1, 'Drylts', 'Sûkerbôlle'],
            [3, 2, 'Drylts', 'Dúmkes'],
            [3, 4, 'Drylts', 'Grutte Pier Bier'],
        ],
        order_by=['_index_skating_order_x', '_index_skating_order_y']
    )

    # empty index cross merge also supported
    btr = bt.reset_index()
    mtr = mt.reset_index()
    result2 = btr.merge(mtr, how='cross')
    assert isinstance(result, DataFrame)

    # series order is different though
    assert_equals_data(
        result2,
        expected_columns=[
            '_index_skating_order_x', 'city', '_index_skating_order_y', 'food'
        ],
        # in bt there is no row with skating_order == 4, so for the station with 4 platforms we
        # expect to join None values.
        expected_data=[
            [1, 'Ljouwert', 1, 'Sûkerbôlle'], [1, 'Ljouwert', 2, 'Dúmkes'],
            [1, 'Ljouwert', 4, 'Grutte Pier Bier'], [2, 'Snits', 1, 'Sûkerbôlle'], [2, 'Snits', 2, 'Dúmkes'],
            [2, 'Snits', 4, 'Grutte Pier Bier'], [3, 'Drylts', 1, 'Sûkerbôlle'], [3, 'Drylts', 2, 'Dúmkes'],
            [3, 'Drylts', 4, 'Grutte Pier Bier']],
        order_by=['_index_skating_order_x', '_index_skating_order_y']
    )


def test_merge_self(engine):
    bt1 = get_df_with_test_data(engine=engine, full_data_set=False)[['city']]
    bt2 = get_df_with_test_data(engine=engine, full_data_set=False)[['inhabitants']]
    result = bt1.merge(bt2, on='_index_skating_order')
    assert_equals_data(
        result,
        expected_columns=['_index_skating_order', 'city', 'inhabitants'],
        expected_data=[
            [1, 'Ljouwert', 93485],
            [2, 'Snits', 33520],
            [3, 'Drylts', 3055]
        ]
    )


def test_merge_preselection(engine):
    bt = get_df_with_test_data(engine=engine, full_data_set=False)[['skating_order', 'city', 'inhabitants']]
    mt = get_df_with_food_data(engine)[['skating_order', 'food']]
    result = bt[bt['skating_order'] != 1].merge(mt[['food']], on='_index_skating_order')
    assert_equals_data(
        result,
        # This is weak. Ordering is broken.
        expected_columns=['_index_skating_order', 'skating_order', 'city', 'inhabitants', 'food'],
        expected_data=[
            [2, 2, 'Snits', 33520, 'Dúmkes'],
        ]
    )


def test_merge_expression_columns(engine):
    bt = get_df_with_test_data(engine=engine, full_data_set=False)[['skating_order', 'city', 'inhabitants']]
    mt = get_df_with_food_data(engine=engine)[['skating_order', 'food']]
    bt['skating_order'] += 2
    mt['skating_order'] += 2

    result = bt.merge(mt, on=['skating_order'])
    assert_equals_data(
        result,
        # This is weak. Ordering is broken.
        expected_columns=['_index_skating_order_x', '_index_skating_order_y', 'skating_order', 'city',
                          'inhabitants', 'food'],
        expected_data=[
            [1, 1, 3, 'Ljouwert', 93485, 'Sûkerbôlle'],
            [2, 2, 4, 'Snits', 33520, 'Dúmkes'],
        ]
    )


def test_merge_expression_columns_regression(engine):
    bt = get_df_with_test_data(engine=engine, full_data_set=False)[['skating_order', 'city', 'inhabitants']]
    mt = get_df_with_food_data(engine=engine)[['skating_order', 'food']]
    bt['x'] = bt['skating_order'] == 3
    bt['y'] = bt['skating_order'] == 3
    bt['z'] = bt['x'] & bt['y']
    result = bt.merge(mt, on=['skating_order'])
    assert_equals_data(
        result,
        expected_columns=['_index_skating_order_x', '_index_skating_order_y', 'skating_order', 'city',
                          'inhabitants', 'x', 'y', 'z', 'food'],
        expected_data=[
            [1, 1, 1, 'Ljouwert', 93485, False, False, False, 'Sûkerbôlle'],
            [2, 2, 2, 'Snits', 33520, False, False, False, 'Dúmkes']
        ]
    )


def test_merge_non_materialized(engine):
    bt = get_df_with_test_data(engine=engine, full_data_set=False)[['municipality', 'inhabitants']]
    mt1 = bt.groupby('municipality')[['inhabitants']].sum()
    mt2 = bt.groupby('municipality')[['inhabitants']].mean()

    # check that merge properly materializes if required
    r1 = mt1.materialize().merge(mt2.materialize(), on='municipality')
    r2 = mt1.merge(mt2, on='municipality')
    r3 = mt1.materialize().merge(mt2, on='municipality')
    r4 = mt1.merge(mt2.materialize(), on='municipality')

    for r in [r1, r2, r3, r4]:
        assert_equals_data(
            r,
            expected_columns=['municipality', 'inhabitants_sum', 'inhabitants_mean'],
            expected_data=[
                ['Leeuwarden', Decimal('93485'), Decimal('93485.000000000000')],
                ['Súdwest-Fryslân', Decimal('36575'), Decimal('18287.500000000000')]
            ]
        )


def test_merge_on_conditions(engine) -> None:
    pdf1 = pd.DataFrame({
        'A': ['a', 'b', 'c', 'd'],
        'B': [100, 25, 250, 500],
    })
    pdf2 = pd.DataFrame({
        'A': ['e', 'f', 'g', 'h', 'i'],
        'B': [20, 5, 10, 20, 100],
    })

    df1 = DataFrame.from_pandas(engine=engine, df=pdf1, convert_objects=True)
    df2 = DataFrame.from_pandas(engine=engine, df=pdf2, convert_objects=True)

    on_condition = [df1['A'] + df2['A'] == 'cg', df1['B'] / df2['B'] > 10]
    result = df1.merge(df2, on=on_condition)

    assert_equals_data(
        result.sort_index(),
        expected_columns=['_index_0_x', '_index_0_y', 'A_x', 'B_x', 'A_y', 'B_y'],
        expected_data=[
            [2, 2, 'c', 250, 'g', 10],
        ],
    )


def test_merge_on_conditions_w_on_data_columns(engine) -> None:
    pdf1 = pd.DataFrame({
        'A': ['b', 'a', 'c', 'd'],
        'B': [100, 25, 250, 500],
    })
    pdf2 = pd.DataFrame({
        'A': ['a', 'a', 'c', 'c', 'c'],
        'B': [20, 5, 50, 20, 100],
    })

    df1 = DataFrame.from_pandas(engine=engine, df=pdf1, convert_objects=True)
    df2 = DataFrame.from_pandas(engine=engine, df=pdf2, convert_objects=True)

    on_condition = df1['B'] / df2['B'] == 5
    result = df1.merge(df2, on=['A', on_condition])

    assert_equals_data(
        result.sort_index(),
        expected_columns=['_index_0_x', '_index_0_y', 'A', 'B_x', 'B_y'],
        expected_data=[
            [1, 1, 'a', 25, 5],
            [2, 2, 'c', 250, 50],
        ],
    )


def test_merge_on_conditions_renamed_column(engine) -> None:
    pdf1 = pd.DataFrame({
        'A': ['b', 'a', 'c', 'd'],
        'B': [100, 25, 250, 500],
    })
    pdf2 = pd.DataFrame({
        'A': ['a', 'a', 'c', 'c', 'c'],
        'B': [20, 5, 50, 20, 100],
    })

    df1 = DataFrame.from_pandas(engine=engine, df=pdf1, convert_objects=True)
    df2 = DataFrame.from_pandas(engine=engine, df=pdf2, convert_objects=True)

    df1 = df1.rename(columns={'B': 'C'})
    on_condition = df1['C'] > df2['B']

    result = df1.merge(df2, on=on_condition)


def test_merge_on_conditions_w_index(engine) -> None:
    pdf1 = pd.DataFrame({
        'A': ['a', 'b', 'c', 'd'],
        'B': [100, 25, 250, 500],
    })
    pdf2 = pd.DataFrame({
        'A': ['e', 'f', 'g', 'h', 'i'],
        'B': [20, 5, 10, 20, 100],
    })

    df1 = DataFrame.from_pandas(engine=engine, df=pdf1, convert_objects=True)
    df2 = DataFrame.from_pandas(engine=engine, df=pdf2, convert_objects=True)

    on_condition = df1['B'] / df2['B'] > 10
    result = df1.merge(df2, on=on_condition, left_index=True, right_index=True)

    assert_equals_data(
        result.sort_index(),
        expected_columns=['_index_0', 'A_x', 'B_x', 'A_y', 'B_y'],
        expected_data=[
            [2, 'c', 250, 'g', 10],
            [3, 'd', 500, 'h', 20]
        ],
    )


def test_merge_on_index_x_column(engine) -> None:
    bt = get_df_with_test_data(engine=engine, full_data_set=False)[['city', 'inhabitants']]
    expected = {
        'expected_columns': ['_index_skating_order', 'city_x', 'inhabitants', 'city_y'],
        'expected_data': [
            [1, 'Ljouwert', 93485, 'Ljouwert'],
            [2, 'Snits', 33520, 'Snits'],
            [3, 'Drylts', 3055, 'Drylts'],
        ],
        'order_by': ['_index_skating_order'],
    }
    result_left_col_x_right_index = bt.reset_index().merge(bt.city, on='_index_skating_order')
    assert_equals_data(result_left_col_x_right_index, **expected)

    result_left_index_x_right_col = bt.merge(
        bt.reset_index()[['city', '_index_skating_order']], on='_index_skating_order',
    )
    assert_equals_data(result_left_index_x_right_col, **expected)<|MERGE_RESOLUTION|>--- conflicted
+++ resolved
@@ -345,11 +345,7 @@
         [2, 6, 2, 'Snits', 'Sneek', 2],
         [2, 7, 2, 'Snits', 'Sneek Noord', 2],
         [3, None, 3, 'Drylts', None, None],
-<<<<<<< HEAD
-        [None, 4, None, None, 'Leeuwarden', 4],
-=======
         [None, 4, None, None, 'Leeuwarden', 4]
->>>>>>> 3975c0b4
     ]
 
     assert_equals_data(
