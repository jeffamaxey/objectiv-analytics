--- conflicted
+++ resolved
@@ -131,11 +131,8 @@
     dialect = PGDialect()  # TODO: BigQuery
     left = get_fake_df(['a'], ['b', 'c'], 'int64')
     right = get_fake_df(['a'], ['c', 'd'], 'float64')
-<<<<<<< HEAD
-    result = _determine_result_columns(left, right, MergeOn(['a'], ['a'], []), ('_x', '_y'))
-=======
+
     result = _determine_result_columns(dialect, left, right, ['a'], ['a'], ('_x', '_y'))
->>>>>>> 408f0f4b
     assert result == (
         [
             ResultSeries(
@@ -151,30 +148,16 @@
             ResultSeries(name='b', expression=Expression.table_column_reference('l', 'b'), dtype='int64'),
             ResultSeries(name='c_x', expression=Expression.table_column_reference('l', 'c'), dtype='int64'),
             ResultSeries(name='c_y', expression=Expression.table_column_reference('r', 'c'), dtype='float64'),
-<<<<<<< HEAD
-            ResultSeries(name='d', expression=Expression.table_column_reference('r', 'd'), dtype='float64')
-        ]
-    )
-    result = _determine_result_columns(left, right, MergeOn(['c'], ['c'], []), ('_x', '_y'))
-=======
             ResultSeries(name='d', expression=Expression.table_column_reference('r', 'd'), dtype='float64'),
         ]
     )
-    result = _determine_result_columns(dialect, left, right, ['c'], ['c'], ('_x', '_y'))
->>>>>>> 408f0f4b
+    result = _determine_result_columns(dialect, left, right, MergeOn(['c'], ['c'], []), ('_x', '_y'))
     assert result == (
         [
             ResultSeries(name='a_x', expression=Expression.table_column_reference('l', 'a'), dtype='int64'),
             ResultSeries(name='a_y', expression=Expression.table_column_reference('r', 'a'), dtype='float64'),
         ], [
             ResultSeries(name='b', expression=Expression.table_column_reference('l', 'b'), dtype='int64'),
-<<<<<<< HEAD
-            ResultSeries(name='c', expression=Expression.construct('COALESCE("l"."c", "r"."c")'), dtype='int64'),
-            ResultSeries(name='d', expression=Expression.table_column_reference('r', 'd'), dtype='float64')
-        ]
-    )
-    result = _determine_result_columns(left, right, MergeOn(['a', 'c'], ['a', 'c'], []), ('_x', '_y'))
-=======
             ResultSeries(
                 name='c',
                 expression=Expression.construct(
@@ -187,8 +170,7 @@
             ResultSeries(name='d', expression=Expression.table_column_reference('r', 'd'), dtype='float64')
         ]
     )
-    result = _determine_result_columns(dialect, left, right, ['a', 'c'], ['a', 'c'], ('_x', '_y'))
->>>>>>> 408f0f4b
+    result = _determine_result_columns(dialect, left, right, MergeOn(['a', 'c'], ['a', 'c'], []), ('_x', '_y'))
     assert result == (
         [
             ResultSeries(
@@ -201,14 +183,6 @@
                 dtype='int64'),
         ], [
             ResultSeries(name='b', expression=Expression.table_column_reference('l', 'b'), dtype='int64'),
-<<<<<<< HEAD
-            ResultSeries(name='c', expression=Expression.construct('COALESCE("l"."c", "r"."c")'), dtype='int64'),
-            ResultSeries(name='d', expression=Expression.table_column_reference('r', 'd'), dtype='float64')
-        ]
-    )
-
-def test__determine_result_columns_non_happy_path():
-=======
             ResultSeries(
                 name='c',
                 expression=Expression.construct(
@@ -219,22 +193,17 @@
                 dtype='int64',
             ),
             ResultSeries(name='d', expression=Expression.table_column_reference('r', 'd'), dtype='float64'),
-        ]
+        ],
     )
 
 
 def test__determine_result_columns_non_happy_path(dialect):
->>>>>>> 408f0f4b
     # With pandas the following works, there will just be two b_x and two b_y columns, but we cannot
     # generate sql that has the same column name multiple times, so we raise an error
     left = get_fake_df(['a'], ['b', 'b_x'], 'int64')
     right = get_fake_df(['a'], ['b', 'b_y'], 'float64')
     with pytest.raises(ValueError):
-<<<<<<< HEAD
-        _determine_result_columns(left, right, MergeOn(['a'], ['a'], []), ('_x', '_y'))
-=======
-        _determine_result_columns(dialect, left, right, ['a'], ['a'], ('_x', '_y'))
->>>>>>> 408f0f4b
+        _determine_result_columns(dialect, left, right, MergeOn(['a'], ['a'], []), ('_x', '_y'))
 
 
 def test_merge_non_happy_path_how():
@@ -364,7 +333,7 @@
         )
 
 
-def test_resolve_merge_expression_references() -> None:
+def test_resolve_merge_expression_references(dialect) -> None:
     left = get_fake_df(['a'], ['b', 'd'], 'float64')
     right = get_fake_df(['a'], ['c', 'd'], 'float64').materialize()
 
@@ -375,7 +344,7 @@
         right_node=right.base_node,
         node=bool_series.base_node,
         expr=bool_series.expression,
-    ).to_sql()
+    ).to_sql(dialect)
     assert expected == result
 
     bool_series = left['b'] / right['c'] * left['d'] > right['d']
@@ -385,7 +354,7 @@
         right_node=right.base_node,
         node=bool_series.base_node,
         expr=bool_series.expression,
-    ).to_sql()
+    ).to_sql(dialect)
     assert expected == result
 
     bool_series = left['b'] / right['c'] * left['d'] > 10
@@ -395,7 +364,7 @@
         right_node=right.base_node,
         node=bool_series.base_node,
         expr=bool_series.expression,
-    ).to_sql()
+    ).to_sql(dialect)
     assert expected == result
 
     bool_series = (left['b'] > right['c']) | (left['d'] < right['d'])
@@ -405,7 +374,7 @@
         right_node=right.base_node,
         node=bool_series.base_node,
         expr=bool_series.expression,
-    ).to_sql()
+    ).to_sql(dialect)
     assert expected == result
 
     bool_series = (right['d'] + right['d']) / left['d'] > right['d'] / right['d']
@@ -415,7 +384,7 @@
         right_node=right.base_node,
         node=bool_series.base_node,
         expr=bool_series.expression,
-    ).to_sql()
+    ).to_sql(dialect)
     assert expected == result
 
 
