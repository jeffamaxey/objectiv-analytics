"""
Copyright 2021 Objectiv B.V.
"""
from typing import List, Dict, Union, cast

from bach import get_series_type_from_dtype, DataFrame
from bach.expression import Expression
from bach.savepoints import Savepoints
from bach.sql_model import BachSqlModel
from sql_models.model import CustomSqlModelBuilder


def get_fake_df(
        index_names: List[str],
        data_names: List[str],
        dtype: Union[str, Dict[str, str]] = 'int64'
) -> DataFrame:
    engine = None
    columns = ('a', 'b', 'c', 'd', 'e', 'f', 'g', 'h')
    base_node = BachSqlModel.from_sql_model(
        sql_model=CustomSqlModelBuilder('select * from x', name='base')(),
<<<<<<< HEAD
        column_expressions={c: Expression.column_reference(c) for c in columns}
=======
        column_expressions = {c: Expression.column_reference(c) for c in columns},
>>>>>>> 408f0f4b
    )
    if isinstance(dtype, str):
        dtype = {
            col_name: dtype
            for col_name in index_names + data_names
        }

    index: Dict[str, 'Series'] = {}
    for name in index_names:
        series_type = get_series_type_from_dtype(dtype=dtype.get(name, 'int64'))
        index[name] = series_type(
            engine=engine,
            base_node=base_node,
            index={},
            name=name,
            expression=Expression.column_reference(name),
            group_by=cast('GroupBy', None),
            sorted_ascending=None,
            index_sorting=[]
        )

    data: Dict[str, 'Series'] = {}
    for name in data_names:
        series_type = get_series_type_from_dtype(dtype=dtype.get(name, 'int64'))
        data[name] = series_type(
            engine=engine,
            base_node=base_node,
            index=index,
            name=name,
            expression=Expression.column_reference(name),
            group_by=cast('GroupBy', None),
            sorted_ascending=None,
            index_sorting=[]
        )

    return DataFrame(engine=engine, base_node=base_node,
                     index=index, series=data, group_by=None, order_by=[], savepoints=Savepoints())


def get_fake_df_test_data() -> DataFrame:
    return get_fake_df(
        index_names=['_index_skating_order'],
        data_names=['skating_order', 'city', 'municipality', 'inhabitants', 'founding'],
        dtype={
            '_index_skating_order': 'int64',
            'skating_order': 'int64',
            'city': 'string',
            'municipality': 'string',
            'inhabitants': 'int64',
            'founding': 'int64'
        }
    )<|MERGE_RESOLUTION|>--- conflicted
+++ resolved
@@ -19,11 +19,7 @@
     columns = ('a', 'b', 'c', 'd', 'e', 'f', 'g', 'h')
     base_node = BachSqlModel.from_sql_model(
         sql_model=CustomSqlModelBuilder('select * from x', name='base')(),
-<<<<<<< HEAD
-        column_expressions={c: Expression.column_reference(c) for c in columns}
-=======
         column_expressions = {c: Expression.column_reference(c) for c in columns},
->>>>>>> 408f0f4b
     )
     if isinstance(dtype, str):
         dtype = {
