--- conflicted
+++ resolved
@@ -2,19 +2,15 @@
 Copyright 2021 Objectiv B.V.
 """
 from enum import Enum
-from typing import Union, List, Tuple, Optional, Dict, Set, NamedTuple
+from typing import Union, List, Tuple, Optional, Dict, Set, NamedTuple, TYPE_CHECKING
 
 from buhtuh import DataFrameOrSeries, BuhTuhDataFrame, ColumnNames, BuhTuhSeries
 from buhtuh.expression import quote_identifier, Expression
 from sql_models.model import CustomSqlModel, SqlModel
 
-<<<<<<< HEAD
 if TYPE_CHECKING:
-    from buhtuh.partitioning import BuhTuhGroupBy
     from buhtuh.expression import Expression
 
-=======
->>>>>>> 36f37827
 
 class How(Enum):
     """ Enum with all valid values of 'how' parameter """
