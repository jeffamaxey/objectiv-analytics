from copy import copy
from typing import List, Set, Union, Dict, Any, Optional, Tuple, cast, NamedTuple, \
    TYPE_CHECKING, Callable
from uuid import UUID

import pandas
from sqlalchemy.engine import Engine

from buhtuh.expression import Expression
from buhtuh.sql_model import BuhTuhSqlModel
from buhtuh.types import get_series_type_from_dtype, get_dtype_from_db_dtype
from sql_models.model import SqlModel
from sql_models.sql_generator import to_sql

if TYPE_CHECKING:
    from buhtuh.partitioning import BuhTuhWindow, BuhTuhGroupBy
    from buhtuh.series import BuhTuhSeries, BuhTuhSeriesBoolean, BuhTuhSeriesAbstractNumeric

DataFrameOrSeries = Union['BuhTuhDataFrame', 'BuhTuhSeries']
ColumnNames = Union[str, List[str]]


class SortColumn(NamedTuple):
    expression: Expression
    asc: bool


class BuhTuhDataFrame:
    """
    A mutable DataFrame representing tabular data in a database and enabling operations on that data.

    The data of this DataFrame is always held in the database and operations on the data are performed
    by the database, not in local memory. Data will only be transferred to local memory when an
    explicit call is made to one of the functions that transfers data:
    * head()
    * to_df()
    Other functions will not transfer data, nor will they trigger any operations to run on the database.
    Operations on the DataFrame are combined and translated to a single SQL query, which is executed
    only when one of the above mentioned data-transfer functions is called.

    The initial data of the DataFrame is the result of the SQL query that the `base_node` parameter
    contains. That can be a simple query on a table, but also a complicated query in itself. Operations
    on the data will result in SQL queries that build on top of the query of the base_node. The
    index and series parameters contain meta information about the data in the base_node.

    The API of this DataFrame is partially compatible with Pandas DataFrames. For more on Pandas
    DataFrames see https://pandas.pydata.org/docs/reference/frame.html
    """
    def __init__(
        self,
        engine: Engine,
        base_node: SqlModel[BuhTuhSqlModel],
        index: Dict[str, 'BuhTuhSeries'],
        series: Dict[str, 'BuhTuhSeries'],
        group_by: Optional['BuhTuhGroupBy'],
        order_by: List[SortColumn] = None
    ):
        """
        Instantiate a new BuhTuhDataFrame.
        There are utility class methods to easily create a BuhTuhDataFrame from existing data such as a
        table (`from_table()`) or already instantiated sql-model (`from_model()`).

        :param engine: db connection
        :param base_node: sql-model of a select statement that must contain all columns/expressions that
            are present in the series parameter.
        :param index: Dictionary mapping the name of each index-column to a Series object representing
            the column.
        :param series: Dictionary mapping the name of each data-column to a Series object representing
            the column.
        :param order_by: Optional list of sort-columns to order the DataFrame by
        """
        self._engine = engine
        self._base_node = base_node
        self._index = copy(index)
        self._data: Dict[str, BuhTuhSeries] = {}
        self._group_by = group_by
        self._order_by = order_by if order_by is not None else []
        for key, value in series.items():
            if key != value.name:
                raise ValueError(f'Keys in `series` should match the name of series. '
                                 f'key: {key}, series.name: {value.name}')
            if value.index != self._index:
                raise ValueError(f'Indices in `series` should match dataframe. '
                                 f'df: {value.index}, series.index: {self._index}')
            if value.group_by and group_by and value.group_by != group_by:
                raise ValueError(f'Group_by in `series` should match dataframe. '
                                 f'df: {value.group_by}, series.index: {group_by}')
            self._data[key] = value
        for value in index.values():
            if value.index != {}:
                raise ValueError('Index series can not have non-empty index property')

        if group_by is not None:
            if group_by.index != index:
                raise ValueError('Index should match group_by index')

        if set(index.keys()) & set(series.keys()):
            raise ValueError(f"The names of the index series and data series should not intersect. "
                             f"Index series: {sorted(index.keys())} data series: {sorted(series.keys())}")

    def copy_override(
            self,
            engine: Engine = None,
            base_node: SqlModel[BuhTuhSqlModel] = None,
            index: Dict[str, 'BuhTuhSeries'] = None,
            series: Dict[str, 'BuhTuhSeries'] = None,
            group_by: List[Union['BuhTuhGroupBy', None]] = None,  # List so [None] != None
            order_by: List[SortColumn] = None) -> 'BuhTuhDataFrame':
        """
        Create a copy of self, with the given arguments overriden

        Big fat warning: group_by can legally be None, but if you want to set that,
        set the param in a list: [None], or [someitem]. If you set None, it will be left alone.
        """
        return BuhTuhDataFrame(
            engine=engine if engine is not None else self.engine,
            base_node=base_node if base_node is not None else self._base_node,
            index=index if index is not None else self._index,
            series=series if series is not None else self._data,
            group_by=self._group_by if group_by is None else group_by[0],
            order_by=order_by if order_by is not None else self._order_by
        )

    @property
    def engine(self):
        return self._engine

    @property
    def base_node(self) -> SqlModel[BuhTuhSqlModel]:
        return self._base_node

    @property
    def index(self) -> Dict[str, 'BuhTuhSeries']:
        return copy(self._index)

    @property
    def data(self) -> Dict[str, 'BuhTuhSeries']:
        return copy(self._data)

    @property
    def order_by(self) -> List[SortColumn]:
        return copy(self._order_by)

    @property
    def all_series(self) -> Dict[str, 'BuhTuhSeries']:
        return {**self.index, **self.data}

    @property
    def index_columns(self) -> List[str]:
        return list(self.index.keys())

    @property
    def data_columns(self) -> List[str]:
        return list(self.data.keys())

    @property
    def index_dtypes(self):
        return {column: data.dtype for column, data in self.index.items()}

    @property
    def dtypes(self):
        return {column: data.dtype for column, data in self.data.items()}

    @property
    def group_by(self):
        return copy(self._group_by)

    def __eq__(self, other: Any) -> bool:
        if not isinstance(other, BuhTuhDataFrame):
            return False
        # We cannot just compare the data and index properties, because the BuhTuhSeries objects have
        # overridden the __eq__ function in a way that makes normal comparisons not useful. We have to use
        # equals() instead
        if list(self.index.keys()) != list(other.index.keys()):
            return False
        if list(self.data.keys()) != list(other.data.keys()):
            return False
        for key in self.all_series.keys():
            if not self.all_series[key].equals(other.all_series[key]):
                return False
        return \
            self.engine == other.engine and \
            self.base_node == other.base_node and \
            self._group_by == other._group_by and \
            self._order_by == other._order_by

    @classmethod
<<<<<<< HEAD
    def _get_dtypes(cls, engine: Engine, node: SqlModel) -> Dict[str, str]:
=======
    def _get_dtypes(cls, engine: Engine, node: SqlModel[BuhTuhSqlModel]) -> Dict[str, str]:
>>>>>>> 81b9772f
        new_node = BuhTuhSqlModel(sql='select * from {{previous}} limit 0')(previous=node)
        select_statement = to_sql(new_node)
        sql = f"""
            create temporary table tmp_table_name on commit drop as
            ({select_statement});
            select column_name, data_type
            from information_schema.columns
            where table_name = 'tmp_table_name'
            order by ordinal_position;
        """
        with engine.connect() as conn:
            res = conn.execute(sql)
        return {x[0]: get_dtype_from_db_dtype(x[1]) for x in res.fetchall()}

    @classmethod
    def from_table(cls, engine, table_name: str, index: List[str]) -> 'BuhTuhDataFrame':
        """
        Instantiate a new BuhTuhDataFrame based on the content of an existing table in the database.
        This will create and remove a temporary table to asses meta data.
        """
        # todo: don't create a temporary table, the real table (and its meta data) already exists
        model = BuhTuhSqlModel(sql=f'SELECT * FROM {table_name}').instantiate()
        return cls._from_node(engine, model, index)

    @classmethod
    def from_model(cls, engine, model: SqlModel[BuhTuhSqlModel], index: List[str]) -> 'BuhTuhDataFrame':
        """
        Instantiate a new BuhTuhDataFrame based on the result of the query defines in `model`
        :param engine: db connection
        :param model: sql model.
        :param index: list of column names that make up the index.
        """
        # Wrap the model in a simple select, so we know for sure that the top-level model has no unexpected
        # select expressions, where clauses, or limits
        wrapped_model = BuhTuhSqlModel(sql='SELECT * FROM {{model}}')(model=model)
        return cls._from_node(engine, wrapped_model, index)

    @classmethod
    def _from_node(cls, engine, model: SqlModel[BuhTuhSqlModel], index: List[str]) -> 'BuhTuhDataFrame':
        dtypes = cls._get_dtypes(engine, model)

        index_dtypes = {k: dtypes[k] for k in index}
        series_dtypes = {k: dtypes[k] for k in dtypes.keys() if k not in index}

        # Should this also use _df_or_series?
        return cls.get_instance(
            engine=engine,
            base_node=model,
            index_dtypes=index_dtypes,
            dtypes=series_dtypes,
            group_by=None,
            order_by=[]
        )

    @classmethod
    def from_dataframe(cls,
                       df: pandas.DataFrame,
                       name: str,
                       engine: Engine,
                       convert_objects: bool = False,
                       if_exists: str = 'fail'):
        """
        Instantiate a new BuhTuhDataFrame based on the content of a Pandas DataFrame. Supported dtypes are
        'int64', 'float64', 'string', 'datetime64[ns]', 'bool'
        This will first load the data into the database using pandas' df.to_sql() method.

        :param df: Pandas DataFrame to instantiate as BuhTuhDataFrame
        :param name: name of the sql table the Pandas DataFrame will be written to
        :param engine: db connection
        :param convert_objects: If True, columns of type 'object' are converted to 'string' using the
            pd.convert_dtypes() method where possible.
        :param if_exists: {'fail', 'replace', 'append'}, default 'fail'
            How to behave if the table already exists.

            * fail: Raise a ValueError.
            * replace: Drop the table before inserting new values.
            * append: Insert new values to the existing table.
        """
        if df.index.name is None:  # for now only one index allowed todo check this
            index = '_index_0'
        else:
            index = f'_index_{df.index.name}'

        # set the index as a normal column, this makes it easier to convert the dtype
        df_copy = df.rename_axis(index).reset_index()

        if convert_objects:
            df_copy = df_copy.convert_dtypes(convert_integer=False,
                                             convert_boolean=False,
                                             convert_floating=False)

        # todo add support for 'timedelta64[ns]'. pd.to_sql writes timedelta as bigint to sql, so
        # not implemented yet
        supported_types = ['int64', 'float64', 'string', 'datetime64[ns]', 'bool']
        index_dtype = df_copy[index].dtype.name
        if index_dtype not in supported_types:
            raise ValueError(f"index is of type '{index_dtype}', should one of {supported_types}. "
                             f"For 'object' columns convert_objects=True can be used to convert these columns"
                             f"to type 'string'.")
        dtypes = {str(column_name): dtype.name for column_name, dtype in df_copy.dtypes.items()
                  if column_name in df.columns}
        unsupported_dtypes = {str(column_name): dtype for column_name, dtype in dtypes.items()
                              if dtype not in supported_types}
        if unsupported_dtypes:
            raise ValueError(f"dtypes {unsupported_dtypes} are not supported, should one of "
                             f"{supported_types}. "
                             f"For 'object' columns convert_objects=True can be used to convert these columns"
                             f"to type 'string'.")

        # todo add dtypes argument that explicitly let's you set the supported dtypes for pandas columns
        conn = engine.connect()
        df_copy.to_sql(name=name, con=conn, if_exists=if_exists, index=False)
        conn.close()

        # Todo, this should use from_table from here on.
        model = BuhTuhSqlModel(sql=f'SELECT * FROM {name}').instantiate()

        # Should this also use _df_or_series?
        return cls.get_instance(
            engine=engine,
            base_node=model,
            index_dtypes={index: index_dtype},
            dtypes=dtypes,
            group_by=None
        )

    @classmethod
    def get_instance(
            cls,
            engine,
            base_node: SqlModel[BuhTuhSqlModel],
            index_dtypes: Dict[str, str],
            dtypes: Dict[str, str],
            group_by: Optional['BuhTuhGroupBy'],
            order_by: List[SortColumn] = None
    ) -> 'BuhTuhDataFrame':
        """
        Get an instance with the right series instantiated based on the dtypes array. This assumes that
        base_node has a column for all names in index_dtypes and dtypes.
        """

        index: Dict[str, BuhTuhSeries] = {}
        for key, value in index_dtypes.items():
            index_type = get_series_type_from_dtype(value)
            index[key] = index_type(
                engine=engine,
                base_node=base_node,
                index={},  # Empty index for index series
                name=key,
                expression=Expression.column_reference(key),
                group_by=group_by
            )
        series: Dict[str, BuhTuhSeries] = {}
        for key, value in dtypes.items():
            series_type = get_series_type_from_dtype(value)
            series[key] = series_type(
                engine=engine,
                base_node=base_node,
                index=index,
                name=key,
                expression=Expression.column_reference(key),
                group_by=group_by
            )
        return BuhTuhDataFrame(
            engine=engine,
            base_node=base_node,
            index=index,
            series=series,
            group_by=group_by,
            order_by=order_by
        )

    def _df_or_series(self, df: 'BuhTuhDataFrame') -> DataFrameOrSeries:
        """
        Figure out whether there is just one series in our data, and return that series instead of the
        whole frame.
        :param df: the df
        :return: BuhTuhDataFrame, BuhTuhSeries
        """
        if len(df.data) > 1:
            return df
        return list(df.data.values())[0]

    def get_df_materialized_model(self, node_name='manual_materialize',
                                  inplace=False, limit: Any = None) -> 'BuhTuhDataFrame':
        """
        Create a copy of this DataFrame with as base_node the current DataFrame's state.

        This effectively adds a node to the underlying SqlModel graph. Generally adding nodes increases
        the size of the generated SQL query. But this can be useful if the current DataFrame contains
        expressions that you want to evaluate before further expressions are build on top of them. This might
        make sense for very large expressions, or for non-deterministic expressions (e.g. see
        BuhTuhSeriesUuid.sql_gen_random_uuid()).

        :param node_name: The name of the node that's going to be created
        :param inplace: Perform operation on self if inplace=True, or create a copy
        :return: New DataFrame with the current DataFrame's state as base_node
        """
        if inplace:
            raise NotImplementedError("inplace materialization is not supported")

        index_dtypes = {k: v.dtype for k, v in self._index.items()}
        series_dtypes = {k: v.dtype for k, v in self._data.items()}

        model = self.get_current_node(name=node_name, limit=limit)
        return self.get_instance(
            engine=self.engine,
            base_node=model,
            index_dtypes=index_dtypes,
            dtypes=series_dtypes,
            group_by=None,
            order_by=[]
        )

    def __getitem__(self,
                    key: Union[str, List[str], Set[str], slice, 'BuhTuhSeriesBoolean']) -> DataFrameOrSeries:
        """
        TODO: Comments
        :param key:
        :return:
        """
        from buhtuh.series import BuhTuhSeriesBoolean

        if isinstance(key, str):
            return self.data[key]
        if isinstance(key, (set, list)):
            key_set = set(key)
            if not key_set.issubset(set(self.data_columns)):
                raise KeyError(f"Keys {key_set.difference(set(self.data_columns))} not in data_columns")
            selected_data = {key: data for key, data in self.data.items() if key in key_set}

            return self.copy_override(series=selected_data)

        if isinstance(key, (BuhTuhSeriesBoolean, slice)):
            if isinstance(key, slice):
                node = self.get_current_node(name='getitem_slice', limit=key)
            else:
                # We only support first level boolean indices for now
                if key.base_node != self.base_node:
                    raise ValueError('Cannot apply Boolean series with a different base_node to DataFrame.'
                                     'Hint: make sure the Boolean series is derived from this DataFrame. '
                                     'Alternative: use df.merge(series) to merge the series with the df '
                                     'first, and then create a new Boolean series on the resulting merged '
                                     'data.')
                if self._group_by is not None:
                    node = self.get_current_node(
                        name='getitem_having_boolean',
                        having=Expression.construct("having {}", key.expression))
                else:
                    node = self.get_current_node(
                        name='getitem_where_boolean',
                        where=Expression.construct("where {}", key.expression))

            return self._df_or_series(
                BuhTuhDataFrame.get_instance(
                    engine=self.engine,
                    base_node=node,
                    index_dtypes={name: series.dtype for name, series in self.index.items()},
                    dtypes={name: series.dtype for name, series in self.data.items()},
                    group_by=None,
                    order_by=[]  # filtering rows resets any sorting
                )
            )
        raise NotImplementedError(f"Only str, (set|list)[str], slice or BuhTuhSeriesBoolean are supported, "
                                  f"but got {type(key)}")

    def __getattr__(self, attr):
        return self._data[attr]

    def __setitem__(self,
                    key: Union[str, List[str]],
                    value: Union['BuhTuhSeries', int, str, float, UUID]):
        """
        TODO: Comments
        """
        # TODO: all types from types.TypeRegistry are supported.
        from buhtuh.series import BuhTuhSeries, const_to_series
        if isinstance(key, str):
            if key in self.index:
                # Cannot set an index column, and cannot have a column name both in self.index and self.data
                raise ValueError(f'Column name "{key}" already exists as index.')
            if not isinstance(value, BuhTuhSeries):
                series = const_to_series(base=self, value=value, name=key)
                self._data[key] = series
                return
            else:
                # two cases:
                # 1) these share the same base_node and index
                # 2) these share the same index, but not the same base_node
                if value.index != self.index:
                    raise ValueError(f'Index of assigned value does not match index of DataFrame. '
                                     f'Value: {value.index}, df: {self.index}')
                if value.base_node == self.base_node:
                    if self._group_by != value.group_by:
                        raise ValueError(f'GroupBy of assigned value does not match DataFrame. '
                                         f'Value: {value.group_by}, df: {self._group_by}')
                    self._data[key] = value.copy_override(name=key)
                    return
                else:
                    # this is the complex case. Maybe don't support this at all?TODO
                    raise NotImplementedError('TODO')

        elif isinstance(key, list):
            if len(key) == 0:
                return
            if len(key) == 1:
                return self.__setitem__(key[0], value)
            # len(key) > 1
            if not isinstance(value, BuhTuhDataFrame):
                raise ValueError(f'Assigned value should be a BuhTuhDateFrame, provided: {type(value)}')
            if len(value.data_columns) != len(key):
                raise ValueError(f'Number of columns in key and value should match. '
                                 f'Key: {len(key)}, value: {len(value.data_columns)}')
            series_list = [value.data[col_name] for col_name in value.data_columns]
            for i, sub_key in enumerate(key):
                self.__setitem__(sub_key, series_list[i])
        else:
            raise ValueError(f'Key should be either a string or a list of strings, value: {key}')

    def rename(self, mapper: Union[Dict[str, str], Callable[[str], str]] = None,
               index: Union[Dict[str, str], Callable[[str], str]] = None,
               columns: Union[Dict[str, str], Callable[[str], str]] = None,
               axis: int = 0,
               inplace: bool = False,
               level: int = None,
               errors: str = 'ignore'):
        """
        Rename columns.

        The interface is similar to Panda's DataFrame.rename(). However we don't support renaming indexes, so
            recommended usage is `rename(columns=...)`
        :param: mapper: please use columns
        :param: index: not supported
        :param: columns: dict str:str to rename columns, or a function that takes column
            names as an argument and returns the new one. The new column names must not clash with other
            column names in either self.data or self.index, after renaming is complete.
        :param: axis: axis = 1 is supported, rest is not.
        :param: inplace: update this df or make a copy first
        :param: level: not supported
        :param: errors: Either 'ignore' or 'raise'. When set to 'ignore' KeyErrors about non-existing
            column names in `columns` or `mapper` are ignored. Errors thrown in the mapper function or about
            invalid target column names are not suppressed.
        :note: copy parameter is not supported since it makes very little sense for db backed series
        """
        if level is not None or \
                index is not None or \
                (mapper is not None and axis == 0):
            raise NotImplementedError("index renames not supported")

        if mapper is not None:
            columns = mapper

        if inplace:
            df = self
        else:
            df = self.copy_override()

        if callable(columns):
            columns = {source: columns(source) for source in df.data_columns}

        if not isinstance(columns, dict):
            raise TypeError(f'unsupported argument type for columns or mappers: {type(columns)}')

        non_existing_columns = set(columns.keys()) - set(df.data.keys())
        if errors == 'raise' and non_existing_columns:
            raise KeyError(f'No such column(s): {non_existing_columns}')

        from buhtuh.series import BuhTuhSeries
        new_data: Dict[str, 'BuhTuhSeries'] = {}
        for column_name in df.data_columns:
            new_name = columns.get(column_name, column_name)
            if new_name in df.index or new_name in new_data:
                # This error doesn't happen in Pandas, as Pandas allows duplicate column names, but we don't.
                raise ValueError(f'Cannot set {column_name} as {new_name}. New column name already exists.')
            series = df.data[column_name]
            if new_name != series.name:
                series = series.copy_override(name=new_name)
            new_data[new_name] = series
        df._data = new_data
        return df

    def reset_index(self, drop: bool = False, inplace: bool = False):
        """
        Drop the current index and replace it with {}
        :param drop:  delete the series that are removed  from the index if True, else re-add to data series
        :param inplace: perform the operation on self when inplace=True or on a copy.
        """
        df = self if inplace else self.copy_override()
        if self._group_by:
            # materialize, but raise if inplace is required.
            df = df.get_df_materialized_model(node_name='reset_index', inplace=inplace)

        series = df._data if drop else df.all_series
        df._data = {n: s.copy_override(index={}) for n, s in series.items()}
        df._index = {}
        return df

    def set_index(self, keys: Union[str, 'BuhTuhSeries', List[Union[str, 'BuhTuhSeries']]],
                  append: bool = False, drop: bool = True, inplace: bool = False):
        """
        Set this dataframe's index to the the index given in keys
        :param keys: the keys of the new index. Can be a series name str, a BuhTuhSeries, or a list
            of those.
        :param append: whether to append to the existing index or replace
        :param drop: delete columns to be used as the new index
        :param inplace: attempt inplace operation, not always supported and will raise if not
        :returns: the modified df in case inplace=True, else a copy with the modifications applied.
        """

        from buhtuh.series import BuhTuhSeries

        df = self if inplace else self.copy_override()
        if self._group_by:
            df = df.get_df_materialized_model(node_name='groupby_setindex', inplace=inplace)

        # build the new index, appending if necessary
        new_index = {} if not append else copy(df._index)
        for k in (keys if isinstance(keys, list) else [keys]):
            idx_series: BuhTuhSeries
            if isinstance(k, BuhTuhSeries):
                if k.base_node != df.base_node or k.group_by != df.group_by:
                    raise ValueError('index series should have same base_node and group_by as df')
                idx_series = k
            else:
                if k not in df.all_series:
                    raise ValueError(f'series \'{k}\' not found')
                idx_series = df.all_series[k]

            new_index[idx_series.name] = idx_series.copy_override(index={})

            if not drop and idx_series.name not in df._index and idx_series.name in df._data:
                raise ValueError('When adding existing series to the index, drop must be True'
                                 ' because duplicate column names are not supported.')

        new_series = {n: s.copy_override(index=new_index) for n, s in df._data.items()
                      if n not in new_index}

        df._index = new_index
        df._data = new_series
        return df

    def __delitem__(self, key: str):
        """ TODO: comments """
        if isinstance(key, str):
            del (self._data[key])
            return
        else:
            raise TypeError(f'Unsupported type {type(key)}')

    def drop(self,
             labels: List[str] = None,
             index: List[str] = None,
             columns: List[str] = None,
             level: int = None,
             inplace: bool = False,
             errors: str = 'raise') -> 'BuhTuhDataFrame':
        """
        Drop labels/columns from the dataframe

        :param: labels: not supported
        :param: index: not supported
        :param: columns: the list of columns to drop
        :param: level: not supported
        :param: inplace: whether to update this df of make a copy first
        :param: errors: 'raise' or 'ignore' missing key errors
        """
        if labels or index is not None:
            # TODO we could do this using a boolean __series__
            raise NotImplementedError('dropping labels from index not supported.')

        if level is not None:
            raise NotImplementedError('dropping index levels not supported.')

        if columns is None:
            raise ValueError("columns needs to be an (empty) list of strings.")

        if inplace:
            df = self
        else:
            df = self.copy_override()

        try:
            for key in columns:
                del (df[key])
        except Exception as e:
            if errors == "raise":
                raise e

        return df

    def astype(self, dtype: Union[str, Dict[str, str]]) -> 'BuhTuhDataFrame':
        """
        Cast all or some of the data columns to a certain type.

        Only data columns can be cast, index columns cannot be cast.

        This does not modify the current DataFrame, instead it returns a new DataFrame.
        :param dtype: either
            * A single str, in which case all data columns are cast to this dtype
            * A dictionary mapping column labels to dtype.
        :return: New DataFrame with the specified column(s) cast to the specified type
        """
        # Check and/or convert parameters
        if not isinstance(dtype, dict):
            dtype = {column: dtype for column in self.data_columns}
        not_existing_columns = set(dtype.keys()) - set(self.data_columns)
        if not_existing_columns:
            raise ValueError(f'Specified columns do not exist: {not_existing_columns}')

        # Construct new dataframe with converted columns
        new_data = {}
        for column, series in self.data.items():
            new_dtype = dtype.get(column)
            if new_dtype:
                new_data[column] = series.astype(dtype=new_dtype)
            else:
                new_data[column] = series

        return self.copy_override(series=new_data)

    # Some typing help required here.
    GroupBySingleType = Union[str, 'BuhTuhSeries']

    def _partition_by_series(self,
                             by: Union[GroupBySingleType,
                                       Union[List[GroupBySingleType], Tuple[GroupBySingleType, ...]],
                                       None]) -> List['BuhTuhSeries']:
        """
        Helper method to check and compile a partitioning list
        """
        from buhtuh.series import BuhTuhSeries
        group_by_columns: List['BuhTuhSeries'] = []
        if isinstance(by, str):
            group_by_columns.append(self.all_series[by])
        elif isinstance(by, BuhTuhSeries):
            group_by_columns.append(by)
        elif isinstance(by, list):
            for by_item in by:
                if isinstance(by_item, str):
                    group_by_columns.append(self.all_series[by_item])
                if isinstance(by_item, BuhTuhSeries):
                    group_by_columns.append(by_item)
        elif by is None:
            pass
        else:
            raise ValueError(f'Value of "by" should be either None, a string, or a Series.')

        if len(group_by_columns) == 0:
            from buhtuh.partitioning import BuhTuhGroupBy
            return [BuhTuhGroupBy.get_dummy_index_series(
                engine=self._engine, base_node=self._base_node)]

        return group_by_columns

    @classmethod
    def _groupby_to_frame(cls, df: 'BuhTuhDataFrame', group_by: 'BuhTuhGroupBy'):
        """
        Given a group_by, and a df create a new DataFrame that has all the right stuff set.
        It will not materialize, just prepared for more operations
        """
        # update the series to also contain our group_by and group_by index
        # (behold ugly syntax on group_by=[]. See Series.copy_override() docs for explanation)
        new_series = {s.name: s.copy_override(group_by=[group_by], index=group_by.index)
                      for n, s in df.all_series.items() if n not in group_by.index.keys()}
        return cls(engine=df.engine,
                   base_node=df.base_node,
                   index=group_by.index,
                   series=new_series,
                   group_by=group_by,
                   order_by=[])

    def groupby(
            self,
            by: Union[GroupBySingleType,  # single series group_by
                      # for GroupingSets
                      Tuple[Union[GroupBySingleType, Tuple[GroupBySingleType, ...]], ...],
                      List[Union[GroupBySingleType,                             # multi series
                                 List[GroupBySingleType],                       # for grouping lists
                                 Tuple[GroupBySingleType, ...]]],                    # for grouping lists
                      None] = None) -> 'BuhTuhDataFrame':
        """
        Group by any of the series currently in this dataframe, both from index
        as well as data.
        :param by: The series to group by. Supported are: a str containing a series name,
            a series, or a list of those.
            If `by` is a list of (lists or tuples) , we'll create a grouping list
            If `by` is a tuple of tuples, we'll create a grouping set,
            else a normal group by will be created.
        :note: if the dataframe is already grouped, we'll create a grouping list from the initial
            grouping combined with this one.
        :return: an object to perform aggregations on
        """
        from buhtuh.partitioning import BuhTuhGroupBy, BuhTuhGroupingList, BuhTuhGroupingSet

        df = self
        if self._group_by:
            # We need to materialize this node first, we can't stack aggregations (yet)
            df = self.get_df_materialized_model(node_name='nested_groupby')

        group_by: BuhTuhGroupBy
        if isinstance(by, tuple):
            # by is a list containing at least one other list. We're creating a grouping set
            # aka "Yo dawg, I heard you like GroupBys, ..."
            group_by = BuhTuhGroupingSet(
                [BuhTuhGroupBy(group_by_columns=df._partition_by_series(b)) for b in by]
            )
        elif isinstance(by, list) and len([b for b in by if isinstance(b, (tuple, list))]) > 0:
            group_by = BuhTuhGroupingList(
                [BuhTuhGroupBy(group_by_columns=df._partition_by_series(b)) for b in by])
        else:
            by_mypy = cast(Union[str, 'BuhTuhSeries',
                                 List[BuhTuhDataFrame.GroupBySingleType], None], by)
            group_by = BuhTuhGroupBy(group_by_columns=df._partition_by_series(by_mypy))

        return BuhTuhDataFrame._groupby_to_frame(df, group_by)

    def window(self,
               by: Union[str, 'BuhTuhSeries', List[Union[str, 'BuhTuhSeries']], None] = None,
               **frame_args) -> 'BuhTuhDataFrame':
        """
        Create a window on the current dataframe and its sorting.
        TODO Better argument typing, needs fancy import logic
        :see: BuhTuhWindow __init__ for frame args
        """
        from buhtuh.partitioning import BuhTuhWindow
        index = self._partition_by_series(by)
        group_by = BuhTuhWindow(group_by_columns=index,
                                order_by=self._order_by,
                                **frame_args)
        return BuhTuhDataFrame._groupby_to_frame(self, group_by)

    def cube(self,
             by: Union[str, 'BuhTuhSeries', List[Union[str, 'BuhTuhSeries']], None] = None,
             ) -> 'BuhTuhDataFrame':
        """
        Create a cube on any of the series currently in this dataframe, both from index
        as well as data.
        :see: BuhTuhCube for more info
        """
        from buhtuh.partitioning import BuhTuhCube
        index = self._partition_by_series(by)
        group_by = BuhTuhCube(group_by_columns=index)
        return BuhTuhDataFrame._groupby_to_frame(self, group_by)

    def rollup(self,
               by: Union[str, 'BuhTuhSeries', List[Union[str, 'BuhTuhSeries']], None] = None,
               ) -> 'BuhTuhDataFrame':
        """
        Create a rollup on any of the series currently in this dataframe, both from index
        as well as data.
        :see: BuhTuhRollup for more info
        """
        from buhtuh.partitioning import BuhTuhRollup
        index = self._partition_by_series(by)
        group_by = BuhTuhRollup(group_by_columns=index)
        return BuhTuhDataFrame._groupby_to_frame(self, group_by)

    def rolling(self, window: int,
                min_periods: int = None,
                center: bool = False,
                on: Union[str, 'BuhTuhSeries', List[Union[str, 'BuhTuhSeries']], None] = None,
                closed: str = 'right') -> 'BuhTuhDataFrame':
        """
        A rolling window of size 'window', by default right aligned

        :param: window: the window size
        :param: min_periods: the min amount of rows included in the window before an actual value is
                returned
        :param: center: center the result, or align the result on the right
        :param: on: the partition to use, see window()
        :param: closed:  Make the interval closed on the ‘right’, ‘left’, ‘both’ or ‘neither’
                endpoints. Defaults to ‘right’, and the rest is currently unsupported.
        :note:  win_type,axis and method parameters as supported by pandas, are currently not implemented.
        :note:  the `on` parameter behaves differently from pandas, where it can be use to select to series
                to iterate over.
        """
        from buhtuh.partitioning import BuhTuhWindowFrameBoundary, BuhTuhWindowFrameMode, \
            BuhTuhWindow

        if min_periods is None:
            min_periods = window

        if min_periods > window:
            raise ValueError(f'min_periods {min_periods} must be <= window {window}')

        if closed != 'right':
            raise NotImplementedError("Only closed=right is supported")

        mode = BuhTuhWindowFrameMode.ROWS
        end_value: Optional[int]
        if center:
            end_value = (window - 1) // 2
        else:
            end_value = 0

        start_boundary = BuhTuhWindowFrameBoundary.PRECEDING
        start_value = (window - 1) - end_value

        if end_value == 0:
            end_boundary = BuhTuhWindowFrameBoundary.CURRENT_ROW
            end_value = None
        else:
            end_boundary = BuhTuhWindowFrameBoundary.FOLLOWING

        index = self._partition_by_series(on)
        group_by = BuhTuhWindow(group_by_columns=index,
                                order_by=self._order_by,
                                mode=mode,
                                start_boundary=start_boundary, start_value=start_value,
                                end_boundary=end_boundary, end_value=end_value,
                                min_values=min_periods)

        return BuhTuhDataFrame._groupby_to_frame(self, group_by)

    def expanding(self,
                  min_periods: int = 1,
                  center: bool = False,
                  on: Union[str, 'BuhTuhSeries', List[Union[str, 'BuhTuhSeries']], None] = None,
                  ) -> 'BuhTuhDataFrame':
        """
        Create an expanding window starting with the first row in the group, with at least min_period
        observations. The result will be right-aligned in the window

        :param: min_periods:    The minimum amount of observations in the window before a value is reported
        :param: center:         Whether to center the result, currently not supported
        :param: on:             The partition that will be applied. Note: this is different from pandas, where
                                The partition is determined earlier in the process.
        """
        # TODO We could move the partitioning to BuhTuhGroupBy
        from buhtuh.partitioning import BuhTuhWindowFrameBoundary, BuhTuhWindowFrameMode, \
            BuhTuhWindow

        if center:
            # Will never be implemented probably, as it's also deprecated in pandas
            raise NotImplementedError("centering is not implemented.")

        mode = BuhTuhWindowFrameMode.ROWS
        start_boundary = BuhTuhWindowFrameBoundary.PRECEDING
        start_value = None
        end_boundary = BuhTuhWindowFrameBoundary.CURRENT_ROW
        end_value = None

        index = self._partition_by_series(on)
        group_by = BuhTuhWindow(group_by_columns=index,
                                order_by=self._order_by,
                                mode=mode,
                                start_boundary=start_boundary, start_value=start_value,
                                end_boundary=end_boundary, end_value=end_value,
                                min_values=min_periods)

        return BuhTuhDataFrame._groupby_to_frame(self, group_by)

    def sort_values(
            self,
            by: Union[str, List[str]],
            ascending: Union[bool, List[bool]] = True
    ) -> 'BuhTuhDataFrame':
        """
        Create a new DataFrame with the specified sorting order.

        This does not modify the current DataFrame, instead it returns a new DataFrame.

        The sorting will remain in the returned DataFrame as long as no operations are performed on that
        frame that materially change the selected data. Operations that materially change the selected data
        are for example groupby(), merge(), get_df_materialized_model(), and filtering out rows. Adding or
        removing a column does not materially change the selected data.

        :param by: column label or list of labels to sort by.
        :param ascending: Whether to sort ascending (True) or descending (False). If this is a list, then the
            by must also be a list and len(ascending) == len(by)
        :return: a new DataFrame with the specified ordering
        """
        if isinstance(by, str):
            by = [by]
        elif not isinstance(by, list) or not all(isinstance(by_item, str) for by_item in by):
            raise TypeError('by should be a str, or a list of str')
        if isinstance(ascending, bool):
            ascending = [ascending] * len(by)
        if len(by) != len(ascending):
            raise ValueError(f'Length of ascending ({len(ascending)}) != length of by ({len(by)})')
        missing = set(by) - set(self.all_series.keys())
        if len(missing) > 0:
            raise KeyError(f'Some series could not be found in current frame: {missing}')

        by_series_list = [self.all_series[by_name] for by_name in by]
        order_by = [SortColumn(expression=by_series.expression, asc=asc_item)
                    for by_series, asc_item in zip(by_series_list, ascending)]
        return self.copy_override(order_by=order_by)

    def to_df(self) -> pandas.DataFrame:
        """
        Run a SQL query representing the current state of this DataFrame against the database and return the
        resulting data as a Pandas DataFrame.

        This function queries the database.
        """
        conn = self.engine.connect()
        sql = self.view_sql()
        df = pandas.read_sql_query(sql, conn, index_col=list(self.index.keys()))
        conn.close()
        return df

    def head(self, n: int = 5) -> pandas.DataFrame:
        """
        Similar to `to_df` but only returns the first `n` rows.

        This function queries the database.

        :param n: number of rows to query from database.
        """
        conn = self.engine.connect()
        sql = self.view_sql(limit=n)
        if len(self._index):
            df = pandas.read_sql_query(sql, conn, index_col=list(self._index.keys()))
        else:
            df = pandas.read_sql_query(sql, conn)
        conn.close()
        return df

    def get_order_by_expression(self) -> Expression:
        """
        Get a properly formatted order by clause based on this df's order_by.
        Will return an empty string in case ordering in not requested.
        """
        if self._order_by:
            exprs = [sc.expression for sc in self._order_by]
            fmtstr = [f"{{}} {'asc' if sc.asc else 'desc'}" for sc in self._order_by]
            return Expression.construct(f'order by {", ".join(fmtstr)}', *exprs)
        else:
            return Expression.construct('')

    def get_current_node(self, name: str,
                         limit: Union[int, slice] = None,
                         where: Expression = None,
                         having: Expression = None) -> SqlModel[BuhTuhSqlModel]:
        """
        Translate the current state of this DataFrame into a SqlModel.
        :param limit: The limit to use
        :param where: The where-expression to apply, if any
        :param having: The having-expression to apply in case group_by is set, if any
        :return: SQL query as a SqlModel that represents the current state of this DataFrame.
        """

        if isinstance(limit, int):
            limit = slice(0, limit)

        limit_str = 'limit all'
        if limit is not None:
            if limit.step is not None:
                raise NotImplementedError("Step size not supported in slice")
            if (limit.start is not None and limit.start < 0) or \
                    (limit.stop is not None and limit.stop < 0):
                raise NotImplementedError("Negative start or stop not supported in slice")

            if limit.start is not None:
                if limit.stop is not None:
                    if limit.stop <= limit.start:
                        raise ValueError('limit.stop <= limit.start')
                    limit_str = f'limit {limit.stop - limit.start} offset {limit.start}'
                else:
                    limit_str = f'limit all offset {limit.start}'
            else:
                if limit.stop is not None:
                    limit_str = f'limit {limit.stop}'

        limit_expr = Expression.construct('' if limit_str is None else f'{limit_str}')
        where = where if where else Expression.construct('')
        if self._group_by:
            group_by_expr = self.group_by.get_group_by_column_expression()
            if group_by_expr:
                group_by_expr = Expression.construct('group by {}', group_by_expr)
            else:
                group_by_expr = Expression.construct('')
            having = having if having else Expression.construct('')

            model_builder = BuhTuhSqlModel(
                name=name,
                sql="""
                    select {group_by_columns}, {aggregate_columns}
                    from {{prev}}
                    {where}
                    {group_by}
                    {having}
                    {order_by} {limit}
                    """
            )
            return model_builder(
                group_by_columns=self.group_by.get_index_column_expression(),
                aggregate_columns=[s.get_column_expression() for s in self._data.values()],
                where=where,
                group_by=group_by_expr,
                having=having,
                order_by=self.get_order_by_expression(),
                limit=limit_expr,
                prev=self.base_node
            )
        else:
            model_builder = BuhTuhSqlModel(
                name=name,
                sql='select {columns} from {{_last_node}} {where} {order} {limit}'
            )
            return model_builder(
                columns=self._get_all_column_expressions(),
                _last_node=self.base_node,
                where=where,
                order=self.get_order_by_expression(),
                limit=limit_expr
            )

    def view_sql(self, limit: Union[int, slice] = None) -> str:
        """
        Translate the current state of this DataFrame into a SQL query.
        :param limit: limit on which rows to select in the query
        :return: SQL query
        """
        model = self.get_current_node('view_sql', limit=limit)
        sql = to_sql(model)
        return sql

    def _get_all_column_expressions(self):
        return [series.get_column_expression() for series in self.all_series.values()]

    def merge(
            self,
            right: DataFrameOrSeries,
            how: str = 'inner',
            on: ColumnNames = None,
            left_on: ColumnNames = None,
            right_on: ColumnNames = None,
            left_index: bool = False,
            right_index: bool = False,
            suffixes: Tuple[str, str] = ('_x', '_y'),
    ) -> 'BuhTuhDataFrame':
        """
        Join the right Dataframe or Series on self. This will return a new DataFrame that contains the
        combined columns of both dataframes, and the rows that result from joining on the specified columns.
        The columns that are joined on can consist (partially or fully) out of index columns.

        See buhtuh.merge.merge() for more information.
        The interface of this function is similar to pandas' merge, but the following parameters are not
        supported: sort, copy, indicator, and validate.
        Additionally when merging two frames that have conflicting columns names, and joining on indices,
        then the resulting columns/column names can differ slightly from Pandas.
        """
        from buhtuh.merge import merge
        return merge(
            left=self,
            right=right,
            how=how,
            on=on,
            left_on=left_on,
            right_on=right_on,
            left_index=left_index,
            right_index=right_index,
            suffixes=suffixes
        )

    def _apply_func_to_series(self,
                              func: Union[str, Callable, List[Union[str, Callable]],
                                          Dict[str, Union[str, Callable, List[Union[str, Callable]]]]],
                              axis: int = 1,
                              numeric_only: bool = False,
                              exclude_non_applied: bool = False,
                              *args, **kwargs) -> List['BuhTuhSeries']:
        """
        :param func: function, str, list or dict to apply to all series
            Function to use on the data. If a function, must work when passed a
            BuhTuhSeries.

            Accepted combinations are:
            - function
            - string function name
            - list of functions and/or function names, e.g. [BuhTuhSeriesInt64.sum, 'mean']
            - dict of axis labels -> functions, function names or list of such.
        :param axis: the axis
        :param numeric_only: Whether to apply to numeric series only, or attempt all.
        :param exclude_non_applied: Exclude series where applying was not attempted / failed
        :param args: Positional arguments to pass through to the aggregation function
        :param kwargs: Keyword arguments to pass through to the aggregation function
        :note: Pandas has numeric_only=None to attempt all columns but ignore failing ones
            silently. This is currently not implemented.
        :note: axis defaults to 1, because 0 is currently unsupported
        """
        from buhtuh.series import BuhTuhSeriesAbstractNumeric
        if axis == 0:
            raise NotImplementedError("Only axis=1 is currently implemented")

        if numeric_only is None:
            raise NotImplementedError("numeric_only=None to attempt all columns but ignore "
                                      "failing ones silently is currently not implemented.")

        apply_dict: Dict[str, List[Union[str, Callable]]] = {}
        if isinstance(func, dict):
            # make sure the keys are series we know
            for k, v in func.items():
                if k not in self._data:
                    raise KeyError(f'{k} not found in group by series')
                if isinstance(v, str) or callable(v):
                    apply_dict[k] = [v]
                elif isinstance(v, list):
                    apply_dict[k] = v
                else:
                    raise TypeError(f'Unsupported value type {type(v)} in func dict for key {k}')
        elif isinstance(func, (str, list)) or callable(func):
            apply_dict = {}
            # check whether we need to exclude non-numeric
            for name, series in self.data.items():
                if numeric_only and not isinstance(series, BuhTuhSeriesAbstractNumeric):
                    continue
                if isinstance(func, list):
                    apply_dict[name] = func
                else:
                    apply_dict[name] = [func]
        else:
            raise TypeError(f'Unsupported type for func: {type(func)}')

        new_series = {}
        for name, series in self._data.items():
            if name not in apply_dict:
                if not exclude_non_applied:
                    new_series[name] = series.copy_override()
                continue
            for applied in series.apply_func(apply_dict[name], *args, **kwargs):
                if applied.name in new_series:
                    raise ValueError(f'duplicate result series: {applied.name}')
                new_series[applied.name] = applied

        return list(new_series.values())

    def apply_func(self, func: Union[str, Callable, List[Union[str, Callable]],
                                     Dict[str, Union[str, Callable, List[Union[str, Callable]]]]],
                   axis: int = 1,
                   numeric_only: bool = False,
                   exclude_non_applied: bool = False,
                   *args, **kwargs) -> 'BuhTuhDataFrame':
        """ see apply_to_series() """
        series = self._apply_func_to_series(func, axis, numeric_only,
                                            exclude_non_applied, *args, **kwargs)
        return self.copy_override(series={s.name: s for s in series})

    def aggregate(self,
                  func: Union[str, Callable, List[Union[str, Callable]],
                              Dict[str, Union[str, Callable, List[Union[str, Callable]]]]],
                  axis: int = 1,
                  numeric_only: bool = False,
                  *args, **kwargs) -> 'BuhTuhDataFrame':
        """
        use agg(..)
        """
        return self.agg(func, axis, numeric_only, *args, **kwargs)

    def agg(self,
            func: Union[str, Callable, List[Union[str, Callable]],
                        Dict[str, Union[str, Callable, List[Union[str, Callable]]]]],
            axis: int = 1,
            numeric_only: bool = False,
            *args,
            **kwargs) -> 'BuhTuhDataFrame':
        """
        :param func: the aggregations to apply on all series.
            See apply_func() for supported arguments
        :param axis: the aggregation axis
        :param numeric_only: Whether to aggregate numeric series only, or attempt all.
        :param group_by: The grouping to use, defaults to entire dataframe
        :param args: Positional arguments to pass through to the aggregation function
        :param kwargs: Keyword arguments to pass through to the aggregation function
        :note: Pandas has numeric_only=None to attempt all columns but ignore failing ones
            silently. This is currently not implemented.
        :note: axis defaults to 1, because 0 is currently unsupported
        """
        from buhtuh.partitioning import BuhTuhGroupBy

        group_by = self._group_by
        if group_by is None:
            group_by = BuhTuhGroupBy(self._partition_by_series([]))

        new_series = self._apply_func_to_series(func, axis, numeric_only,
                                                True,  # exclude_non_applied, must be positional arg.
                                                group_by, *args, **kwargs)
        return self.copy_override(index=group_by.index,
                                  series={s.name: s for s in new_series},
                                  group_by=[group_by],
                                  order_by=[])

    def _aggregate_func(self, func, axis, level, numeric_only, *args, **kwargs):
        if level is not None:
            raise NotImplementedError("index levels are currently not implemented")
        return self.agg(func, axis, numeric_only, *args, **kwargs)

    # AGGREGATES
    def count(self, axis=None, level=None, numeric_only=False, **kwargs):
        return self._aggregate_func('count', axis, level, numeric_only, **kwargs)

    def kurt(self, axis=None, skipna=True, level=None, numeric_only=False, **kwargs):
        return self._aggregate_func('kurt', axis, level, numeric_only,
                                    skipna=skipna, **kwargs)

    def kurtosis(self, axis=None, skipna=True, level=None, numeric_only=False, **kwargs):
        return self._aggregate_func('kurtosis', axis, level, numeric_only,
                                    skipna=skipna, **kwargs)

    def mad(self, axis=None, skipna=True, level=None, numeric_only=False, **kwargs):
        return self._aggregate_func('mad', axis, level, numeric_only,
                                    skipna=skipna, **kwargs)

    def max(self, axis=None, skipna=True, level=None, numeric_only=False, **kwargs):
        return self._aggregate_func('max', axis, level, numeric_only,
                                    skipna=skipna, **kwargs)

    def min(self, axis=None, skipna=True, level=None, numeric_only=False, **kwargs):
        return self._aggregate_func('min', axis, level, numeric_only,
                                    skipna=skipna, **kwargs)

    def mean(self, axis=None, skipna=True, level=None, numeric_only=False, **kwargs):
        return self._aggregate_func('mean', axis, level, numeric_only,
                                    skipna=skipna, **kwargs)

    def median(self, axis=None, skipna=True, level=None, numeric_only=False, **kwargs):
        return self._aggregate_func('median', axis, level, numeric_only,
                                    skipna=skipna, **kwargs)

    def mode(self, axis=None, skipna=True, level=None, numeric_only=False, **kwargs):
        # slight deviation from pd.mode(axis=0, numeric_only=False, dropna=True)
        return self._aggregate_func('mode', axis, level, numeric_only,
                                    skipna=skipna, **kwargs)

    def nunique(self, axis=None, skipna=True, **kwargs):
        # deviation from horrible pd.nunique(axis=0, dropna=True)
        return self._aggregate_func('nunique', axis=axis,
                                    level=None, numeric_only=False, skipna=skipna, **kwargs)

    def skew(self, axis=None, skipna=True, level=None, numeric_only=False, **kwargs):
        return self._aggregate_func('skew', axis, level, numeric_only,
                                    skipna=skipna, **kwargs)

    def prod(self, axis=None, skipna=True, level=None, numeric_only=False, min_count=0, **kwargs):
        return self._aggregate_func('prod', axis, level, numeric_only,
                                    skipna=skipna, min_count=min_count, **kwargs)

    def product(self, axis=None, skipna=True, level=None, numeric_only=False, min_count=0, **kwargs):
        return self._aggregate_func('product', axis, level, numeric_only,
                                    skipna=skipna, min_count=min_count, **kwargs)

    def sem(self, axis=None, skipna=True, level=None, ddof: int = 1, numeric_only=False, **kwargs):
        return self._aggregate_func('sem', axis, level, numeric_only,
                                    skipna=skipna, ddof=ddof, **kwargs)

    def std(self, axis=None, skipna=True, level=None, ddof: int = 1, numeric_only=False, **kwargs):
        return self._aggregate_func('std', axis, level, numeric_only,
                                    skipna=skipna, ddof=ddof, **kwargs)

    def sum(self, axis=None, skipna=True, level=None, numeric_only=False, min_count=0, **kwargs):
        return self._aggregate_func('sum', axis, level, numeric_only,
                                    skipna=skipna, min_count=min_count, **kwargs)

    def var(self, axis=None, skipna=True, level=None, ddof: int = 1, numeric_only=False, **kwargs):
        return self._aggregate_func('var', axis, level, numeric_only,
                                    skipna=skipna, ddof=ddof, **kwargs)<|MERGE_RESOLUTION|>--- conflicted
+++ resolved
@@ -185,11 +185,7 @@
             self._order_by == other._order_by
 
     @classmethod
-<<<<<<< HEAD
-    def _get_dtypes(cls, engine: Engine, node: SqlModel) -> Dict[str, str]:
-=======
     def _get_dtypes(cls, engine: Engine, node: SqlModel[BuhTuhSqlModel]) -> Dict[str, str]:
->>>>>>> 81b9772f
         new_node = BuhTuhSqlModel(sql='select * from {{previous}} limit 0')(previous=node)
         select_statement = to_sql(new_node)
         sql = f"""
@@ -1058,6 +1054,7 @@
         limit_expr = Expression.construct('' if limit_str is None else f'{limit_str}')
         where = where if where else Expression.construct('')
         if self._group_by:
+
             group_by_expr = self.group_by.get_group_by_column_expression()
             if group_by_expr:
                 group_by_expr = Expression.construct('group by {}', group_by_expr)
