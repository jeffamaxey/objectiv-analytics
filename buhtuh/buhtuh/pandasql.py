--- conflicted
+++ resolved
@@ -84,7 +84,7 @@
     def copy_override(
             self,
             engine: Engine = None,
-            source_node: SqlModel = None,
+            base_node: SqlModel = None,
             index: Dict[str, 'BuhTuhSeries'] = None,
             series: Dict[str, 'BuhTuhSeries'] = None,
             order_by: List[SortColumn] = None) -> 'BuhTuhDataFrame':
@@ -93,7 +93,7 @@
         """
         return BuhTuhDataFrame(
             engine=engine if engine is not None else self.engine,
-            source_node=source_node if source_node is not None else self._base_node,
+            base_node=base_node if base_node is not None else self._base_node,
             index=index if index is not None else self._index,
             series=series if series is not None else self._data,
             order_by=order_by if order_by is not None else self._order_by
@@ -370,33 +370,11 @@
                 raise KeyError(f"Keys {key_set.difference(set(self.data_columns))} not in data_columns")
             selected_data = {key: data for key, data in self.data.items() if key in key_set}
 
-<<<<<<< HEAD
             return self.copy_override(series=selected_data)
 
         if isinstance(key, slice):
             model = self.get_current_node(limit=key)
-            return self._df_or_series(df=self.copy_override(source_node=model))
-=======
-            return BuhTuhDataFrame(
-                    engine=self.engine,
-                    base_node=self.base_node,
-                    index=self.index,
-                    series=selected_data,
-                    order_by=self._order_by
-                )
-
-        if isinstance(key, slice):
-            model = self.get_current_node(limit=key)
-            return self._df_or_series(
-                df=BuhTuhDataFrame(
-                    engine=self.engine,
-                    base_node=model,
-                    index=self.index,
-                    series=self.data,
-                    order_by=self._order_by
-                )
-            )
->>>>>>> 6b4eaa51
+            return self._df_or_series(df=self.copy_override(base_node=model))
 
         if isinstance(key, BuhTuhSeriesBoolean):
             # We only support first level boolean indices for now
@@ -514,17 +492,7 @@
             else:
                 new_data[column] = series
 
-<<<<<<< HEAD
         return self.copy_override(series=new_data)
-=======
-        return BuhTuhDataFrame(
-            engine=self.engine,
-            base_node=self.base_node,
-            index=self.index,
-            series=new_data,
-            order_by=self._order_by
-        )
->>>>>>> 6b4eaa51
 
     def _partition_by_columns(self, by: Union[str, 'BuhTuhSeries', List[str], List['BuhTuhSeries'], None]
                               ) -> List['BuhTuhSeries']:
@@ -610,17 +578,7 @@
         by_series_list = [self.all_series[by_name] for by_name in by]
         order_by = [SortColumn(expression=by_series.get_expression(), asc=asc_item)
                     for by_series, asc_item in zip(by_series_list, ascending)]
-<<<<<<< HEAD
         return self.copy_override(order_by=order_by)
-=======
-        return BuhTuhDataFrame(
-            engine=self.engine,
-            base_node=self.base_node,
-            index=self.index,
-            series=self.data,
-            order_by=order_by
-        )
->>>>>>> 6b4eaa51
 
     def to_df(self) -> pandas.DataFrame:
         """
@@ -1740,141 +1698,11 @@
         expression = f'({self.expression}) - ({other.expression})'
         return self._get_derived_series('timedelta', expression)
 
-<<<<<<< HEAD
     def sum(self, partition: 'BuhTuhGroupBy' = None) -> 'BuhTuhSeriesTimedelta':
         return self._window_or_agg_func(partition, f'sum({self.expression})', 'timedelta')
 
     def average(self, partition: 'BuhTuhGroupBy' = None) -> 'BuhTuhSeriesTimedelta':
         return self._window_or_agg_func(partition, f'avg({self.expression})', 'timedelta')
-=======
-    def sum(self) -> 'BuhTuhSeriesTimedelta':
-        return self._get_derived_series('timedelta', f'sum({self.expression})')
-
-    def average(self) -> 'BuhTuhSeriesTimedelta':
-        return self._get_derived_series('timedelta', f'avg({self.expression})')
-
-
-class BuhTuhGroupBy:
-    def __init__(self,
-                 buh_tuh: BuhTuhDataFrame,
-                 group_by_columns: List['BuhTuhSeries']):
-        self.buh_tuh = buh_tuh
-
-        self.groupby = {}
-        for col in group_by_columns:
-            if not isinstance(col, BuhTuhSeries):
-                raise ValueError(f'Unsupported groupby argument type: {type(col)}')
-            assert col.base_node == buh_tuh.base_node
-            self.groupby[col.name] = col
-
-        if len(group_by_columns) == 0:
-            # create new dummy column so we can aggregate over everything
-            self.groupby = {
-                'index': BuhTuhSeriesInt64.get_class_instance(base=buh_tuh,
-                                                              name='index',
-                                                              expression='1')
-            }
-
-        self.aggregated_data = {name: series
-                                for name, series in buh_tuh.all_series.items()
-                                if name not in self.groupby.keys()}
-
-    def aggregate(
-            self,
-            series: Union[Dict[str, str], List[str]],
-            aggregations: List[str] = None
-    ) -> BuhTuhDataFrame:
-        """
-        Execute requested aggregations on this groupby
-
-        :param series: a dict containing 'name': 'aggregation_method'.
-            In case you need duplicates: a list of 'name's is also supported, but aggregations should have
-            the same length list with the aggregation methods requested
-        :param aggregations: The aggregation methods requested in case series is a list.
-        :return: a new BuhTuhDataFrame containing the requested aggregations
-        """
-        new_series_dtypes = {}
-        aggregate_columns = []
-
-        if isinstance(series, list):
-            if not isinstance(aggregations, list):
-                raise ValueError('aggregations must be a list if series is a list')
-            if len(series) != len(aggregations):
-                raise ValueError(f'Length of series should match length of aggregations: '
-                                 f'{len(series)} != {len(aggregations)}')
-        elif isinstance(series, dict):
-            aggregations = list(series.values())
-            series = list(series.keys())
-        else:
-            raise TypeError()
-
-        for name, aggregation in list(zip(series, aggregations)):
-            data_series = self.aggregated_data[name]
-            func = getattr(data_series, aggregation)
-            agg_series = func()
-            name = f'{agg_series.name}_{aggregation}'
-            agg_series = BuhTuhSeries.get_instance(base=self.buh_tuh,
-                                                   name=name,
-                                                   dtype=agg_series.dtype,
-                                                   expression=agg_series.expression)
-            aggregate_columns.append(agg_series.get_column_expression())
-            new_series_dtypes[agg_series.name] = agg_series.dtype
-
-        model_builder = CustomSqlModel(  # setting this stuff could also be part of __init__
-            sql="""
-                select {group_by_columns}, {aggregate_columns}
-
-                from {{prev}}
-                group by {group_by_expression}
-                """
-        )
-        model = model_builder(
-            group_by_columns=', '.join(g.get_column_expression() for g in self.groupby.values()),
-            aggregate_columns=', '.join(aggregate_columns),
-            group_by_expression=', '.join(g.get_expression() for g in self.groupby.values()),
-            # TODO: get final node, or at least make sure we 'freeze' the node?
-            prev=self.buh_tuh.base_node
-        )
-
-        return BuhTuhDataFrame.get_instance(
-            engine=self.buh_tuh.engine,
-            base_node=model,
-            index_dtypes={n: t.dtype for n, t in self.groupby.items()},
-            dtypes=new_series_dtypes,
-            order_by=[]
-        )
-
-    def __getattr__(self, attr_name: str) -> Any:
-        """ All methods that do not exists yet are potential aggregation methods. """
-        try:
-            return super().__getattribute__(attr_name)
-        except AttributeError:
-            return lambda: self.aggregate({series_name: attr_name for series_name in self.aggregated_data})
-
-    def __getitem__(self, key: Union[str, List[str]]) -> 'BuhTuhGroupBy':
-
-        assert isinstance(key, (str, list, tuple)), f'a buhtuh `selection` should be a str or list but ' \
-                                                    f'got {type(key)} instead.'
-
-        if isinstance(key, str):
-            key = [key]
-
-        key_set = set(key)
-        # todo: check that the key_set is not in group_by_data, or make sure we fix the duplicate column
-        #  name problem?
-        assert key_set.issubset(set(self.aggregated_data.keys()))
-
-        selected_data = {key: data for key, data in self.aggregated_data.items() if key in key_set}
-        buh_tuh = BuhTuhDataFrame(
-            engine=self.buh_tuh.engine,
-            base_node=self.buh_tuh.base_node,
-            index=self.groupby,
-            series=selected_data,
-            # We don't guarantee sorting after groupby(), so we can just set order_by to None
-            order_by=[]
-        )
-        return BuhTuhGroupBy(buh_tuh=buh_tuh, group_by_columns=list(self.groupby.values()))
->>>>>>> 6b4eaa51
 
 
 def const_to_series(base: Union[BuhTuhSeries, BuhTuhDataFrame],
