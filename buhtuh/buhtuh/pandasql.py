--- conflicted
+++ resolved
@@ -1,12 +1,8 @@
 import datetime
 from abc import abstractmethod, ABC
 from copy import copy
-<<<<<<< HEAD
 from typing import List, Set, Union, Dict, Any, Optional, Tuple, cast, Type, NamedTuple
-=======
-from typing import List, Set, Union, Dict, Any, Optional, Tuple, cast, Type
 from uuid import UUID
->>>>>>> 5356fe0c
 
 import numpy
 import pandas
