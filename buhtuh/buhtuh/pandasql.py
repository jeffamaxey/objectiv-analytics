import datetime
from abc import abstractmethod, ABC
from copy import copy
from typing import List, Set, Union, Dict, Any, Optional, Tuple, cast, Type, NamedTuple, TYPE_CHECKING
from uuid import UUID

import numpy
import pandas
from sqlalchemy.engine import Engine

from buhtuh.expression import Expression
from buhtuh.types import get_series_type_from_dtype, value_to_dtype, get_dtype_from_db_dtype
from sql_models.model import SqlModel, CustomSqlModel
from sql_models.sql_generator import to_sql
from buhtuh.json import Json

if TYPE_CHECKING:
    from buhtuh.partitioning import BuhTuhWindow, BuhTuhGroupBy


DataFrameOrSeries = Union['BuhTuhDataFrame', 'BuhTuhSeries']
ColumnNames = Union[str, List[str]]


class SortColumn(NamedTuple):
    # todo: use Expression?
    expression: str
    asc: bool


class BuhTuhDataFrame:
    """
    A mutable DataFrame representing tabular data in a database and enabling operations on that data.

    The data of this DataFrame is always held in the database and operations on the data are performed
    by the database, not in local memory. Data will only be transferred to local memory when an
    explicit call is made to one of the functions that transfers data:
    * head()
    * to_df()
    Other functions will not transfer data, nor will they trigger any operations to run on the database.
    Operations on the DataFrame are combined and translated to a single SQL query, which is executed
    only when one of the above mentioned data-transfer functions is called.

    The initial data of the DataFrame is the result of the SQL query that the `base_node` parameter
    contains. That can be a simple query on a table, but also a complicated query in itself. Operations
    on the data will result in SQL queries that build on top of the query of the base_node. The
    index and series parameters contain meta information about the data in the base_node.

    The API of this DataFrame is partially compatible with Pandas DataFrames. For more on Pandas
    DataFrames see https://pandas.pydata.org/docs/reference/frame.html
    """
    def __init__(
        self,
        engine: Engine,
        base_node: SqlModel,
        index: Dict[str, 'BuhTuhSeries'],
        series: Dict[str, 'BuhTuhSeries'],
        order_by: List[SortColumn] = None
    ):
        """
        Instantiate a new BuhTuhDataFrame.
        There are utility class methods to easily create a BuhTuhDataFrame from existing data such as a
        table (`from_table()`) or already instantiated sql-model (`from_model()`).

        :param engine: db connection
        :param base_node: sql-model of a select statement that must contain all columns/expressions that
            are present in the series parameter.
        :param index: Dictionary mapping the name of each index-column to a Series object representing
            the column.
        :param series: Dictionary mapping the name of each data-column to a Series object representing
            the column.
        :param order_by: Optional list of sort-columns to order the DataFrame by
        """
        self._engine = engine
        self._base_node = base_node
        self._index = copy(index)
        self._data: Dict[str, BuhTuhSeries] = {}
        self._order_by = order_by if order_by is not None else []
        for key, value in series.items():
            if key != value.name:
                raise ValueError(f'Keys in `series` should match the name of series. '
                                 f'key: {key}, series.name: {value.name}')
            self._data[key] = value
        if set(index.keys()) & set(series.keys()):
            raise ValueError(f"The names of the index series and data series should not intersect. "
                             f"Index series: {sorted(index.keys())} data series: {sorted(series.keys())}")

    def copy_override(
            self,
            engine: Engine = None,
            base_node: SqlModel = None,
            index: Dict[str, 'BuhTuhSeries'] = None,
            series: Dict[str, 'BuhTuhSeries'] = None,
            order_by: List[SortColumn] = None) -> 'BuhTuhDataFrame':
        """
        Create a copy of self, with the given arguments overriden
        """
        return BuhTuhDataFrame(
            engine=engine if engine is not None else self.engine,
            base_node=base_node if base_node is not None else self._base_node,
            index=index if index is not None else self._index,
            series=series if series is not None else self._data,
            order_by=order_by if order_by is not None else self._order_by
        )

    @property
    def engine(self):
        return self._engine

    @property
    def base_node(self) -> SqlModel:
        return self._base_node

    @property
    def index(self) -> Dict[str, 'BuhTuhSeries']:
        return copy(self._index)

    @property
    def data(self) -> Dict[str, 'BuhTuhSeries']:
        return copy(self._data)

    @property
    def all_series(self) -> Dict[str, 'BuhTuhSeries']:
        return {**self.index, **self.data}

    @property
    def index_columns(self) -> List[str]:
        return list(self.index.keys())

    @property
    def data_columns(self) -> List[str]:
        return list(self.data.keys())

    @property
    def index_dtypes(self):
        return {column: data.dtype for column, data in self.index.items()}

    @property
    def dtypes(self):
        return {column: data.dtype for column, data in self.data.items()}

    def __eq__(self, other: Any) -> bool:
        if not isinstance(other, BuhTuhDataFrame):
            return False
        # We cannot just compare the data and index properties, because the BuhTuhSeries objects have
        # overridden the __eq__ function in a way that makes normal comparisons not useful. We have to use
        # equals() instead
        if list(self.index.keys()) != list(other.index.keys()):
            return False
        if list(self.data.keys()) != list(other.data.keys()):
            return False
        for key in self.all_series.keys():
            if not self.all_series[key].equals(other.all_series[key]):
                return False
        return \
            self.engine == other.engine and \
            self.base_node == other.base_node and \
            self._order_by == other._order_by

    @classmethod
    def _get_dtypes(cls, engine: Engine, node: SqlModel) -> Dict[str, str]:
        new_node = CustomSqlModel(sql='select * from {{previous}} limit 0')(previous=node)
        select_statement = to_sql(new_node)
        sql = f"""
            create temporary table tmp_table_name on commit drop as
            ({select_statement});
            select column_name, data_type
            from information_schema.columns
            where table_name = 'tmp_table_name'
            order by ordinal_position;
        """
        with engine.connect() as conn:
            res = conn.execute(sql)
        return {x[0]: get_dtype_from_db_dtype(x[1]) for x in res.fetchall()}

    @classmethod
    def from_table(cls, engine, table_name: str, index: List[str]) -> 'BuhTuhDataFrame':
        """
        Instantiate a new BuhTuhDataFrame based on the content of an existing table in the database.
        This will create and remove a temporary table to asses meta data.
        """
        # todo: don't create a temporary table, the real table (and its meta data) already exists
        model = CustomSqlModel(sql=f'SELECT * FROM {table_name}').instantiate()
        return cls._from_node(engine, model, index)

    @classmethod
    def from_model(cls, engine, model: SqlModel, index: List[str]) -> 'BuhTuhDataFrame':
        """
        Instantiate a new BuhTuhDataFrame based on the result of the query defines in `model`
        :param engine: db connection
        :param model: sql model.
        :param index: list of column names that make up the index.
        """
        # Wrap the model in a simple select, so we know for sure that the top-level model has no unexpected
        # select expressions, where clauses, or limits
        wrapped_model = CustomSqlModel(sql='SELECT * FROM {{model}}')(model=model)
        return cls._from_node(engine, wrapped_model, index)

    @classmethod
    def _from_node(cls, engine, model: SqlModel, index: List[str]) -> 'BuhTuhDataFrame':
        dtypes = cls._get_dtypes(engine, model)

        index_dtypes = {k: dtypes[k] for k in index}
        series_dtypes = {k: dtypes[k] for k in dtypes.keys() if k not in index}

        # Should this also use _df_or_series?
        return cls.get_instance(
            engine=engine,
            base_node=model,
            index_dtypes=index_dtypes,
            dtypes=series_dtypes,
            order_by=[]
        )

    @classmethod
    def from_dataframe(cls,
                       df: pandas.DataFrame,
                       name: str,
                       engine: Engine,
                       convert_objects: bool = False,
                       if_exists: str = 'fail'):
        """
        Instantiate a new BuhTuhDataFrame based on the content of a Pandas DataFrame. Supported dtypes are
        'int64', 'float64', 'string', 'datetime64[ns]', 'bool'
        This will first load the data into the database using pandas' df.to_sql() method.

        :param df: Pandas DataFrame to instantiate as BuhTuhDataFrame
        :param name: name of the sql table the Pandas DataFrame will be written to
        :param engine: db connection
        :param convert_objects: If True, columns of type 'object' are converted to 'string' using the
            pd.convert_dtypes() method where possible.
        :param if_exists: {'fail', 'replace', 'append'}, default 'fail'
            How to behave if the table already exists.

            * fail: Raise a ValueError.
            * replace: Drop the table before inserting new values.
            * append: Insert new values to the existing table.
        """
        if df.index.name is None:  # for now only one index allowed todo check this
            index = '_index_0'
        else:
            index = f'_index_{df.index.name}'

        # set the index as a normal column, this makes it easier to convert the dtype
        df_copy = df.rename_axis(index).reset_index()

        if convert_objects:
            df_copy = df_copy.convert_dtypes(convert_integer=False,
                                             convert_boolean=False,
                                             convert_floating=False)

        # todo add support for 'timedelta64[ns]'. pd.to_sql writes timedelta as bigint to sql, so
        # not implemented yet
        supported_types = ['int64', 'float64', 'string', 'datetime64[ns]', 'bool']
        index_dtype = df_copy[index].dtype.name
        if index_dtype not in supported_types:
            raise ValueError(f"index is of type '{index_dtype}', should one of {supported_types}. "
                             f"For 'object' columns convert_objects=True can be used to convert these columns"
                             f"to type 'string'.")
        dtypes = {column_name: dtype.name for column_name, dtype in df_copy.dtypes.items()
                  if column_name in df.columns}
        unsupported_dtypes = {column_name: dtype for column_name, dtype in dtypes.items()
                              if dtype not in supported_types}
        if unsupported_dtypes:
            raise ValueError(f"dtypes {unsupported_dtypes} are not supported, should one of "
                             f"{supported_types}. "
                             f"For 'object' columns convert_objects=True can be used to convert these columns"
                             f"to type 'string'.")

        # todo add dtypes argument that explicitly let's you set the supported dtypes for pandas columns
        conn = engine.connect()
        df_copy.to_sql(name=name, con=conn, if_exists=if_exists, index=False)
        conn.close()

        # Todo, this should use from_table from here on.
        model = CustomSqlModel(sql=f'SELECT * FROM {name}').instantiate()

        # Should this also use _df_or_series?
        return cls.get_instance(
            engine=engine,
            base_node=model,
            index_dtypes={index: index_dtype},
            dtypes=dtypes
        )

    @classmethod
    def get_instance(
            cls,
            engine,
            base_node: SqlModel,
            index_dtypes: Dict[str, str],
            dtypes: Dict[str, str],
            order_by: List[SortColumn] = None
    ) -> 'BuhTuhDataFrame':
        """
        Get an instance with the right series instantiated based on the dtypes array. This assumes that
        base_node has a column for all names in index_dtypes and dtypes.
        """

        index: Dict[str, BuhTuhSeries] = {}
        for key, value in index_dtypes.items():
            index_type = get_series_type_from_dtype(value)
            index[key] = index_type(
                engine=engine,
                base_node=base_node,
                index=None,  # No index for index
                name=key
            )
        series: Dict[str, BuhTuhSeries] = {}
        for key, value in dtypes.items():
            series_type = get_series_type_from_dtype(value)
            series[key] = series_type(
                engine=engine,
                base_node=base_node,
                index=index,
                name=key
            )
        return BuhTuhDataFrame(
            engine=engine,
            base_node=base_node,
            index=index,
            series=series,
            order_by=order_by
        )

    def _df_or_series(self, df: 'BuhTuhDataFrame') -> DataFrameOrSeries:
        """
        Figure out whether there is just one series in our data, and return that series instead of the
        whole frame.
        :param df: the df
        :return: BuhTuhDataFrame, BuhTuhSeries
        """
        if len(df.data) > 1:
            return df
        return list(df.data.values())[0]

    def get_df_materialized_model(self) -> 'BuhTuhDataFrame':
        """
        Create a copy of this DataFrame with as base_node the current DataFrame's state.

        This effectively adds a node to the underlying SqlModel graph. Generally adding nodes increases
        the size of the generated SQL query. But this can be useful if the current DataFrame contains
        expressions that you want to evaluate before further expressions are build on top of them. This might
        make sense for very large expressions, or for non-deterministic expressions (e.g. see
        BuhTuhSeriesUuid.sql_gen_random_uuid()).

        :return: New DataFrame with the current DataFrame's state as base_node
        """
        model = self.get_current_node()
        index_dtypes = {k: v.dtype for k, v in self.index.items()}
        series_dtypes = {k: v.dtype for k, v in self.data.items()}

        return self.get_instance(
            engine=self.engine,
            base_node=model,
            index_dtypes=index_dtypes,
            dtypes=series_dtypes,
            order_by=[]
        )

    def __getitem__(self,
                    key: Union[str, List[str], Set[str], slice, 'BuhTuhSeriesBoolean']) -> DataFrameOrSeries:
        """
        TODO: Comments
        :param key:
        :return:
        """

        if isinstance(key, str):
            return self.data[key]
        if isinstance(key, (set, list)):
            key_set = set(key)
            if not key_set.issubset(set(self.data_columns)):
                raise KeyError(f"Keys {key_set.difference(set(self.data_columns))} not in data_columns")
            selected_data = {key: data for key, data in self.data.items() if key in key_set}

            return self.copy_override(series=selected_data)

        if isinstance(key, slice):
            model = self.get_current_node(limit=key)
            return self._df_or_series(df=self.copy_override(base_node=model))

        if isinstance(key, BuhTuhSeriesBoolean):
            # We only support first level boolean indices for now
            if key.base_node != self.base_node:
                raise ValueError('Cannot apply Boolean series with a different base_node to DataFrame.'
                                 'Hint: make sure the Boolean series is derived from this DataFrame. '
                                 'Alternative: use df.merge(series) to merge the series with the df first,'
                                 'and then create a new Boolean series on the resulting merged data.')
            model_builder = CustomSqlModel(
                name='boolean_selection',
                sql='select {index_str}, {columns_sql_str} from {{_last_node}} where {where}'
            )
            model = model_builder(
                columns_sql_str=self._get_all_column_expressions(),
                index_str=', '.join(self.index.keys()),
                _last_node=self.base_node,
                where=key.get_expression(),
            )
            return self._df_or_series(
                BuhTuhDataFrame.get_instance(
                    engine=self.engine,
                    base_node=model,
                    index_dtypes={name: series.dtype for name, series in self.index.items()},
                    dtypes={name: series.dtype for name, series in self.data.items()},
                    order_by=[]  # filtering rows resets any sorting
                )
            )
        raise NotImplementedError(f"Only str, (set|list)[str], slice or BuhTuhSeriesBoolean are supported, "
                                  f"but got {type(key)}")

    def __getattr__(self, attr):
        return self._data[attr]

    def __setitem__(self,
                    key: Union[str, List[str]],
                    value: Union['BuhTuhSeries', int, str, float, UUID]):
        """
        TODO: Comments
        """
        # TODO: all types from types.TypeRegistry are supported.
        if isinstance(key, str):
            if not isinstance(value, BuhTuhSeries):
                series = const_to_series(base=self, value=value, name=key)
                self._data[key] = series
                return
            else:
                # two cases:
                # 1) these share the same base_node and index
                # 2) these share the same index, but not the same base_node
                if value.index != self.index:
                    raise ValueError(f'Index of assigned value does not match index of DataFrame. '
                                     f'Value: {value.index}, df: {self.index}')
                if value.base_node == self.base_node:
                    self._data[key] = BuhTuhSeries.get_instance(
                        base=self,
                        name=key,
                        dtype=value.dtype,
                        expression=value.expression
                    )
                    return
                else:
                    # this is the complex case. Maybe don't support this at all?TODO
                    raise NotImplementedError('TODO')

        elif isinstance(key, list):
            if len(key) == 0:
                return
            if len(key) == 1:
                return self.__setitem__(key[0], value)
            # len(key) > 1
            if not isinstance(value, BuhTuhDataFrame):
                raise ValueError(f'Assigned value should be a BuhTuhDateFrame, provided: {type(value)}')
            if len(value.data_columns) != len(key):
                raise ValueError(f'Number of columns in key and value should match. '
                                 f'Key: {len(key)}, value: {len(value.data_columns)}')
            series_list = [value.data[col_name] for col_name in value.data_columns]
            for i, sub_key in enumerate(key):
                self.__setitem__(sub_key, series_list[i])
        else:
            raise ValueError(f'Key should be either a string or a list of strings, value: {key}')

    def __delitem__(self, key: str):
        """ TODO: comments """
        if isinstance(key, str):
            del(self._data[key])
            return
        else:
            raise TypeError(f'Unsupported type {type(key)}')

    def astype(self, dtype: Union[str, Dict[str, str]]) -> 'BuhTuhDataFrame':
        """
        Cast all or some of the data columns to a certain type.

        Only data columns can be cast, index columns cannot be cast.

        This does not modify the current DataFrame, instead it returns a new DataFrame.
        :param dtype: either
            * A single str, in which case all data columns are cast to this dtype
            * A dictionary mapping column labels to dtype.
        :return: New DataFrame with the specified column(s) cast to the specified type
        """
        # Check and/or convert parameters
        if not isinstance(dtype, dict):
            dtype = {column: dtype for column in self.data_columns}
        not_existing_columns = set(dtype.keys()) - set(self.data_columns)
        if not_existing_columns:
            raise ValueError(f'Specified columns do not exist: {not_existing_columns}')

        # Construct new dataframe with converted columns
        new_data = {}
        for column, series in self.data.items():
            new_dtype = dtype.get(column)
            if new_dtype:
                new_data[column] = series.astype(dtype=new_dtype)
            else:
                new_data[column] = series

        return self.copy_override(series=new_data)

    def _partition_by_columns(self, by: Union[str, 'BuhTuhSeries', List[str], List['BuhTuhSeries'], None]
                              ) -> List['BuhTuhSeries']:
        """
        Helper method to check and compile a partitioning list
        """
        group_by_columns: List['BuhTuhSeries'] = []
        if isinstance(by, str):
            group_by_columns.append(self.all_series[by])
        elif isinstance(by, BuhTuhSeries):
            group_by_columns.append(by)
        elif isinstance(by, list):
            for by_item in by:
                if isinstance(by_item, str):
                    group_by_columns.append(self.all_series[by_item])
                if isinstance(by_item, BuhTuhSeries):
                    group_by_columns.append(by_item)
        elif by is None:
            pass
        else:
            raise ValueError(f'Value of "by" should be either None, a string, or a Series.')

        return group_by_columns

    def groupby(
            self,
            by: Union[str, 'BuhTuhSeries', List[str], List['BuhTuhSeries'], None] = None
    ) -> 'BuhTuhGroupBy':
        """
        Group by any of the series currently in this dataframe, both from index
        as well as data.
        :param by: The series to group by
        :return: an object to perform aggregations on
        """
        from buhtuh.partitioning import BuhTuhGroupBy
        return BuhTuhGroupBy(buh_tuh=self.copy_override(), group_by_columns=self._partition_by_columns(by))

    def window(self,
               by: Union[str, 'BuhTuhSeries', List[str], List['BuhTuhSeries'], None] = None,
               **frame_args):
        """
        Create a window on the current dataframe and its sorting.
        TODO Better argument typing, needs fancy import logic
        :see: BuhTuhWindow __init__ for frame args
        """
        from buhtuh.partitioning import BuhTuhWindow
        return BuhTuhWindow(buh_tuh=self.copy_override(),
                            group_by_columns=self._partition_by_columns(by),
                            **frame_args)

    def sort_values(
            self,
            by: Union[str, List[str]],
            ascending: Union[bool, List[bool]] = True
    ) -> 'BuhTuhDataFrame':
        """
        Create a new DataFrame with the specified sorting order.

        This does not modify the current DataFrame, instead it returns a new DataFrame.

        The sorting will remain in the returned DataFrame as long as no operations are performed on that
        frame that materially change the selected data. Operations that materially change the selected data
        are for example groupby(), merge(), get_df_materialized_model(), and filtering out rows. Adding or
        removing a column does not materially change the selected data.

        :param by: column label or list of labels to sort by.
        :param ascending: Whether to sort ascending (True) or descending (False). If this is a list, then the
            by must also be a list and len(ascending) == len(by)
        :return: a new DataFrame with the specified ordering
        """
        if isinstance(by, str):
            by = [by]
        elif not isinstance(by, list) or not all(isinstance(by_item, str) for by_item in by):
            raise TypeError('by should be a str, or a list of str')
        if isinstance(ascending, bool):
            ascending = [ascending] * len(by)
        if len(by) != len(ascending):
            raise ValueError(f'Length of ascending ({len(ascending)}) != length of by ({len(by)})')
        missing = set(by) - set(self.all_series.keys())
        if len(missing) > 0:
            raise KeyError(f'Some series could not be found in current frame: {missing}')

        by_series_list = [self.all_series[by_name] for by_name in by]
        order_by = [SortColumn(expression=by_series.get_expression(), asc=asc_item)
                    for by_series, asc_item in zip(by_series_list, ascending)]
        return self.copy_override(order_by=order_by)

    def to_df(self) -> pandas.DataFrame:
        """
        Run a SQL query representing the current state of this DataFrame against the database and return the
        resulting data as a Pandas DataFrame.

        This function queries the database.
        """
        conn = self.engine.connect()
        sql = self.view_sql()
        df = pandas.read_sql_query(sql, conn, index_col=list(self.index.keys()))
        conn.close()
        return df

    def head(self, n: int = 5) -> pandas.DataFrame:
        """
        Similar to `to_df` but only returns the first `n` rows.

        This function queries the database.

        :param n: number of rows to query from database.
        """
        conn = self.engine.connect()
        sql = self.view_sql(limit=n)
        df = pandas.read_sql_query(sql, conn, index_col=list(self.index.keys()))
        conn.close()
        return df

    def get_order_by_expression(self):
        """
        Get a properly formatted order by expression based on this df's order_by.
        Will return an empty string in case ordering in not requested.
        """
        if self._order_by:
            order_str = ", ".join(f"{sc.expression} {'asc' if sc.asc else 'desc'}" for sc in self._order_by)
            order_str = f'order by {order_str}'
        else:
            order_str = ''

        return order_str

    def get_current_node(self, limit: Union[int, slice] = None) -> SqlModel[CustomSqlModel]:
        """
        Translate the current state of this DataFrame into a SqlModel.
        :param limit: The limit to use
        :return: SQL query as a SqlModel that represents the current state of this DataFrame.
        """

        if isinstance(limit, int):
            limit = slice(0, limit)

        limit_str = 'limit all'
        if limit is not None:
            if limit.step is not None:
                raise NotImplementedError("Step size not supported in slice")
            if (limit.start is not None and limit.start < 0) or \
                    (limit.stop is not None and limit.stop < 0):
                raise NotImplementedError("Negative start or stop not supported in slice")

            if limit.start is not None:
                if limit.stop is not None:
                    if limit.stop <= limit.start:
                        raise ValueError('limit.stop <= limit.start')
                    limit_str = f'limit {limit.stop - limit.start} offset {limit.start}'
                else:
                    limit_str = f'limit all offset {limit.start}'
            else:
                if limit.stop is not None:
                    limit_str = f'limit {limit.stop}'

        model_builder = CustomSqlModel(
            name='view_sql',
            sql='select {index_str}, {columns_sql_str} from {{_last_node}} {order} {limit}'
        )

        return model_builder(
            columns_sql_str=self._get_all_column_expressions(),
            index_str=', '.join(f'"{index_column}"' for index_column in self.index.keys()),
            _last_node=self.base_node,
            limit='' if limit_str is None else f'{limit_str}',
            order=self.get_order_by_expression()
        )

    def view_sql(self, limit: Union[int, slice] = None) -> str:
        """
        Translate the current state of this DataFrame into a SQL query.
        :param limit: limit on which rows to select in the query
        :return: SQL query
        """
        model = self.get_current_node(limit=limit)
        sql = to_sql(model)
        return sql

    def _get_all_column_expressions(self, table_alias=''):
        column_expressions = []
        for column in self.data_columns:
            series = self.data[column]
            column_expressions.append(series.get_column_expression(table_alias))
        return ', '.join(column_expressions)

    def merge(
            self,
            right: DataFrameOrSeries,
            how: str = 'inner',
            on: ColumnNames = None,
            left_on: ColumnNames = None,
            right_on: ColumnNames = None,
            left_index: bool = False,
            right_index: bool = False,
            suffixes: Tuple[str, str] = ('_x', '_y'),
    ) -> 'BuhTuhDataFrame':
        """
        Join the right Dataframe or Series on self. This will return a new DataFrame that contains the
        combined columns of both dataframes, and the rows that result from joining on the specified columns.
        The columns that are joined on can consist (partially or fully) out of index columns.

        See buhtuh.merge.merge() for more information.
        The interface of this function is similar to pandas' merge, but the following parameters are not
        supported: sort, copy, indicator, and validate.
        Additionally when merging two frames that have conflicting columns names, and joining on indices,
        then the resulting columns/column names can differ slightly from Pandas.
        """
        from buhtuh.merge import merge
        return merge(
            left=self,
            right=right,
            how=how,
            on=on,
            left_on=left_on,
            right_on=right_on,
            left_index=left_index,
            right_index=right_index,
            suffixes=suffixes
        )


class BuhTuhSeries(ABC):
    """
    Immutable class representing a column/expression in a query.
    """
    def __init__(self,
                 engine,
                 base_node: SqlModel,
                 index: Optional[Dict[str, 'BuhTuhSeries']],
                 name: str,
                 expression: Expression = None,
                 sorted_ascending: Optional[bool] = None):
        """
        TODO: docstring
        :param engine:
        :param base_node:
        :param index: None if this Series is part of an index. Otherwise a dict with the Series that are
                        this Series' index
        :param name:
        :param expression:
        :param sorted_ascending: None for no sorting, True for sorted ascending, False for sorted descending
        """
        self._engine = engine
        self._base_node = base_node
        self._index = index
        self._name = name
        # todo: change expression in an ast-like object, that can be a constant, column, operator, and/or
        #   refer other series
        if expression:
            self._expression = expression
        else:
            self._expression = Expression.construct_table_field(self.name)
        self._sorted_ascending = sorted_ascending

    @property
    @classmethod
    @abstractmethod
    def dtype(cls) -> str:
        """
        The dtype of this BuhTuhSeries. The dtype is used to uniquely identify data of the type that is
        represented by this BuhTuhSeries subclass. The dtype should be unique among all BuhTuhSeries
        subclasses.
        """
        raise NotImplementedError()

    @property
    @classmethod
    def dtype_aliases(cls) -> Tuple[Union[Type, str], ...]:
        """
        One or more aliases for the dtype.
        For example a BuhTuhBooleanSeries might have dtype 'bool', and as an alias the string 'boolean' and
        the builtin `bool`. An alias can be used in a similar way as the real dtype, e.g. to cast data to a
        certain type: `x.astype('boolean')` is the same as `x.astype('bool')`.

        Subclasses can override this value to indicate what strings they consider aliases for their dtype.
        """
        return tuple()

    @property
    @classmethod
    def supported_db_dtype(cls) -> Optional[str]:
        """
        Database level data type, that can be expressed using this BuhTuhSeries type.
        Example: 'double precision' for a float in Postgres

        Subclasses should override this value if they intend to be the default class to handle such types.
        When creating a BuhTuhDataFrame from existing data in a database, this field will be used to
        determine what BuhTuhSeries to instantiate for a column.
        """
        return None

    @property
    @classmethod
    def supported_value_types(cls) -> Tuple[Type, ...]:
        """
        List of python types that can be converted to database values using the `value_to_sql()` method.

        Subclasses can override this value to indicate what types are supported by value_to_sql().
        """
        return tuple()

    @classmethod
    @abstractmethod
    def value_to_sql(cls, value: Any) -> str:
        """
        Give the sql expression for the given value.
        :return: sql expression of the value
        """
        raise NotImplementedError()

    @classmethod
    @abstractmethod
    def from_dtype_to_sql(cls, source_dtype: str, expression: Expression) -> Expression:
        """
        Give the sql expression to convert the given expression, of the given source dtype to the dtype of
        this Series.
        :return: sql expression
        """
        raise NotImplementedError()

    @property
    def engine(self):
        return self._engine

    @property
    def base_node(self) -> SqlModel:
        return self._base_node

    @property
    def index(self) -> Optional[Dict[str, 'BuhTuhSeries']]:
        return copy(self._index)

    @property
    def name(self) -> str:
        return self._name

    @property
    def expression(self) -> Expression:
        return self._expression

    def head(self, n: int = 5):
        """
        Return the first `n` rows.
        """
        # TODO get a series directly instead of ripping it out of the df?
        return self.to_frame().head(n)[self.name]

    def sort_values(self, ascending=True):
        """
        Returns a copy of this Series that is sorted by its values. Returns self if self is already sorted
        in that way.
        :param ascending: Whether to sort ascending (True) or descending (False)
        """
        if self._sorted_ascending is not None and self._sorted_ascending == ascending:
            return self
        return self.get_class_instance(
            base=self,
            name=self.name,
            expression=self.expression,
            sorted_ascending=ascending
        )

    def view_sql(self):
        return self.to_frame().view_sql()

    def to_frame(self) -> BuhTuhDataFrame:
        if self.index is None:
            raise Exception('to_frame() is not supported for Series that do not have an index')
        if self._sorted_ascending is not None:
            order_by = [SortColumn(expression=self.get_expression(), asc=self._sorted_ascending)]
        else:
            order_by = []
        return BuhTuhDataFrame(
            engine=self.engine,
            base_node=self.base_node,
            index=self.index,
            series={self.name: self},
            order_by=order_by
        )

    @classmethod
    def get_instance(
            cls,
            base: DataFrameOrSeries,
            name: str,
            dtype: str,
            expression: Expression = None,
            sorted_ascending: Optional[bool] = None
    ) -> 'BuhTuhSeries':
        """
        Create an instance of the right sub-class of BuhTuhSeries.
        The subclass is based on the provided dtype. See docstring of __init__ for other parameters.
        """
        series_type = get_series_type_from_dtype(dtype=dtype)
        return series_type.get_class_instance(
            base=base,
            name=name,
            expression=expression,
            sorted_ascending=sorted_ascending
        )

    @classmethod
    def get_class_instance(
            cls,
            base: DataFrameOrSeries,
            name: str,
            expression: Expression = None,
            sorted_ascending: Optional[bool] = None
    ):
        """ Create an instance of this class. """
        return cls(
            engine=base.engine,
            base_node=base.base_node,
            index=base.index,
            name=name,
            expression=expression,
            sorted_ascending=sorted_ascending
        )

    def get_expression(self, table_alias='') -> str:
        return self.expression.to_string(table_alias)
        # # TODO BLOCKER! escape the stuff
        #
        # if table_alias != '' and table_alias[-1] != '.':
        #     table_alias = table_alias + '.'
        #
        # return self.expression.format(table_alias=table_alias)

    def get_column_expression(self, table_alias='') -> str:
        # TODO BLOCKER! escape the stuff
        expression = self.get_expression(table_alias)
        if expression != self.name:
            return f'{expression} as "{self.name}"'
        else:
            return expression

    def _check_supported(self, operation_name: str, supported_dtypes: List[str], other: 'BuhTuhSeries'):

        if self.base_node != other.base_node:
            raise ValueError(f'Cannot apply {operation_name} on two series with different base_node. '
                             f'Hint: make sure both series belong to or are derived from the same '
                             f'DataFrame. '
                             f'Alternative: use merge() to create a DataFrame with both series. ')

        if other.dtype.lower() not in supported_dtypes:
            raise TypeError(f'{operation_name} not supported between {self.dtype} and {other.dtype}.')

    def _get_derived_series(self, new_dtype: str, expression: Expression):
        return BuhTuhSeries.get_instance(
            base=self,
            name=self.name,
            dtype=new_dtype,
            expression=expression
        )

    def astype(self, dtype: Union[str, Type]) -> 'BuhTuhSeries':
        if dtype == self.dtype or dtype in self.dtype_aliases:
            return self
        series_type = get_series_type_from_dtype(dtype)
        expression = series_type.from_dtype_to_sql(self.dtype, self.expression)
        # get the real dtype, in case the provided dtype was an alias. mypy needs some help
        new_dtype = cast(str, series_type.dtype)
        return self._get_derived_series(new_dtype=new_dtype, expression=expression)

    @classmethod
    def from_const(cls,
                   base: DataFrameOrSeries,
                   value: Any,
                   name: str) -> 'BuhTuhSeries':
        result = cls.get_class_instance(
            base=base,
            name=name,
            expression=Expression.construct_raw(cls.value_to_sql(value))
        )
        return result

    def equals(self, other: Any) -> bool:
        """
        Checks whether other is the same as self. This implements the check that would normally be
        implemented in __eq__, but we already use that method for other purposes.
        This strictly checks that other is the same type as self. If other is a subclass this will return
        False.
        """
        if not isinstance(other, self.__class__) or not isinstance(self, other.__class__):
            return False
        if (self.index is None) != (other.index is None):
            return False
        if self.index is not None and other.index is not None:
            if list(self.index.keys()) != list(other.index.keys()):
                return False
            for key in self.index.keys():
                if not self.index[key].equals(other.index[key]):
                    return False
        return self.engine == other.engine and \
            self.base_node == other.base_node and \
            self.name == other.name and \
            self.expression == other.expression and \
            self._sorted_ascending == other._sorted_ascending

    # Below methods are not abstract, as they can be optionally be implemented by subclasses.
    def __add__(self, other) -> 'BuhTuhSeries':
        raise NotImplementedError()

    def __sub__(self, other) -> 'BuhTuhSeries':
        raise NotImplementedError()

    def __mul__(self, other) -> 'BuhTuhSeries':
        raise NotImplementedError()

    # TODO, answer: What about __matmul__?

    def __truediv__(self, other) -> 'BuhTuhSeries':
        raise NotImplementedError()

    def __floordiv__(self, other) -> 'BuhTuhSeries':
        raise NotImplementedError()

    def __mod__(self, other) -> 'BuhTuhSeries':
        raise NotImplementedError()

    # TODO, answer: What about __divmod__?

    def __pow__(self, other, modulo=None) -> 'BuhTuhSeries':
        raise NotImplementedError()

    def __lshift__(self, other) -> 'BuhTuhSeries':
        raise NotImplementedError()

    def __rshift__(self, other) -> 'BuhTuhSeries':
        raise NotImplementedError()

    def __and__(self, other) -> 'BuhTuhSeries':
        raise NotImplementedError()

    def __xor__(self, other) -> 'BuhTuhSeries':
        raise NotImplementedError()

    def __or__(self, other) -> 'BuhTuhSeries':
        raise NotImplementedError()

    def _comparator_operator(self, other, comparator) -> 'BuhTuhSeriesBoolean':
        raise NotImplementedError()

    def __ne__(self, other) -> 'BuhTuhSeriesBoolean':  # type: ignore
        return self._comparator_operator(other, "<>")

    def __eq__(self, other) -> 'BuhTuhSeriesBoolean':  # type: ignore
        return self._comparator_operator(other, "=")

    def __lt__(self, other) -> 'BuhTuhSeriesBoolean':
        return self._comparator_operator(other, "<")

    def __le__(self, other) -> 'BuhTuhSeriesBoolean':
        return self._comparator_operator(other, "<=")

    def __ge__(self, other) -> 'BuhTuhSeriesBoolean':
        return self._comparator_operator(other, ">=")

    def __gt__(self, other) -> 'BuhTuhSeriesBoolean':
        return self._comparator_operator(other, ">")

    def __getitem__(self, key: Union[Any, slice]):
        if isinstance(key, slice):
            raise NotImplementedError("index slices currently not supported")

        # any other value we treat as a literal index lookup
        # multiindex not supported atm
        if self.index is None:
            raise Exception('Function not supported on Series without index')
        if len(self.index) != 1:
            raise NotImplementedError('Index only implemented for simple indexes.')
        series = self.to_frame()[list(self.index.values())[0] == key]
        assert isinstance(series, self.__class__)

        # this is massively ugly
        return series.head(1).values[0]

    def _window_or_agg_func(
            self,
            partition: Optional['BuhTuhGroupBy'],
            expression: Expression,
            derived_dtype: str) -> 'BuhTuhSeries':

        from buhtuh.partitioning import BuhTuhWindow

        if partition is None or not isinstance(partition, BuhTuhWindow):
            return self._get_derived_series(derived_dtype, expression)
        else:
            return self._get_derived_series(derived_dtype, partition.get_window_expression(expression))

    # Maybe the aggregation methods should be defined on a more subclass of the actual Series call
    # so we can be more restrictive in calling these.
    def min(self, partition: 'BuhTuhGroupBy' = None):
        return self._window_or_agg_func(partition,
                                        Expression.construct('min({})', self.expression),
                                        self.dtype)

    def max(self, partition: 'BuhTuhGroupBy' = None):
        return self._window_or_agg_func(partition,
                                        Expression.construct('max({})', self.expression),
                                        self.dtype)

    def count(self, partition: 'BuhTuhGroupBy' = None):
        return self._window_or_agg_func(partition,
                                        Expression.construct('count({})', self.expression),
                                        'int64')

    def nunique(self, partition: 'BuhTuhGroupBy' = None):
        if partition is not None and isinstance(partition, BuhTuhWindow):
            raise Exception("unique counts in window functions not supported (by PG at least)")

        return self._get_derived_series('int64', Expression.construct('count(distinct {})', self.expression))

    # Window functions applicable for all types of data, but only with a window
    # TODO more specific docs
    # TODO make group_by optional, but for that we need some way to access the series' underlying
    #      df to access sorting

    def _check_window(self, partition: Any):
        """
        Validate that the given partition is a true BuhTuhWindow or raise an exception
        """
        from buhtuh.partitioning import BuhTuhWindow
        if not isinstance(partition, BuhTuhWindow):
            raise ValueError("Window functions need a BuhTuhWindow")
<<<<<<< HEAD
        return self._window_or_agg_func(window, Expression.construct('row_number()'), 'int64')
=======

    def window_row_number(self, window: 'BuhTuhWindow'):
        """
        Returns the number of the current row within its partition, counting from 1.
        """
        self._check_window(window)
        return self._window_or_agg_func(window, f'row_number()', 'int64')
>>>>>>> a17ad45c

    def window_rank(self, window: 'BuhTuhWindow'):
        """
        Returns the rank of the current row, with gaps; that is, the row_number of the first row
        in its peer group.
        """
<<<<<<< HEAD
        from buhtuh.partitioning import BuhTuhWindow
        if not isinstance(window, BuhTuhWindow):
            raise ValueError("Window functions need a BuhTuhWindow")
        return self._window_or_agg_func(window, Expression.construct('rank()'), 'int64')
=======
        self._check_window(window)
        return self._window_or_agg_func(window, f'rank()', 'int64')
>>>>>>> a17ad45c

    def window_dense_rank(self, window: 'BuhTuhWindow'):
        """
        Returns the rank of the current row, without gaps; this function effectively counts peer
        groups.
        """
<<<<<<< HEAD
        from buhtuh.partitioning import BuhTuhWindow
        if not isinstance(window, BuhTuhWindow):
            raise ValueError("Window functions need a BuhTuhWindow")
        return self._window_or_agg_func(window, Expression.construct('dense_rank()'), 'int64')
=======
        self._check_window(window)
        return self._window_or_agg_func(window, f'dense_rank()', "int64")
>>>>>>> a17ad45c

    def window_percent_rank(self, window: 'BuhTuhWindow'):
        """
        Returns the relative rank of the current row, that is
            (rank - 1) / (total partition rows - 1).
        The value thus ranges from 0 to 1 inclusive.
        """
<<<<<<< HEAD
        from buhtuh.partitioning import BuhTuhWindow
        if not isinstance(window, BuhTuhWindow):
            raise ValueError("Window functions need a BuhTuhWindow")
        return self._window_or_agg_func(window, Expression.construct('percent_rank()'), "double precision")
=======
        self._check_window(window)
        return self._window_or_agg_func(window, f'percent_rank()', "double precision")
>>>>>>> a17ad45c

    def window_cume_dist(self, window: 'BuhTuhWindow'):
        """
        Returns the cumulative distribution, that is
            (number of partition rows preceding or peers with current row) / (total partition rows).
        The value thus ranges from 1/N to 1.
        """
<<<<<<< HEAD
        from buhtuh.partitioning import BuhTuhWindow
        if not isinstance(window, BuhTuhWindow):
            raise ValueError("Window functions need a BuhTuhWindow")
        return self._window_or_agg_func(window, Expression.construct('cume_dist()'), "double precision")
=======
        self._check_window(window)
        return self._window_or_agg_func(window, f'cume_dist()', "double precision")
>>>>>>> a17ad45c

    def window_ntile(self, window: 'BuhTuhWindow', num_buckets: int = 1):
        """
        Returns an integer ranging from 1 to the argument value,
        dividing the partition as equally as possible.
        """
<<<<<<< HEAD
        from buhtuh.partitioning import BuhTuhWindow
        if not isinstance(window, BuhTuhWindow):
            raise ValueError("Window functions need a BuhTuhWindow")
        return self._window_or_agg_func(window, Expression.construct(f'ntile({num_buckets})'), "int64")
=======
        self._check_window(window)
        return self._window_or_agg_func(window, f'ntile({num_buckets})', "int64")
>>>>>>> a17ad45c

    def window_lag(self, window: 'BuhTuhWindow', offset: int = 1, default: Any = None):
        """
        Returns value evaluated at the row that is offset rows before the current row
        within the partition; if there is no such row, instead returns default
        (which must be of the same type as value).

        Both offset and default are evaluated with respect to the current row.
        If omitted, offset defaults to 1 and default to None
        """
        self._check_window(window)
        default_sql = self.value_to_sql(default)
        return self._window_or_agg_func(
            window,
            Expression.construct(f'lag({{}}, {offset}, {default_sql})', self.expression),
            self.dtype
        )

    def window_lead(self, window: 'BuhTuhWindow', offset: int = 1, default: Any = None):
        """
        Returns value evaluated at the row that is offset rows after the current row within the partition;
        if there is no such row, instead returns default (which must be of the same type as value).
        Both offset and default are evaluated with respect to the current row.
        If omitted, offset defaults to 1 and default to None.
        """
        self._check_window(window)
        default_sql = self.value_to_sql(default)
        return self._window_or_agg_func(
            window,
            Expression.construct(f'lead({{}}, {offset}, {default_sql})', self.expression),
            self.dtype
        )

    def window_first_value(self, window: 'BuhTuhWindow'):
        """
        Returns value evaluated at the row that is the first row of the window frame.
        """
<<<<<<< HEAD
        from buhtuh.partitioning import BuhTuhWindow
        if not isinstance(window, BuhTuhWindow):
            raise ValueError("Window functions need a BuhTuhWindow")
        return self._window_or_agg_func(
            window,
            Expression.construct('first_value({})', self.expression),
            self.dtype
        )
=======
        self._check_window(window)
        return self._window_or_agg_func(window, f'first_value({self.get_expression()})', self.dtype)
>>>>>>> a17ad45c

    def window_last_value(self, window: 'BuhTuhWindow'):
        """
        Returns value evaluated at the row that is the last row of the window frame.
        """
<<<<<<< HEAD
        from buhtuh.partitioning import BuhTuhWindow
        if not isinstance(window, BuhTuhWindow):
            raise ValueError("Window functions need a BuhTuhWindow")
        return self._window_or_agg_func(
            window,
            Expression.construct('last_value({})', self.expression),
            self.dtype
        )
=======
        self._check_window(window)
        return self._window_or_agg_func(window, f'last_value({self.get_expression()})', self.dtype)
>>>>>>> a17ad45c

    def window_nth_value(self, window: 'BuhTuhWindow', n: int):
        """
        Returns value evaluated at the row that is the n'th row of the window frame
        (counting from 1); returns NULL if there is no such row.
        """
        self._check_window(window)
        return self._window_or_agg_func(
            window,
            Expression.construct(f'nth_value({{}}, {n})', self.expression),
            self.dtype
        )


class BuhTuhSeriesBoolean(BuhTuhSeries, ABC):
    dtype = 'bool'
    dtype_aliases = ('boolean', '?', bool)
    supported_db_dtype = 'boolean'
    supported_value_types = (bool, )

    @classmethod
    def value_to_sql(cls, value: bool) -> str:
        if value is None:
            return 'NULL'
        if not isinstance(value, cls.supported_value_types):
            raise TypeError(f'value should be bool, actual type: {type(value)}')
        return str(value)

    @staticmethod
    def from_dtype_to_sql(source_dtype: str, expression: Expression) -> Expression:
        if source_dtype == 'bool':
            return expression
        if source_dtype not in ['int64', 'string']:
            raise ValueError(f'cannot convert {source_dtype} to bool')
        return Expression.construct('cast({} as bool)', expression)

    def _comparator_operator(self, other, comparator):
        other = const_to_series(base=self, value=other)
        self._check_supported(f"comparator '{comparator}'", ['bool'], other)
        expression = Expression.construct(f'({{}}) {comparator} ({{}})', self.expression, other.expression)
        return self._get_derived_series('bool', expression)

    def _boolean_operator(self, other, operator: str) -> 'BuhTuhSeriesBoolean':
        # TODO maybe "other" should have a way to tell us it can be a bool?
        # TODO we're missing "NOT" here. https://www.postgresql.org/docs/13/functions-logical.html
        other = const_to_series(base=self, value=other)
        self._check_supported(f"boolean operator '{operator}'", ['bool', 'int64', 'float'], other)
        if other.dtype != 'bool':
            expression = Expression.construct(
                f'(({{}}) {operator} ({{}}::bool))', self.expression, other.expression
            )
        else:
            expression = Expression.construct(
                f'(({{}}) {operator} ({{}}))', self.expression, other.expression
            )
        return self._get_derived_series('bool', expression)

    def __and__(self, other) -> 'BuhTuhSeriesBoolean':
        return self._boolean_operator(other, 'AND')

    def __or__(self, other) -> 'BuhTuhSeriesBoolean':
        return self._boolean_operator(other, 'OR')


class BuhTuhSeriesAbstractNumeric(BuhTuhSeries, ABC):
    """
    Base class that defines shared logic between BuhTuhSeriesInt64 and BuhTuhSeriesFloat64
    """
    def __add__(self, other) -> 'BuhTuhSeries':
        other = const_to_series(base=self, value=other)
        self._check_supported('add', ['int64', 'float64'], other)
        expression = Expression.construct('({}) + ({})', self.expression, other.expression)
        new_dtype = 'float64' if 'float64' in (self.dtype, other.dtype) else 'int64'
        return self._get_derived_series(new_dtype, expression)

    def __sub__(self, other) -> 'BuhTuhSeries':
        other = const_to_series(base=self, value=other)
        self._check_supported('sub', ['int64', 'float64'], other)
        expression = Expression.construct('({}) - ({})', self.expression, other.expression)
        new_dtype = 'float64' if 'float64' in (self.dtype, other.dtype) else 'int64'
        return self._get_derived_series(new_dtype, expression)

    def _comparator_operator(self, other, comparator):
        other = const_to_series(base=self, value=other)
        self._check_supported(f"comparator '{comparator}'", ['int64', 'float64'], other)
        expression = Expression.construct(f'({{}}) {comparator} ({{}})', self.expression, other.expression)
        return self._get_derived_series('bool', expression)

    def __truediv__(self, other):
        other = const_to_series(base=self, value=other)
        self._check_supported('division', ['int64', 'float64'], other)
        expression = Expression.construct('cast({} as float) / ({})', self.expression, other.expression)
        return self._get_derived_series('float64', expression)

    def __floordiv__(self, other):
        other = const_to_series(base=self, value=other)
        self._check_supported('division', ['int64', 'float64'], other)
        expression = Expression.construct('cast({} as bigint) / ({})', self.expression, other.expression)
        return self._get_derived_series('int64', expression)

    def sum(self, partition: 'BuhTuhGroupBy' = None):
        # TODO: This cast here is rather nasty
        return self._window_or_agg_func(
            partition,
            Expression.construct('cast(sum({}) as bigint)', self.expression),
            'int64'
        )

    def average(self, partition: 'BuhTuhGroupBy' = None) -> 'BuhTuhSeriesFloat64':
        result = self._window_or_agg_func(
            partition,
            Expression.construct('avg({})', self.expression),
            'double precision'
        )
        return cast('BuhTuhSeriesFloat64', result)


class BuhTuhSeriesInt64(BuhTuhSeriesAbstractNumeric):
    dtype = 'int64'
    dtype_aliases = ('integer', 'bigint', 'i8', int, numpy.int64)
    supported_db_dtype = 'bigint'
    supported_value_types = (int, numpy.int64)

    @classmethod
    def value_to_sql(cls, value: int) -> str:
        # TODO validate this, should be part of Nullable logic?
        if value is None:
            return 'NULL'
        if not isinstance(value, cls.supported_value_types):
            raise TypeError(f'value should be int, actual type: {type(value)}')
        return f'{value}::bigint'

    @staticmethod
    def from_dtype_to_sql(source_dtype: str, expression: Expression) -> Expression:
        if source_dtype == 'int64':
            return expression
        if source_dtype not in ['float64', 'bool', 'string']:
            raise ValueError(f'cannot convert {source_dtype} to int64')
        return Expression.construct('cast({} as bigint)', expression)


class BuhTuhSeriesFloat64(BuhTuhSeriesAbstractNumeric):
    dtype = 'float64'
    dtype_aliases = ('float', 'double', 'f8', float, numpy.float64, 'double precision')
    supported_db_dtype = 'double precision'
    supported_value_types = (float, numpy.float64)

    @classmethod
    def value_to_sql(cls, value: Union[float, numpy.float64]) -> str:
        if value is None:
            return 'NULL'
        if not isinstance(value, cls.supported_value_types):
            raise TypeError(f'value should be float, actual type: {type(value)}')
        return f'{value}::float'

    @staticmethod
    def from_dtype_to_sql(source_dtype: str, expression: Expression) -> Expression:
        if source_dtype == 'float64':
            return expression
        if source_dtype not in ['int64', 'string']:
            raise ValueError(f'cannot convert {source_dtype} to float64')
        return Expression.construct('cast({} as float)', expression)


class BuhTuhSeriesString(BuhTuhSeries):
    dtype = 'string'
    dtype_aliases = ('text', str)
    supported_db_dtype = 'text'
    supported_value_types = (str, )

    @classmethod
    def value_to_sql(cls, value: str) -> str:
        if value is None:
            return 'NULL'
        if not isinstance(value, cls.supported_value_types):
            raise TypeError(f'value should be str, actual type: {type(value)}')
        # TODO: fix sql injection!
        return f"'{value}'"

    @classmethod
    def from_dtype_to_sql(cls, source_dtype: str, expression: Expression) -> Expression:
        if source_dtype == 'string':
            return expression
        return Expression.construct('cast(({}) as text)', expression)

    def __add__(self, other) -> 'BuhTuhSeries':
        other = const_to_series(base=self, value=other)
        self._check_supported('add', ['string'], other)
        expression = Expression.construct('({}) || ({})', self.expression, other.expression)
        return self._get_derived_series('string', expression)

    def _comparator_operator(self, other, comparator):
        other = const_to_series(base=self, value=other)
        self._check_supported(f"comparator '{comparator}'", ['string'], other)
        expression = Expression.construct(f'({{}}) {comparator} ({{}})', self.expression, other.expression)
        return self._get_derived_series('bool', expression)

    def slice(self, start: Union[int, slice], stop: int = None) -> 'BuhTuhSeriesString':
        """
        Get a python string slice using DB functions. Format follows standard slice format
        Note: this is called 'slice' to not destroy index selection logic
        :param item: an int for a single character, or a slice for some nice slicing
        :return: BuhTuhSeriesString with the slice applied
        """
        if isinstance(start, (int, type(None))):
            item = slice(start, stop)
        elif isinstance(start, slice):
            item = start
        else:
            raise ValueError(f'Type not supported {type(start)}')

        expression = self.expression

        if item.start is not None and item.start < 0:
            expression = Expression.construct(f'right({{}}, {abs(item.start)})', expression)
            if item.stop is not None:
                if item.stop < 0 and item.stop > item.start:
                    # we needed to check stop < 0, because that would mean we're going the wrong direction
                    # and that's not supported
                    expression = Expression.construct(f'left({{}}, {item.stop - item.start})', expression)
                else:
                    expression = Expression.construct("''")

        elif item.stop is not None and item.stop < 0:
            # we need to get the full string, minus abs(stop) chars.
            expression = Expression.construct(
                f'substr({{}}, 1, greatest(0, length({{}}){item.stop}))',
                expression, expression
            )

        else:
            # positives only
            if item.stop is None:
                if item.start is None:
                    # full string, what are we doing here?
                    # current expression is okay.
                    pass
                else:
                    # full string starting at start
                    expression = Expression.construct(f'substr({{}}, {item.start+1})', expression)
            else:
                if item.start is None:
                    expression = Expression.construct(f'left({{}}, {item.stop})', expression)
                else:
                    if item.stop > item.start:
                        expression = Expression.construct(
                            f'substr({{}}, {item.start+1}, {item.stop-item.start})',
                            expression
                        )
                    else:
                        expression = Expression.construct("''")

        return self._get_derived_series('string', expression)


class BuhTuhSeriesUuid(BuhTuhSeries):
    """
    Series representing UUID values.
    """
    dtype = 'uuid'
    dtype_aliases = ()
    supported_db_dtype = 'uuid'
    supported_value_types = (UUID, )

    @classmethod
    def value_to_sql(cls, value: UUID) -> str:
        if not isinstance(value, cls.supported_value_types):
            raise TypeError(f'value should be uuid, actual type: {type(value)}')
        return f"cast('{value}' as uuid)"

    @classmethod
    def from_dtype_to_sql(cls, source_dtype: str, expression: Expression) -> Expression:
        if source_dtype == 'uuid':
            return expression
        if source_dtype == 'string':
            # If the format is wrong, then this will give an error later on, but there is not much we can
            # do about that here.
            return Expression.construct('cast(({}) as uuid)', expression)
        # As far as we know the other types we support cannot be directly cast to uuid.
        raise ValueError(f'cannot convert {source_dtype} to uuid.')

    @classmethod
    def sql_gen_random_uuid(cls, base: DataFrameOrSeries) -> 'BuhTuhSeriesUuid':
        """
        Create a new Series object with for every row the `gen_random_uuid()` expression, which will
        evaluate to a random uuid for each row.

        Note that this is non-deterministic expression, it will give a different result each time it is run.
        This can have some unexpected consequences. Considers the following code:
            df['x'] = BuhTuhSeriesUuid.sql_gen_random_uuid(df)
            df['y'] = df['x']
            df['different'] = df['y'] != df['x']
        The df['different'] column will be True for all rows, because the second statement copies the
        unevaluated expression, not the result of the expression. So at evaluation time the expression will
        be evaluated twice for each row, for the 'x' column and the 'y' column, giving different results both
        times. One way to work around this is to materialize the dataframe in its current state (using
        get_df_materialized_model()), before adding any columns that reference a column that's created with
        this function.
        """
        return cls.get_class_instance(
            base=base,
            name='__tmp',
            expression=Expression.construct('gen_random_uuid()')
        )

    def _comparator_operator(self, other, comparator):
        other = const_to_series(base=self, value=other)
        self._check_supported(f"comparator '{comparator}'", ['uuid'], other)
        expression = Expression.construct(f'({{}}) {comparator} ({{}})', self.expression, other.expression)
        return self._get_derived_series('uuid', expression)


class BuhTuhSeriesJson(BuhTuhSeries):
    """
    TODO: make this a proper class, not just a string subclass
    """
    dtype = 'json'
    dtype_aliases = (object, )  # type: ignore
    supported_db_dtype = 'json'
    supported_value_types = (dict, list)

    def __init__(self,
                 engine,
                 base_node: SqlModel,
                 index: Optional[Dict[str, 'BuhTuhSeries']],
                 name: str,
                 expression: str = None,
                 sorted_ascending: Optional[bool] = None):
        super().__init__(engine,
                         base_node,
                         index,
                         name,
                         expression,
                         sorted_ascending)
        self.json = Json(self)

    @classmethod
    def value_to_sql(cls, value: dict) -> str:
        if not isinstance(value, cls.supported_value_types):
            raise TypeError(f'value should be dict, actual type: {type(value)}')
        # TODO: fix sql injection!
        # todo: ugly and it still fails; multiple places where it wants to format
        return f"'{value}'::{BuhTuhSeriesJson.supported_db_dtype}".replace('{', '{{').replace('}', '}}')

    @staticmethod
    def from_dtype_to_sql(source_dtype: str, expression: str) -> str:
        if source_dtype == 'json':
            return expression
        else:
            if source_dtype != 'string':
                raise ValueError(f'cannot convert {source_dtype} to json')
            return f'({expression})::{BuhTuhSeriesJson.supported_db_dtype}'

    def _comparator_operator(self, other, comparator):
        other = const_to_series(base=self, value=other)
        self._check_supported(f"comparator '{comparator}'", ['json'], other)
        expression = f'({self.expression})::jsonb {comparator} ({other.expression})::jsonb'
        return self._get_derived_series('bool', expression)

    def __le__(self, other) -> 'BuhTuhSeriesBoolean':
        return self._comparator_operator(other, "<@")


class BuhTuhSeriesTimestamp(BuhTuhSeries):
    """
    Types in PG that we want to support: https://www.postgresql.org/docs/9.1/datatype-datetime.html
        timestamp without time zone
    """
    dtype = 'timestamp'
    dtype_aliases = ('datetime64', 'datetime64[ns]', numpy.datetime64)
    supported_db_dtype = 'timestamp without time zone'
    supported_value_types = (datetime.datetime, datetime.date, str)

    @classmethod
    def value_to_sql(cls, value: Union[str, datetime.datetime]) -> str:
        if value is None:
            return 'NULL'
        if isinstance(value, datetime.date):
            value = str(value)
        if not isinstance(value, str):
            raise TypeError(f'value should be str or datetime.datetime, actual type: {type(value)}')
        # TODO: fix sql injection!
        # Maybe we should do some checking on syntax here?
        return f"'{value}'::{BuhTuhSeriesTimestamp.supported_db_dtype}"

    @staticmethod
    def from_dtype_to_sql(source_dtype: str, expression: Expression) -> Expression:
        if source_dtype == 'timestamp':
            return expression
        else:
            if source_dtype not in ['string', 'date']:
                raise ValueError(f'cannot convert {source_dtype} to timestamp')
            return Expression.construct(f'({{}}::{BuhTuhSeriesTimestamp.supported_db_dtype})', expression)

    def _comparator_operator(self, other, comparator):
        other = const_to_series(base=self, value=other)
        self._check_supported(f"comparator '{comparator}'", ['timestamp', 'date', 'string'], other)
        expression = Expression.construct(f'({{}}) {comparator} ({{}})', self.expression, other.expression)
        return self._get_derived_series('bool', expression)

    def format(self, format) -> 'BuhTuhSeriesString':
        """
        Allow standard PG formatting of this Series (to a string type)

        :param format: The format as defined in https://www.postgresql.org/docs/14/functions-formatting.html
        :return: a derived Series that accepts and returns formatted timestamp strings
        """
        expr = Expression.construct(f"to_char({{}}, '{format}')", self.expression)
        return self._get_derived_series('string', expr)

    def __sub__(self, other) -> 'BuhTuhSeriesTimestamp':
        other = const_to_series(base=self, value=other)
        self._check_supported('sub', ['timestamp', 'date', 'time'], other)
        expression = Expression.construct('({}) - ({})', self.expression, other.expression)
        return self._get_derived_series('timedelta', expression)


class BuhTuhSeriesDate(BuhTuhSeriesTimestamp):
    """
    Types in PG that we want to support: https://www.postgresql.org/docs/9.1/datatype-datetime.html
        date
    """
    dtype = 'date'
    dtype_aliases = tuple()  # type: ignore
    supported_db_dtype = 'date'
    supported_value_types = (datetime.datetime, datetime.date, str)

    @classmethod
    def value_to_sql(cls, value: Union[str, datetime.date]) -> str:
        if value is None:
            return 'NULL'
        if isinstance(value, datetime.date):
            value = str(value)
        if not isinstance(value, str):
            raise TypeError(f'value should be str or datetime.date, actual type: {type(value)}')
        # TODO: fix sql injection!
        # Maybe we should do some checking on syntax here?
        return f"'{value}'::{BuhTuhSeriesDate.supported_db_dtype}"

    @staticmethod
    def from_dtype_to_sql(source_dtype: str, expression: Expression) -> Expression:
        if source_dtype == 'date':
            return expression
        else:
            if source_dtype not in ['string', 'timestamp']:
                raise ValueError(f'cannot convert {source_dtype} to date')
            return Expression.construct(f'({{}}::{BuhTuhSeriesDate.supported_db_dtype})', expression)


class BuhTuhSeriesTime(BuhTuhSeries):
    """
    Types in PG that we want to support: https://www.postgresql.org/docs/9.1/datatype-datetime.html
        time without time zone
    """
    dtype = 'time'
    dtype_aliases = tuple()  # type: ignore
    supported_db_dtype = 'time without time zone'
    supported_value_types = (datetime.time, str)

    @classmethod
    def value_to_sql(cls, value: Union[str, datetime.time]) -> str:
        if value is None:
            return 'NULL'
        if isinstance(value, datetime.time):
            value = str(value)
        if not isinstance(value, str):
            raise TypeError(f'value should be str or datetime.time, actual type: {type(value)}')
        # TODO: fix sql injection!
        # Maybe we should do some checking on syntax here?
        return f"'{value}'::{BuhTuhSeriesTime.supported_db_dtype}"

    @staticmethod
    def from_dtype_to_sql(source_dtype: str, expression: Expression) -> Expression:
        if source_dtype == 'time':
            return expression
        else:
            if source_dtype not in ['string', 'timestamp']:
                raise ValueError(f'cannot convert {source_dtype} to time')
            return Expression.construct('({{}}::{BuhTuhSeriesTime.supported_db_dtype})', expression)

    def _comparator_operator(self, other, comparator):
        other = const_to_series(base=self, value=other)
        self._check_supported(f"comparator '{comparator}'", ['time', 'string'], other)
        expression = Expression.construct(f'({{}}) {comparator} ({{}})', self.expression, other.expression)
        return self._get_derived_series('bool', expression)


class BuhTuhSeriesTimedelta(BuhTuhSeries):
    dtype = 'timedelta'
    dtype_aliases = ('interval',)
    supported_db_dtype = 'interval'
    supported_value_types = (datetime.timedelta, numpy.timedelta64, str)

    @classmethod
    def value_to_sql(cls, value: Union[str, numpy.timedelta64, datetime.timedelta]) -> str:
        if value is None:
            return 'NULL'
        if isinstance(value, (numpy.timedelta64, datetime.timedelta)):
            value = str(value)
        if not isinstance(value, str):
            raise TypeError(f'value should be str or (numpy.timedelta64, datetime.timedelta), '
                            f'actual type: {type(value)}')
        # TODO: fix sql injection!
        # Maybe we should do some checking on syntax here?
        return f"'{value}'::{BuhTuhSeriesTimedelta.supported_db_dtype}"

    @staticmethod
    def from_dtype_to_sql(source_dtype: str, expression: Expression) -> Expression:
        if source_dtype == 'timedelta':
            return expression
        else:
            if not source_dtype == 'string':
                raise ValueError(f'cannot convert {source_dtype} to timedelta')
            return Expression.construct('cast({} as interval)', expression)

    def _comparator_operator(self, other, comparator):
        other = const_to_series(base=self, value=other)
        self._check_supported(f"comparator '{comparator}'", ['timedelta', 'date', 'time', 'string'], other)
        expression = Expression.construct(f'({{}}) {comparator} ({{}})', self.expression, other.expression)
        return self._get_derived_series('bool', expression)

    def format(self, format) -> 'BuhTuhSeriesString':
        """
        Allow standard PG formatting of this Series (to a string type)

        :param format: The format as defined in https://www.postgresql.org/docs/9.1/functions-formatting.html
        :return: a derived Series that accepts and returns formatted timestamp strings
        """
        expr = Expression.construct(f"to_char({{}}, '{format}')", self.expression)
        return self._get_derived_series('string', expr)

    def __add__(self, other) -> 'BuhTuhSeriesTimedelta':
        other = const_to_series(base=self, value=other)
        self._check_supported('add', ['timedelta', 'timestamp', 'date', 'time'], other)
        expression = Expression.construct('({}) + ({})', self.expression, other.expression)
        return self._get_derived_series('timedelta', expression)

    def __sub__(self, other) -> 'BuhTuhSeriesTimedelta':
        other = const_to_series(base=self, value=other)
        self._check_supported('sub', ['timedelta', 'timestamp', 'date', 'time'], other)
        expression = Expression.construct('({}) - ({})', self.expression, other.expression)
        return self._get_derived_series('timedelta', expression)

    def sum(self, partition: 'BuhTuhGroupBy' = None) -> 'BuhTuhSeriesTimedelta':
        result = self._window_or_agg_func(
            partition,
            Expression.construct('sum({})', self.expression),
            'timedelta'
        )
        return cast('BuhTuhSeriesTimedelta', result)

    def average(self, partition: 'BuhTuhGroupBy' = None) -> 'BuhTuhSeriesTimedelta':
        result = self._window_or_agg_func(
            partition,
            Expression.construct('avg({})', self.expression),
            'timedelta'
        )
        return cast('BuhTuhSeriesTimedelta', result)


def const_to_series(base: Union[BuhTuhSeries, BuhTuhDataFrame],
                    value: Union[BuhTuhSeries, int, float, str, UUID],
                    name: str = None) -> BuhTuhSeries:
    """
    Take a value and return a BuhTuhSeries representing a column with that value.
    If value is already a BuhTuhSeries it is returned unchanged.
    If value is a constant then the right BuhTuhSeries subclass is found for that type and instantiated
    with the constant value.
    :param base: Base series or DataFrame. In case a new Series object is created and returned, it will
        share its engine, index, and base_node with this one. Only applies if value is not a BuhTuhSeries
    :param value: constant value for which to create a Series, or a BuhTuhSeries
    :param name: optional name for the series object. Only applies if value is not a BuhTuhSeries
    :return:
    """
    if isinstance(value, BuhTuhSeries):
        return value
    name = '__tmp' if name is None else name
    dtype = value_to_dtype(value)
    series_type = get_series_type_from_dtype(dtype)
    return series_type.from_const(base=base, value=value, name=name)<|MERGE_RESOLUTION|>--- conflicted
+++ resolved
@@ -1,4 +1,5 @@
 import datetime
+import json
 from abc import abstractmethod, ABC
 from copy import copy
 from typing import List, Set, Union, Dict, Any, Optional, Tuple, cast, Type, NamedTuple, TYPE_CHECKING
@@ -1123,47 +1124,29 @@
         from buhtuh.partitioning import BuhTuhWindow
         if not isinstance(partition, BuhTuhWindow):
             raise ValueError("Window functions need a BuhTuhWindow")
-<<<<<<< HEAD
+
+    def window_row_number(self, window: 'BuhTuhWindow'):
+        """
+        Returns the number of the current row within its partition, counting from 1.
+        """
+        self._check_window(window)
         return self._window_or_agg_func(window, Expression.construct('row_number()'), 'int64')
-=======
-
-    def window_row_number(self, window: 'BuhTuhWindow'):
-        """
-        Returns the number of the current row within its partition, counting from 1.
-        """
-        self._check_window(window)
-        return self._window_or_agg_func(window, f'row_number()', 'int64')
->>>>>>> a17ad45c
 
     def window_rank(self, window: 'BuhTuhWindow'):
         """
         Returns the rank of the current row, with gaps; that is, the row_number of the first row
         in its peer group.
         """
-<<<<<<< HEAD
-        from buhtuh.partitioning import BuhTuhWindow
-        if not isinstance(window, BuhTuhWindow):
-            raise ValueError("Window functions need a BuhTuhWindow")
+        self._check_window(window)
         return self._window_or_agg_func(window, Expression.construct('rank()'), 'int64')
-=======
-        self._check_window(window)
-        return self._window_or_agg_func(window, f'rank()', 'int64')
->>>>>>> a17ad45c
 
     def window_dense_rank(self, window: 'BuhTuhWindow'):
         """
         Returns the rank of the current row, without gaps; this function effectively counts peer
         groups.
         """
-<<<<<<< HEAD
-        from buhtuh.partitioning import BuhTuhWindow
-        if not isinstance(window, BuhTuhWindow):
-            raise ValueError("Window functions need a BuhTuhWindow")
+        self._check_window(window)
         return self._window_or_agg_func(window, Expression.construct('dense_rank()'), 'int64')
-=======
-        self._check_window(window)
-        return self._window_or_agg_func(window, f'dense_rank()', "int64")
->>>>>>> a17ad45c
 
     def window_percent_rank(self, window: 'BuhTuhWindow'):
         """
@@ -1171,15 +1154,8 @@
             (rank - 1) / (total partition rows - 1).
         The value thus ranges from 0 to 1 inclusive.
         """
-<<<<<<< HEAD
-        from buhtuh.partitioning import BuhTuhWindow
-        if not isinstance(window, BuhTuhWindow):
-            raise ValueError("Window functions need a BuhTuhWindow")
+        self._check_window(window)
         return self._window_or_agg_func(window, Expression.construct('percent_rank()'), "double precision")
-=======
-        self._check_window(window)
-        return self._window_or_agg_func(window, f'percent_rank()', "double precision")
->>>>>>> a17ad45c
 
     def window_cume_dist(self, window: 'BuhTuhWindow'):
         """
@@ -1187,30 +1163,16 @@
             (number of partition rows preceding or peers with current row) / (total partition rows).
         The value thus ranges from 1/N to 1.
         """
-<<<<<<< HEAD
-        from buhtuh.partitioning import BuhTuhWindow
-        if not isinstance(window, BuhTuhWindow):
-            raise ValueError("Window functions need a BuhTuhWindow")
+        self._check_window(window)
         return self._window_or_agg_func(window, Expression.construct('cume_dist()'), "double precision")
-=======
-        self._check_window(window)
-        return self._window_or_agg_func(window, f'cume_dist()', "double precision")
->>>>>>> a17ad45c
 
     def window_ntile(self, window: 'BuhTuhWindow', num_buckets: int = 1):
         """
         Returns an integer ranging from 1 to the argument value,
         dividing the partition as equally as possible.
         """
-<<<<<<< HEAD
-        from buhtuh.partitioning import BuhTuhWindow
-        if not isinstance(window, BuhTuhWindow):
-            raise ValueError("Window functions need a BuhTuhWindow")
+        self._check_window(window)
         return self._window_or_agg_func(window, Expression.construct(f'ntile({num_buckets})'), "int64")
-=======
-        self._check_window(window)
-        return self._window_or_agg_func(window, f'ntile({num_buckets})', "int64")
->>>>>>> a17ad45c
 
     def window_lag(self, window: 'BuhTuhWindow', offset: int = 1, default: Any = None):
         """
@@ -1248,37 +1210,23 @@
         """
         Returns value evaluated at the row that is the first row of the window frame.
         """
-<<<<<<< HEAD
-        from buhtuh.partitioning import BuhTuhWindow
-        if not isinstance(window, BuhTuhWindow):
-            raise ValueError("Window functions need a BuhTuhWindow")
+        self._check_window(window)
         return self._window_or_agg_func(
             window,
             Expression.construct('first_value({})', self.expression),
             self.dtype
         )
-=======
+
+    def window_last_value(self, window: 'BuhTuhWindow'):
+        """
+        Returns value evaluated at the row that is the last row of the window frame.
+        """
         self._check_window(window)
-        return self._window_or_agg_func(window, f'first_value({self.get_expression()})', self.dtype)
->>>>>>> a17ad45c
-
-    def window_last_value(self, window: 'BuhTuhWindow'):
-        """
-        Returns value evaluated at the row that is the last row of the window frame.
-        """
-<<<<<<< HEAD
-        from buhtuh.partitioning import BuhTuhWindow
-        if not isinstance(window, BuhTuhWindow):
-            raise ValueError("Window functions need a BuhTuhWindow")
         return self._window_or_agg_func(
             window,
             Expression.construct('last_value({})', self.expression),
             self.dtype
         )
-=======
-        self._check_window(window)
-        return self._window_or_agg_func(window, f'last_value({self.get_expression()})', self.dtype)
->>>>>>> a17ad45c
 
     def window_nth_value(self, window: 'BuhTuhWindow', n: int):
         """
@@ -1605,7 +1553,7 @@
                  base_node: SqlModel,
                  index: Optional[Dict[str, 'BuhTuhSeries']],
                  name: str,
-                 expression: str = None,
+                 expression: Expression = None,
                  sorted_ascending: Optional[bool] = None):
         super().__init__(engine,
                          base_node,
@@ -1619,23 +1567,25 @@
     def value_to_sql(cls, value: dict) -> str:
         if not isinstance(value, cls.supported_value_types):
             raise TypeError(f'value should be dict, actual type: {type(value)}')
-        # TODO: fix sql injection!
-        # todo: ugly and it still fails; multiple places where it wants to format
-        return f"'{value}'::{BuhTuhSeriesJson.supported_db_dtype}".replace('{', '{{').replace('}', '}}')
-
-    @staticmethod
-    def from_dtype_to_sql(source_dtype: str, expression: str) -> str:
+        json_value = json.dumps(value)
+        escaped_json_value = json_value.replace("'", "''")
+        return f"cast('{escaped_json_value}' to json)"
+
+    @classmethod
+    def from_dtype_to_sql(cls, source_dtype: str, expression: Expression) -> Expression:
         if source_dtype == 'json':
             return expression
-        else:
-            if source_dtype != 'string':
-                raise ValueError(f'cannot convert {source_dtype} to json')
-            return f'({expression})::{BuhTuhSeriesJson.supported_db_dtype}'
+        if source_dtype != 'string':
+            raise ValueError(f'cannot convert {source_dtype} to json')
+        return Expression.construct('cast({} as json)', expression)
 
     def _comparator_operator(self, other, comparator):
         other = const_to_series(base=self, value=other)
         self._check_supported(f"comparator '{comparator}'", ['json'], other)
-        expression = f'({self.expression})::jsonb {comparator} ({other.expression})::jsonb'
+        expression = Expression.construct(
+            f'({{}})::jsonb {comparator} ({{}})::jsonb',
+            self.expression, other.expression
+        )
         return self._get_derived_series('bool', expression)
 
     def __le__(self, other) -> 'BuhTuhSeriesBoolean':
