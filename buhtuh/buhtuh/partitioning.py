from copy import copy
from enum import Enum
from typing import List, Dict

from buhtuh.series import BuhTuhSeries, BuhTuhSeriesInt64
from buhtuh.expression import Expression
from buhtuh.dataframe import SortColumn


class BuhTuhWindowFrameMode(Enum):
    """
    Class representing the frame mode in a BuhTuhWindow
    """
    ROWS = 0
    RANGE = 1


class BuhTuhWindowFrameBoundary(Enum):
    """
    Class representing the frame boundaries in a BuhTuhWindow
        """

    # Order is important here (see third restriction above)
    PRECEDING = 0
    CURRENT_ROW = 1
    FOLLOWING = 2

    def frame_clause(self, value: int = None) -> str:
        """
        Generate the frame boundary sub-string
        """
        if self == self.CURRENT_ROW:
            if value is not None:
                raise ValueError('Value not supported with CURRENT ROW')
            return 'CURRENT ROW'
        else:
            if value is None:
                return f'UNBOUNDED {self.name}'
            else:
                return f'{value} {self.name}'


class BuhTuhGroupBy:
    """
    Class to build GROUP BY expressions. This is the basic building block to create more complex
    expressions. This class represents a grouping/partitioning by columns/series or expressions
    thereof.

    For more complex grouping expressions, this class should be extended.

    Instances of this class and subclasses are **immutable**. Any modifying operations should
    return a fresh copy.
    """
    def __init__(self, group_by_columns: List[BuhTuhSeries]):

        self._index = {}

        for col in group_by_columns:
            if not isinstance(col, BuhTuhSeries):
                raise ValueError(f'Unsupported argument type: {type(col)}')
            self._index[col.name] = col.copy_override(index={}, group_by=[self])

        if len(group_by_columns) == 0:
            raise ValueError('Pass a dummy column for DataFrame-wide aggregations; use '
                             'BuhTuhGroupBy.get_dummy_index_series() to create one')

    def __eq__(self, other):
        if not isinstance(other, BuhTuhGroupBy):
            return False
        return (
            list(self._index.keys()) == list(other.index.keys()) and
            all(self._index[n].equals(other.index[n], recursion='BuhTuhGroupBy')
                for n in self._index.keys())
        )

<<<<<<< HEAD
    def _get_group_by_expression(self):
        fmtstr = ", ".join(['{}'] * len(self.index.values()))
        return Expression.construct(fmtstr, *[g.expression for g in self.index.values()])

    def get_node(self, series: List[BuhTuhSeries]):
        """
        Build a new node on our base_node, executing the group by, using the given series'
        setup with an aggregation function.
        """
        group_by_expression = self._get_group_by_expression()
        if group_by_expression is None:
            group_by_expression = Expression.construct('')
        else:
            group_by_expression = Expression.construct("group by {}", group_by_expression)

        model_builder = CustomSqlModel(
            sql="""
                select {index}, {aggregate}
                from {{prev}}
                {group_by_expression}
                """
        )
        node = model_builder(
            index=[g.get_column_expression().resolve_column_references()
                   for g in self.index.values()],
            aggregate=[s.get_column_expression().resolve_column_references()
                       for s in series],
            group_by_expression=group_by_expression.resolve_column_references(),
            prev=self.base_node
        )
        return node

    def to_frame(self, series: List[BuhTuhSeries], materialized=True) -> BuhTuhDataFrame:
        """ Create a dataframe for this GroupBy """
        # We don't check whether series / index are correct here. The Dataframe __init__
        # will do that for us.
        if materialized:
            node = self.get_node(series)
            return BuhTuhDataFrame.get_instance(
                engine=self.engine,
                base_node=node,
                index_dtypes={n: t.dtype for n, t in self.index.items()},
                dtypes={a.name: a.dtype for a in series},
                group_by=None,
                order_by=[]
            )
        # We give the series the same index as the df, but not yet the groupby
        # until we actually apply an aggregation function
        new_series = {s.name: s.copy_override(index=self.index) for s in series}
        return BuhTuhDataFrame(engine=self.engine,
                               base_node=self.base_node,
                               index=self.index,
                               series=new_series,
                               group_by=self,
                               order_by=[]
                               )
=======
    @property
    def index(self) -> Dict[str, BuhTuhSeries]:
        return copy(self._index)

    @classmethod
    def get_dummy_index_series(cls, engine, base_node, name='index'):
        return BuhTuhSeriesInt64(
                engine=engine,
                base_node=base_node,
                index={},
                name=name,
                expression=Expression.construct('1'),
                # Will be set the moment it's passed to BuhTuhGroupBy.__init__
                group_by=None)

    def get_index_columns_sql(self):
        return ', '.join(g.get_column_expression() for g in self._index.values())

    def get_group_by_columns_sql(self):
        return ', '.join(g.expression.to_sql() for g in self._index.values())
>>>>>>> bc8bea05


class BuhTuhCube(BuhTuhGroupBy):
    """
    Very simple abstraction to support cubes
    """
<<<<<<< HEAD
    def _get_group_by_expression(self):
        return Expression.construct('cube ({})', super()._get_group_by_expression())
=======
    def get_group_by_columns_sql(self):
        return f'CUBE ({super().get_group_by_columns_sql()})'
>>>>>>> bc8bea05


class BuhTuhRollup(BuhTuhGroupBy):
    """
    Very simple abstraction to support rollups
    """
<<<<<<< HEAD
    def _get_group_by_expression(self):
        return Expression.construct('rollup ({})', super()._get_group_by_expression())
=======
    def get_group_by_columns_sql(self):
        return f'ROLLUP ({super().get_group_by_columns_sql()})'
>>>>>>> bc8bea05


class BuhTuhGroupingList(BuhTuhGroupBy):
    """
    Abstraction to support SQL's
    GROUP BY (colA,colB), CUBE(ColC,ColD), ROLLUP(ColC,ColE)
    like expressions
    """
    _grouping_list: List[BuhTuhGroupBy]

    def __init__(self, grouping_list: List[BuhTuhGroupBy]):
        """
        Given the list of groupbys, construct a combined groupby
        """
        self._grouping_list = grouping_list

        group_by_columns = {}

        for g in grouping_list:
            if not isinstance(g, BuhTuhGroupBy):
                raise ValueError("Only BuhTuhGroupBy items are supported")

            for name, series in g._index.items():
                if name not in group_by_columns:
                    group_by_columns[name] = series

        super().__init__(group_by_columns=list(group_by_columns.values()))

<<<<<<< HEAD
    def _get_group_by_expression(self):
        grouping_expr_list = [g._get_group_by_expression() for g in self.grouping_list]
        fmtstr = ", ".join(["({})"] * len(grouping_expr_list))
        return Expression.construct(fmtstr, *grouping_expr_list)
=======
    def get_group_by_columns_sql(self):
        grouping_str_list: List[str] = []
        for g in self._grouping_list:
            grouping_str_list.append(f'({g.get_group_by_columns_sql()})')
        return f'{", ".join(grouping_str_list)}'
>>>>>>> bc8bea05


class BuhTuhGroupingSet(BuhTuhGroupingList):
    """
    Abstraction to support SQLs
    GROUP BY GROUPING SETS ((colA,colB),(ColA),(ColC))
    """
<<<<<<< HEAD
    def _get_group_by_expression(self):
        grouping_expr_list = [g._get_group_by_expression() for g in self.grouping_list]
        fmtstr = ", ".join(["({})"] * len(grouping_expr_list))
        fmtstr = f'grouping sets ({fmtstr})'
        return Expression.construct(fmtstr, *grouping_expr_list)
=======
    def get_group_by_columns_sql(self):
        grouping_str_list: List[str] = []
        for g in self._grouping_list:
            grouping_str_list.append(f'({g.get_group_by_columns_sql()})')
        return f'GROUPING SETS ({", ".join(grouping_str_list)})'
>>>>>>> bc8bea05


class BuhTuhWindow(BuhTuhGroupBy):
    """
    Class representing an "immutable" window as defined in the SQL standard. Any operation on this
    class that would alter it returns a fresh copy. It can be reused many time if the window
    is reused.

    A Window for us is basically a partitioned, sorted view on a DataFrame, where the frame
    boundaries as given in the constructor, or in set_frame_clause(), define the window.

    A frame is defined in PG as follows:
    (See https://www.postgresql.org/docs/14/sql-expressions.html#SYNTAX-WINDOW-FUNCTIONS)

    { RANGE | ROWS } frame_start
    { RANGE | ROWS } BETWEEN frame_start AND frame_end
    where frame_start and frame_end can be one of

    UNBOUNDED PRECEDING
    value PRECEDING
    CURRENT ROW
    value FOLLOWING
    UNBOUNDED FOLLOWING

    The frame_clause specifies the set of rows constituting the window frame, for those window
    functions that act on the frame instead of the whole partition.

    If frame_end is omitted it
    defaults to CURRENT ROW.

    Restrictions are that
    - frame_start cannot be UNBOUNDED FOLLOWING,
    - frame_end cannot be UNBOUNDED PRECEDING
    - frame_end choice cannot appear earlier in the above list than the frame_start choice:
        for example RANGE BETWEEN CURRENT ROW AND value PRECEDING is not allowed.

    The default framing option is RANGE UNBOUNDED PRECEDING, which is the same as
    RANGE BETWEEN UNBOUNDED PRECEDING AND CURRENT ROW; it sets the frame to be all rows from
    the partition start up through the current row's last peer in the ORDER BY ordering
    (which means all rows if there is no ORDER BY).

    In general, UNBOUNDED PRECEDING means that the frame starts with the first row of the
    partition, and similarly UNBOUNDED FOLLOWING means that the frame ends with the last row
    of the partition (regardless of RANGE or ROWS mode).

    In ROWS mode, CURRENT ROW means that the frame starts or ends with the current row;
    In RANGE mode it means that the frame starts or ends with the current row's first or
    last peer in the ORDER BY ordering.

    The value PRECEDING and value FOLLOWING cases are currently only allowed in ROWS mode.
    They indicate that the frame starts or ends with the row that many rows before or after
    the current row.

    value must be an integer expression not containing any variables, aggregate functions,
    or window functions. The value must not be null or negative; but it can be zero,
    which selects the current row itself.
    """
    def __init__(self,
                 group_by_columns: List['BuhTuhSeries'],
                 order_by: List[SortColumn],
                 mode: BuhTuhWindowFrameMode = BuhTuhWindowFrameMode.RANGE,
                 start_boundary: BuhTuhWindowFrameBoundary = BuhTuhWindowFrameBoundary.PRECEDING,
                 start_value: int = None,
                 end_boundary: BuhTuhWindowFrameBoundary = BuhTuhWindowFrameBoundary.CURRENT_ROW,
                 end_value: int = None,
                 min_values: int = None):
        """
        Define a window on a DataFrame, by giving the partitioning series and the frame definition
        :see: class definition for more info on the frame definition, and BuhTuhGroupBy for more
              info on grouping / partitioning
        """
        super().__init__(group_by_columns=group_by_columns)

        if mode is None:
            raise ValueError("Mode needs to be defined")

        if start_boundary is None:
            raise ValueError("At least start_boundary needs to be defined")

        if start_boundary == BuhTuhWindowFrameBoundary.FOLLOWING and start_value is None:
            raise ValueError("Start of frame can not be unbounded following")

        if end_boundary == BuhTuhWindowFrameBoundary.PRECEDING and end_value is None:
            raise ValueError("End of frame can not be unbounded preceding")

        if (start_value is not None and start_value < 0) or \
                (end_value is not None and end_value < 0):
            raise ValueError("start_value and end_value must be greater than or equal to zero.")

        if mode == BuhTuhWindowFrameMode.RANGE \
                and (start_value is not None or end_value is not None):
            raise ValueError("start_value or end_value cases only supported in ROWS mode.")

        if end_boundary is not None:
            if start_boundary.value > end_boundary.value:
                raise ValueError("frame boundaries defined in wrong order.")

            if start_boundary == end_boundary:
                if start_boundary == BuhTuhWindowFrameBoundary.PRECEDING \
                        and start_value is not None \
                        and end_value is not None \
                        and start_value < end_value:
                    raise ValueError("frame boundaries defined in wrong order.")

            if start_boundary == end_boundary:
                if start_boundary == BuhTuhWindowFrameBoundary.FOLLOWING \
                        and start_value is not None \
                        and end_value is not None \
                        and start_value > end_value:
                    raise ValueError("frame boundaries defined in wrong order.")

        self._mode = mode
        self._start_boundary = start_boundary
        self._start_value = start_value
        self._end_boundary = end_boundary
        self._end_value = end_value
        self._min_values = 0 if min_values is None else min_values

        # TODO This should probably be an expression
        self._frame_clause: str
        if end_boundary is None:
            self._frame_clause = f'{mode.name} {start_boundary.frame_clause(start_value)}'
        else:
            self._frame_clause = f'{mode.name} BETWEEN {start_boundary.frame_clause(start_value)}'\
                                f' AND {end_boundary.frame_clause(end_value)}'

        self._order_by = order_by

    @property
    def frame_clause(self) -> str:
        return self._frame_clause

    @property
    def order_by(self) -> List[SortColumn]:
        return self._order_by

    @property
    def min_values(self) -> int:
        return self._min_values

    def set_frame_clause(self,
                         mode:
                         BuhTuhWindowFrameMode = BuhTuhWindowFrameMode.RANGE,
                         start_boundary:
                         BuhTuhWindowFrameBoundary = BuhTuhWindowFrameBoundary.PRECEDING,
                         start_value: int = None,
                         end_boundary:
                         BuhTuhWindowFrameBoundary = BuhTuhWindowFrameBoundary.CURRENT_ROW,
                         end_value: int = None) -> 'BuhTuhWindow':
        """
        Convenience function to clone this window with new frame parameters
        :see: __init__()
        """
        return BuhTuhWindow(group_by_columns=list(self._index.values()),
                            order_by=self._order_by, mode=mode,
                            start_boundary=start_boundary, start_value=start_value,
                            end_boundary=end_boundary, end_value=end_value)

    def _get_order_by_expression(self) -> Expression:
        """
        Get a properly formatted order by clause based on this df's order_by.
        Will return an empty string in case ordering in not requested.
        """
        if self._order_by:
            exprs = [sc.expression for sc in self._order_by]
            fmtstr = [f"{{}} {'asc' if sc.asc else 'desc'}" for sc in self._order_by]
            return Expression.construct(f'order by {", ".join(fmtstr)}', *exprs)
        else:
            return Expression.construct('')

    def get_window_expression(self, window_func: Expression) -> Expression:
        """
        Given the window_func generate a statement like:
            {window_func} OVER (PARTITION BY .. ORDER BY ... frame_clause)
        """
<<<<<<< HEAD
=======
        partition = ', '.join(g.expression.to_sql() for g in self._index.values())
>>>>>>> bc8bea05

        # TODO implement NULLS FIRST / NULLS LAST, probably not here but in the sorting logic.
        order_by = self._get_order_by_expression()

        if self.frame_clause is None:
            frame_clause = ''
        else:
            frame_clause = self.frame_clause

        partition_fmt = ", ".join(['{}'] * len(self.index))

        over_fmt = f'over (partition by {partition_fmt} {{}} {frame_clause})'
        over_expr = Expression.construct(over_fmt,
                                         *[i.expression for i in self.index.values()],
                                         order_by)

        if self._min_values is None or self._min_values == 0:
            return Expression.construct(f'{{}} {{}}', window_func, over_expr)
        else:
            # Only return a value when then minimum amount of observations (including NULLs)
            # has been reached.
            return Expression.construct(f"""
                case when (count(1) {{}}) >= {self._min_values}
                then {{}} {{}}
                else NULL end""", over_expr, window_func, over_expr)

    def get_group_by_columns_sql(self):
        """
        On a Window, there is no default group_by clause
        """
        return None<|MERGE_RESOLUTION|>--- conflicted
+++ resolved
@@ -73,64 +73,12 @@
                 for n in self._index.keys())
         )
 
-<<<<<<< HEAD
-    def _get_group_by_expression(self):
-        fmtstr = ", ".join(['{}'] * len(self.index.values()))
-        return Expression.construct(fmtstr, *[g.expression for g in self.index.values()])
-
-    def get_node(self, series: List[BuhTuhSeries]):
-        """
-        Build a new node on our base_node, executing the group by, using the given series'
-        setup with an aggregation function.
-        """
-        group_by_expression = self._get_group_by_expression()
-        if group_by_expression is None:
-            group_by_expression = Expression.construct('')
-        else:
-            group_by_expression = Expression.construct("group by {}", group_by_expression)
-
-        model_builder = CustomSqlModel(
-            sql="""
-                select {index}, {aggregate}
-                from {{prev}}
-                {group_by_expression}
-                """
-        )
-        node = model_builder(
-            index=[g.get_column_expression().resolve_column_references()
-                   for g in self.index.values()],
-            aggregate=[s.get_column_expression().resolve_column_references()
-                       for s in series],
-            group_by_expression=group_by_expression.resolve_column_references(),
-            prev=self.base_node
-        )
-        return node
-
-    def to_frame(self, series: List[BuhTuhSeries], materialized=True) -> BuhTuhDataFrame:
-        """ Create a dataframe for this GroupBy """
-        # We don't check whether series / index are correct here. The Dataframe __init__
-        # will do that for us.
-        if materialized:
-            node = self.get_node(series)
-            return BuhTuhDataFrame.get_instance(
-                engine=self.engine,
-                base_node=node,
-                index_dtypes={n: t.dtype for n, t in self.index.items()},
-                dtypes={a.name: a.dtype for a in series},
-                group_by=None,
-                order_by=[]
-            )
-        # We give the series the same index as the df, but not yet the groupby
-        # until we actually apply an aggregation function
-        new_series = {s.name: s.copy_override(index=self.index) for s in series}
-        return BuhTuhDataFrame(engine=self.engine,
-                               base_node=self.base_node,
-                               index=self.index,
-                               series=new_series,
-                               group_by=self,
-                               order_by=[]
-                               )
-=======
+    def get_index_column_expressions(self):
+        return [g.get_column_expression() for g in self._index.values()]
+
+    def get_group_by_column_expressions(self):
+        return [g.expression for g in self.index.values()]
+
     @property
     def index(self) -> Dict[str, BuhTuhSeries]:
         return copy(self._index)
@@ -146,38 +94,23 @@
                 # Will be set the moment it's passed to BuhTuhGroupBy.__init__
                 group_by=None)
 
-    def get_index_columns_sql(self):
-        return ', '.join(g.get_column_expression() for g in self._index.values())
-
-    def get_group_by_columns_sql(self):
-        return ', '.join(g.expression.to_sql() for g in self._index.values())
->>>>>>> bc8bea05
 
 
 class BuhTuhCube(BuhTuhGroupBy):
     """
     Very simple abstraction to support cubes
     """
-<<<<<<< HEAD
-    def _get_group_by_expression(self):
-        return Expression.construct('cube ({})', super()._get_group_by_expression())
-=======
-    def get_group_by_columns_sql(self):
-        return f'CUBE ({super().get_group_by_columns_sql()})'
->>>>>>> bc8bea05
+    def get_group_by_expression(self):
+        return Expression.construct('cube ({})', super().get_group_by_expression())
+
 
 
 class BuhTuhRollup(BuhTuhGroupBy):
     """
     Very simple abstraction to support rollups
     """
-<<<<<<< HEAD
-    def _get_group_by_expression(self):
+    def get_group_by_expression(self):
         return Expression.construct('rollup ({})', super()._get_group_by_expression())
-=======
-    def get_group_by_columns_sql(self):
-        return f'ROLLUP ({super().get_group_by_columns_sql()})'
->>>>>>> bc8bea05
 
 
 class BuhTuhGroupingList(BuhTuhGroupBy):
@@ -206,18 +139,10 @@
 
         super().__init__(group_by_columns=list(group_by_columns.values()))
 
-<<<<<<< HEAD
-    def _get_group_by_expression(self):
+    def get_group_by_expression(self):
         grouping_expr_list = [g._get_group_by_expression() for g in self.grouping_list]
         fmtstr = ", ".join(["({})"] * len(grouping_expr_list))
         return Expression.construct(fmtstr, *grouping_expr_list)
-=======
-    def get_group_by_columns_sql(self):
-        grouping_str_list: List[str] = []
-        for g in self._grouping_list:
-            grouping_str_list.append(f'({g.get_group_by_columns_sql()})')
-        return f'{", ".join(grouping_str_list)}'
->>>>>>> bc8bea05
 
 
 class BuhTuhGroupingSet(BuhTuhGroupingList):
@@ -225,19 +150,11 @@
     Abstraction to support SQLs
     GROUP BY GROUPING SETS ((colA,colB),(ColA),(ColC))
     """
-<<<<<<< HEAD
-    def _get_group_by_expression(self):
+    def get_group_by_expression(self):
         grouping_expr_list = [g._get_group_by_expression() for g in self.grouping_list]
         fmtstr = ", ".join(["({})"] * len(grouping_expr_list))
         fmtstr = f'grouping sets ({fmtstr})'
         return Expression.construct(fmtstr, *grouping_expr_list)
-=======
-    def get_group_by_columns_sql(self):
-        grouping_str_list: List[str] = []
-        for g in self._grouping_list:
-            grouping_str_list.append(f'({g.get_group_by_columns_sql()})')
-        return f'GROUPING SETS ({", ".join(grouping_str_list)})'
->>>>>>> bc8bea05
 
 
 class BuhTuhWindow(BuhTuhGroupBy):
@@ -413,11 +330,6 @@
         Given the window_func generate a statement like:
             {window_func} OVER (PARTITION BY .. ORDER BY ... frame_clause)
         """
-<<<<<<< HEAD
-=======
-        partition = ', '.join(g.expression.to_sql() for g in self._index.values())
->>>>>>> bc8bea05
-
         # TODO implement NULLS FIRST / NULLS LAST, probably not here but in the sorting logic.
         order_by = self._get_order_by_expression()
 
