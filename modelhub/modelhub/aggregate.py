--- conflicted
+++ resolved
@@ -169,7 +169,41 @@
 
         return frequency.user_id_nunique
 
-<<<<<<< HEAD
+    def top_used_product_features(self,
+                                  data: bach.DataFrame,
+                                  location_stack: 'SeriesLocationStack' = None,
+                                  event_type: str = 'InteractiveEvent') -> bach.DataFrame:
+        """
+        Calculate the top used features in the product.
+        :param data: :py:class:`bach.DataFrame` to apply the method on.
+        :param location_stack: the location stack
+            - can be any slice of a :py:class:`modelhub.SeriesLocationStack` type column
+            - if None - the whole location stack is taken.
+        :param event_type: event type. Must be a valid event_type (either parent or child).
+        :returns: bach DataFrame with results.
+        """
+
+        data = data.copy()
+
+        self._mh._check_data_is_objectiv_data(data)
+
+        # the following columns have to be in the data
+        data['_application'] = data.global_contexts.gc.application
+
+        if location_stack is not None:
+            data['_feature_nice_name'] = location_stack.ls.nice_name
+        else:
+            data['_feature_nice_name'] = data.location_stack.ls.nice_name
+
+        groupby_col = ['_application', '_feature_nice_name', 'event_type']
+
+        # selects specific event types, so stack_event_types must be a superset of [event_types]
+        interactive_events = data[data.stack_event_types >= [event_type]]
+
+        # users by feature
+        users_feature = interactive_events.groupby(groupby_col).agg({'user_id': 'nunique'})
+        return users_feature.sort_values('user_id_nunique', ascending=False)
+
     def converted_users_features(self,
                                  data: bach.DataFrame,
                                  location_stack: 'SeriesLocationStack' = None,
@@ -178,50 +212,28 @@
         """
         Calculates what users did before converting by
         combining several models from the model hub.
-=======
-    def top_used_product_features(self,
-                                  data: bach.DataFrame,
-                                  location_stack: 'SeriesLocationStack' = None,
-                                  event_type: str = 'InteractiveEvent') -> bach.DataFrame:
-        """
-        Calculate the top used features in the product.
->>>>>>> 8a552717
 
         :param data: :py:class:`bach.DataFrame` to apply the method on.
         :param location_stack: the location stack
             - can be any slice of a :py:class:`modelhub.SeriesLocationStack` type column
             - if None - the whole location stack is taken.
-<<<<<<< HEAD
         :param event_types: event type. Must be a valid event_type
             (either parent or child).
         :param conversion_label: label of the conversion event.
             If conversion_label value is not passed a label
             from self._mh._conversion_events dict is assigned.
-=======
-        :param event_type: event type. Must be a valid event_type (either parent or child).
->>>>>>> 8a552717
         :returns: bach DataFrame with results.
         """
 
         data = data.copy()
-<<<<<<< HEAD
         self._mh._check_data_is_objectiv_data(data)
 
         data['_application'] = data.global_contexts.gc.application
-=======
-
-        self._mh._check_data_is_objectiv_data(data)
-
-        # the following columns have to be in the data
-        data['_application'] = data.global_contexts.gc.application
-
->>>>>>> 8a552717
         if location_stack is not None:
             data['_feature_nice_name'] = location_stack.ls.nice_name
         else:
             data['_feature_nice_name'] = data.location_stack.ls.nice_name
 
-<<<<<<< HEAD
         # conversion label assignment in case it is missing
         if not conversion_label:
             _conversion_events = list(self._mh._conversion_events.keys())
@@ -249,14 +261,4 @@
                                                                       '_feature_nice_name',
                                                                       'event_type'])
 
-        return converted_users_features.sort_values(ascending=False).to_frame()
-=======
-        groupby_col = ['_application', '_feature_nice_name', 'event_type']
-
-        # selects specific event types, so stack_event_types must be a superset of [event_types]
-        interactive_events = data[data.stack_event_types >= [event_type]]
-
-        # users by feature
-        users_feature = interactive_events.groupby(groupby_col).agg({'user_id': 'nunique'})
-        return users_feature.sort_values('user_id_nunique', ascending=False)
->>>>>>> 8a552717
+        return converted_users_features.sort_values(ascending=False).to_frame()