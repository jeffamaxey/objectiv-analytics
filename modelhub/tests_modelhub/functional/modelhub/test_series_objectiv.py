--- conflicted
+++ resolved
@@ -18,12 +18,8 @@
             [2, 2, [{'id': 'rod-web-demo', '_type': 'ApplicationContext'}, {'id': 'http_context', '_type': 'HttpContext', 'referrer': 'https://rick.objectiv.io/', 'user_agent': 'Mozilla/5.0 (X11; Ubuntu; Linux x86_64; rv:94.0) Gecko/20100101 Firefox/94.0', 'remote_address': '144.144.144.144'}, {'id': 'f84446c6-eb76-4458-8ef4-93ade596fd5b', '_type': 'CookieIdContext', 'cookie_id': 'f84446c6-eb76-4458-8ef4-93ade596fd5b'}], [{'id': '#document', 'url': 'https://rick.objectiv.io/', '_type': 'WebDocumentContext', '_types': ['AbstractContext', 'AbstractLocationContext', 'SectionContext', 'WebDocumentContext']}, {'id': 'navigation', '_type': 'NavigationContext', '_types': ['AbstractContext', 'AbstractLocationContext', 'NavigationContext', 'SectionContext']}]],
             [3, 3, [{'id': 'rod-web-demo', '_type': 'ApplicationContext'}, {'id': 'http_context', '_type': 'HttpContext', 'referrer': 'https://rick.objectiv.io/', 'user_agent': 'Mozilla/5.0 (X11; Ubuntu; Linux x86_64; rv:94.0) Gecko/20100101 Firefox/94.0', 'remote_address': '144.144.144.144'}, {'id': 'f84446c6-eb76-4458-8ef4-93ade596fd5b', '_type': 'CookieIdContext', 'cookie_id': 'f84446c6-eb76-4458-8ef4-93ade596fd5b'}], [{'id': '#document', 'url': 'https://rick.objectiv.io/', '_type': 'WebDocumentContext'}, {'id': 'home', '_type': 'SectionContext'}, {'id': 'new', '_type': 'SectionContext'}, {'id': 'BeyEGebJ1l4', '_type': 'SectionContext'}]],
             [4, 4, [{'id': 'rod-web-demo', '_type': 'ApplicationContext'}, {'id': 'http_context', '_type': 'HttpContext', 'referrer': 'https://rick.objectiv.io/', 'user_agent': 'Mozilla/5.0 (X11; Ubuntu; Linux x86_64; rv:94.0) Gecko/20100101 Firefox/94.0', 'remote_address': '144.144.144.144'}, {'id': 'f84446c6-eb76-4458-8ef4-93ade596fd5b', '_type': 'CookieIdContext', 'cookie_id': 'f84446c6-eb76-4458-8ef4-93ade596fd5b'}], [{'id': '#document', 'url': 'https://rick.objectiv.io/', '_type': 'WebDocumentContext'}, {'id': 'home', '_type': 'SectionContext'}, {'id': 'new', '_type': 'SectionContext'}, {'id': 'yBwD4iYcWC4', '_type': 'SectionContext'}]],
-<<<<<<< HEAD
-            [5, 5, [{'id': 'rod-web-demo', '_type': 'ApplicationContext'}, {'id': 'http_context', '_type': 'HttpContext', 'referrer': 'https://rick.objectiv.io/', 'user_agent': 'Mozilla/5.0 (X11; Ubuntu; Linux x86_64; rv:94.0) Gecko/20100101 Firefox/94.0', 'remote_address': '144.144.144.144'}, {'id': 'f84446c6-eb76-4458-8ef4-93ade596fd5b', '_type': 'CookieIdContext', 'cookie_id': 'f84446c6-eb76-4458-8ef4-93ade596fd5b'}], [{'id': '#document', 'url': 'https://rick.objectiv.io/', '_type': 'WebDocumentContext'}, {'id': 'home', '_type': 'SectionContext'}, {'id': 'new', '_type': 'SectionContext'}, {'id': 'eYuUAGXN0KM', '_type': 'MediaPlayerContext'}]]
-=======
             [5, 5, [{'id': 'rod-web-demo', '_type': 'ApplicationContext'}, {'id': 'http_context', '_type': 'HttpContext', 'referrer': 'https://rick.objectiv.io/', 'user_agent': 'Mozilla/5.0 (X11; Ubuntu; Linux x86_64; rv:94.0) Gecko/20100101 Firefox/94.0', 'remote_address': '144.144.144.144'}, {'id': 'f84446c6-eb76-4458-8ef4-93ade596fd5b', '_type': 'CookieIdContext', 'cookie_id': 'f84446c6-eb76-4458-8ef4-93ade596fd5b'}], [{'id': '#document', 'url': 'https://rick.objectiv.io/', '_type': 'WebDocumentContext'}, {'id': 'home', '_type': 'SectionContext'}, {'id': 'new', '_type': 'SectionContext'}, {'id': 'eYuUAGXN0KM', '_type': 'MediaPlayerContext'}]],
             [6, 6, [{'id': 'rod-web-demo', '_type': 'ApplicationContext'}, {'id': 'http_context', '_type': 'HttpContext', 'referrer': 'https://rick.objectiv.io/', 'user_agent': 'Mozilla/5.0 (X11; Ubuntu; Linux x86_64; rv:94.0) Gecko/20100101 Firefox/94.0', 'remote_address': '144.144.144.144'}, {'id': 'f84446c6-eb76-4458-8ef4-93ade596fd5b', '_type': 'CookieIdContext', 'cookie_id': 'f84446c6-eb76-4458-8ef4-93ade596fd5b'}], [{'id': '#document', 'url': 'https://rick.objectiv.io/', '_type': 'WebDocumentContext'}]]
->>>>>>> 45e2baef
         ]
     )
 
@@ -100,12 +96,8 @@
             [2, [{'id': '#document', '_type': 'WebDocumentContext'}, {'id': 'navigation', '_type': 'NavigationContext'}]],
             [3, [{'id': '#document', '_type': 'WebDocumentContext'}, {'id': 'home', '_type': 'SectionContext'}, {'id': 'new', '_type': 'SectionContext'}, {'id': 'BeyEGebJ1l4', '_type': 'SectionContext'}]],
             [4, [{'id': '#document', '_type': 'WebDocumentContext'}, {'id': 'home', '_type': 'SectionContext'}, {'id': 'new', '_type': 'SectionContext'}, {'id': 'yBwD4iYcWC4', '_type': 'SectionContext'}]],
-<<<<<<< HEAD
-            [5, [{'id': '#document', '_type': 'WebDocumentContext'}, {'id': 'home', '_type': 'SectionContext'}, {'id': 'new', '_type': 'SectionContext'}, {'id': 'eYuUAGXN0KM', '_type': 'MediaPlayerContext'}]]
-=======
             [5, [{'id': '#document', '_type': 'WebDocumentContext'}, {'id': 'home', '_type': 'SectionContext'}, {'id': 'new', '_type': 'SectionContext'}, {'id': 'eYuUAGXN0KM', '_type': 'MediaPlayerContext'}]],
             [6, [{'id': '#document', '_type': 'WebDocumentContext'}]]
->>>>>>> 45e2baef
         ]
 
     )
@@ -124,11 +116,7 @@
             [2, 'Navigation: navigation located at Web Document: #document'],
             [3, 'Section: BeyEGebJ1l4 located at Web Document: #document => Section: home => Section: new'],
             [4, 'Section: yBwD4iYcWC4 located at Web Document: #document => Section: home => Section: new'],
-<<<<<<< HEAD
-            [5, 'Media Player: eYuUAGXN0KM located at Web Document: #document => Section: home => Section: new']
-=======
             [5, 'Media Player: eYuUAGXN0KM located at Web Document: #document => Section: home => Section: new'],
             [6, 'Web Document: #document']
->>>>>>> 45e2baef
         ]
     )