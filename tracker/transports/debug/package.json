--- conflicted
+++ resolved
@@ -1,10 +1,6 @@
 {
   "name": "@objectiv/transport-debug",
-<<<<<<< HEAD
-  "version": "0.0.19-0",
-=======
-  "version": "0.0.19",
->>>>>>> 7dd91443
+  "version": "0.0.20-0",
   "description": "A TrackerTransport that logs incoming events to console.debug",
   "license": "Apache-2.0",
   "homepage": "https://objectiv.io",
@@ -56,10 +52,6 @@
     "npm-publish:verdaccio": "shx cp ../../verdaccio/.npmrc .npmrc && npm publish --tag=$TAG && shx rm -f .npmrc"
   },
   "devDependencies": {
-<<<<<<< HEAD
-=======
-    "@objectiv/testing-tools": "^0.0.19",
->>>>>>> 7dd91443
     "@types/jest": "^27.4.1",
     "jest": "^27.5.1",
     "jest-standard-reporter": "^2.0.0",
@@ -70,12 +62,6 @@
     "typescript": "^4.6.2"
   },
   "dependencies": {
-<<<<<<< HEAD
-    "@objectiv/tracker-core": "~0.0.19-0"
-  },
-  "stableVersion": "0.0.18"
-=======
-    "@objectiv/tracker-core": "~0.0.19"
+    "@objectiv/tracker-core": "~0.0.20-0"
   }
->>>>>>> 7dd91443
 }