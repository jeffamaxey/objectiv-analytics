--- conflicted
+++ resolved
@@ -1,10 +1,6 @@
 {
   "name": "@objectiv/testing-tools",
-<<<<<<< HEAD
-  "version": "0.0.19-0",
-=======
-  "version": "0.0.19",
->>>>>>> 7dd91443
+  "version": "0.0.20-0",
   "private": true,
   "license": "Apache-2.0",
   "description": "Mocks and other testing utilities shared across Objectiv Trackers",
@@ -18,9 +14,8 @@
     "check:dependencies": "npx depcheck"
   },
   "devDependencies": {
-    "@objectiv/tracker-core": "^0.0.19-0",
+    "@objectiv/tracker-core": "^0.0.20-0",
     "prettier": "^2.5.1",
     "typescript": "^4.6.2"
-  },
-  "stableVersion": "0.0.18"
+  }
 }