/*
 * Copyright 2021-2022 Objectiv B.V.
 */

<<<<<<< HEAD
import { MockConsoleImplementation } from '@objectiv/testing-tools';
import { ApplicationContextPlugin, ContextsConfig, Tracker, TrackerConsole, TrackerEvent } from '../src';
=======
import { matchUUID, MockConsoleImplementation } from '@objectiv/testing-tools';
import {
  ApplicationContextPlugin,
  ContextsConfig,
  generateUUID,
  Tracker,
  TrackerConfig,
  TrackerConsole,
  TrackerEvent,
} from '../src';
>>>>>>> 3240e2c5

TrackerConsole.setImplementation(MockConsoleImplementation);

const coreTracker = new Tracker({ applicationId: 'app-id' });

describe('ApplicationContextPlugin', () => {
  beforeEach(() => {
    jest.resetAllMocks();
  });

  it('should generate an ApplicationContext when initialized', () => {
    expect(coreTracker.plugins.get('ApplicationContextPlugin')).toEqual(
      expect.objectContaining({
        applicationContext: {
          __instance_id: matchUUID,
          __global_context: true,
          _type: 'ApplicationContext',
          id: 'app-id',
        },
      })
    );
  });

  it('should TrackerConsole.error when calling `enrich` before `initialize`', () => {
    const testApplicationContextPlugin = new ApplicationContextPlugin();
    testApplicationContextPlugin.enrich({ location_stack: [], global_contexts: [] });
    expect(MockConsoleImplementation.error).toHaveBeenCalledWith(
      '｢objectiv:ApplicationContextPlugin｣ Cannot enrich. Make sure to initialize the plugin first.'
    );
  });

  it('should add the ApplicationContext to the Event when `enrich` is executed by the Tracker', async () => {
    const eventContexts: ContextsConfig = {
      global_contexts: [
        { __instance_id: generateUUID(), __global_context: true, _type: 'Context', id: 'X' },
        { __instance_id: generateUUID(), __global_context: true, _type: 'Context', id: 'Y' },
      ],
    };
    const testEvent = new TrackerEvent({ _type: 'test-event', ...eventContexts });
    expect(testEvent.global_contexts).toHaveLength(2);
    const trackedEvent = await coreTracker.trackEvent(testEvent);
    expect(trackedEvent.global_contexts).toHaveLength(3);
    expect(trackedEvent.global_contexts).toEqual(
      expect.arrayContaining([
        {
          __instance_id: matchUUID,
          __global_context: true,
          _type: 'ApplicationContext',
          id: 'app-id',
        },
      ])
    );
  });
});<|MERGE_RESOLUTION|>--- conflicted
+++ resolved
@@ -2,21 +2,8 @@
  * Copyright 2021-2022 Objectiv B.V.
  */
 
-<<<<<<< HEAD
-import { MockConsoleImplementation } from '@objectiv/testing-tools';
-import { ApplicationContextPlugin, ContextsConfig, Tracker, TrackerConsole, TrackerEvent } from '../src';
-=======
 import { matchUUID, MockConsoleImplementation } from '@objectiv/testing-tools';
-import {
-  ApplicationContextPlugin,
-  ContextsConfig,
-  generateUUID,
-  Tracker,
-  TrackerConfig,
-  TrackerConsole,
-  TrackerEvent,
-} from '../src';
->>>>>>> 3240e2c5
+import { ApplicationContextPlugin, ContextsConfig, generateUUID, Tracker, TrackerConsole, TrackerEvent } from '../src';
 
 TrackerConsole.setImplementation(MockConsoleImplementation);
 
