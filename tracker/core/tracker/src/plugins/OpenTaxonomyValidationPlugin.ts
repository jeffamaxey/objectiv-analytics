/*
 * Copyright 2022 Objectiv B.V.
 */

import { isDevMode } from '../helpers';
import { TrackerConsole } from '../TrackerConsole';
import { TrackerEvent } from '../TrackerEvent';
import { TrackerPluginConfig, TrackerPluginInterface } from '../TrackerPluginInterface';
import { TrackerValidationRuleInterface } from '../TrackerValidationRuleInterface';
<<<<<<< HEAD
import { GlobalContextValidationRule } from '../validationRules/GlobalContextValidationRule';
=======
>>>>>>> a64458c5
import { LocationContextValidationRule } from '../validationRules/LocationContextValidationRule';

/**
 * Validates a number of rules related to the Open Taxonomy.
 */
export class OpenTaxonomyValidationPlugin implements TrackerPluginInterface {
  readonly console?: TrackerConsole;
  readonly pluginName = `OpenTaxonomyValidationPlugin`;
  readonly validationRules: TrackerValidationRuleInterface[];

  /**
   * Initializes console and all Validation Rules.
   */
  constructor(config: TrackerPluginConfig) {
    this.console = config.console;
    this.validationRules = [
      new LocationContextValidationRule({
        console: this.console,
        logPrefix: this.pluginName,
        contextName: 'RootLocationContext',
        once: true,
        position: 0,
      }),
<<<<<<< HEAD
      new GlobalContextValidationRule({
        console: this.console,
        logPrefix: this.pluginName,
        contextName: 'PathContext',
        once: true,
      }),
=======
>>>>>>> a64458c5
    ];

    if (this.console) {
      this.console.log(`%c｢objectiv:${this.pluginName}｣ Initialized`, 'font-weight: bold');
    }
  }

  /**
   * Performs Open Taxonomy related validation checks
   */
  validate(event: TrackerEvent): void {
<<<<<<< HEAD
    this.validationRules.forEach((validationRule) => validationRule.validate(event));
=======
    if (this.isUsable()) {
      this.validationRules.forEach((validationRule) => validationRule.validate(event));
    }
    // TODO error: `requiresContext` check for every context in LocationStack or GlobalContext
    // TODO warning: navigationContext missing around LinkContext
    // TODO warning: LocationContext missing around PressableContext
>>>>>>> a64458c5
  }

  /**
   * Make this plugin active only in dev mode.
   */
  isUsable(): boolean {
    return isDevMode();
  }
}<|MERGE_RESOLUTION|>--- conflicted
+++ resolved
@@ -7,10 +7,6 @@
 import { TrackerEvent } from '../TrackerEvent';
 import { TrackerPluginConfig, TrackerPluginInterface } from '../TrackerPluginInterface';
 import { TrackerValidationRuleInterface } from '../TrackerValidationRuleInterface';
-<<<<<<< HEAD
-import { GlobalContextValidationRule } from '../validationRules/GlobalContextValidationRule';
-=======
->>>>>>> a64458c5
 import { LocationContextValidationRule } from '../validationRules/LocationContextValidationRule';
 
 /**
@@ -34,15 +30,6 @@
         once: true,
         position: 0,
       }),
-<<<<<<< HEAD
-      new GlobalContextValidationRule({
-        console: this.console,
-        logPrefix: this.pluginName,
-        contextName: 'PathContext',
-        once: true,
-      }),
-=======
->>>>>>> a64458c5
     ];
 
     if (this.console) {
@@ -54,16 +41,12 @@
    * Performs Open Taxonomy related validation checks
    */
   validate(event: TrackerEvent): void {
-<<<<<<< HEAD
-    this.validationRules.forEach((validationRule) => validationRule.validate(event));
-=======
     if (this.isUsable()) {
       this.validationRules.forEach((validationRule) => validationRule.validate(event));
     }
     // TODO error: `requiresContext` check for every context in LocationStack or GlobalContext
     // TODO warning: navigationContext missing around LinkContext
     // TODO warning: LocationContext missing around PressableContext
->>>>>>> a64458c5
   }
 
   /**
