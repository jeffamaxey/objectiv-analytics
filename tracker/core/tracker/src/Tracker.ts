import { AbstractGlobalContext, AbstractLocationContext, Contexts } from '@objectiv/schema';
import { ContextsConfig } from './Context';
import { TrackerEvent, TrackerEventConfig } from './TrackerEvent';
import { TrackerPlugins } from './TrackerPlugin';
import { TrackerTransport } from './TrackerTransport';

/**
 * The configuration of the Tracker
 */
export type TrackerConfig = ContextsConfig & {
  /**
   * Optional. TrackerTransport instance. Responsible for sending or storing Events.
   */
  transport?: TrackerTransport;

  /**
   * Optional. Plugins that will be executed when the Tracker initializes and before the Event is sent.
   */
  plugins?: TrackerPlugins;
};

/**
 * Our basic platform-agnostic JavaScript Tracker interface and implementation
 */
export class Tracker implements Contexts {
  readonly transport?: TrackerTransport;
  readonly plugins?: TrackerPlugins;

  // Contexts interface
  readonly location_stack: AbstractLocationContext[];
  readonly global_contexts: AbstractGlobalContext[];

  /**
   * Configures the Tracker instance via one TrackerConfig and optionally one or more ContextConfig.
   *
   * TrackerConfig is used to configure TrackerTransport and TrackerPlugins.
   *
   * ContextConfigs are used to configure location_stack and global_contexts. If multiple configurations have been
   * provided they will be merged onto each other to produce a single location_stack and global_contexts.
   */
  constructor(trackerConfig?: TrackerConfig, ...contextConfigs: ContextsConfig[]) {
    this.transport = trackerConfig?.transport;
    this.plugins = trackerConfig?.plugins;

    // Process ContextConfigs
    let new_location_stack: AbstractLocationContext[] = trackerConfig?.location_stack ?? [];
    let new_global_contexts: AbstractGlobalContext[] = trackerConfig?.global_contexts ?? [];
    contextConfigs.forEach(({ location_stack, global_contexts }) => {
      new_location_stack = [...new_location_stack, ...(location_stack ?? [])];
      new_global_contexts = [...new_global_contexts, ...(global_contexts ?? [])];
    });
    this.location_stack = new_location_stack;
    this.global_contexts = new_global_contexts;

    // Execute all plugins `initialize` callback. Plugins may use this to register automatic event listeners
    if (this.plugins) {
      this.plugins.initialize(this);
    }
  }

  /**
   * Merges Tracker Location and Global contexts, runs all Plugins and sends the Event via the TrackerTransport.
   */
<<<<<<< HEAD
  trackEvent(event: TrackerEventConfig): TrackerEvent {
=======
  async trackEvent(event: TrackerEventConfig): Promise<AbstractEvent> {
>>>>>>> 31aad276
    // TrackerEvent and Tracker share the ContextsConfig interface. We can combine them by creating a new TrackerEvent.
    const trackedEvent = new TrackerEvent(event, this);

    // Set tracking time
    trackedEvent.setTrackingTime();

    // Execute all plugins `beforeTransport` callback. Plugins may enrich or add Contexts to the TrackerEvent
    if (this.plugins) {
      this.plugins.beforeTransport(trackedEvent);
    }

    // Hand over TrackerEvent to TrackerTransport, if enabled and usable. They may send it, queue it, store it, etc
    if (this.transport && this.transport.isUsable()) {
<<<<<<< HEAD
      this.transport.handle(trackedEvent);
=======
      await this.transport.handle(eventToTrack);
>>>>>>> 31aad276
    }

    return trackedEvent;
  }
}<|MERGE_RESOLUTION|>--- conflicted
+++ resolved
@@ -61,11 +61,7 @@
   /**
    * Merges Tracker Location and Global contexts, runs all Plugins and sends the Event via the TrackerTransport.
    */
-<<<<<<< HEAD
-  trackEvent(event: TrackerEventConfig): TrackerEvent {
-=======
-  async trackEvent(event: TrackerEventConfig): Promise<AbstractEvent> {
->>>>>>> 31aad276
+  async trackEvent(event: TrackerEventConfig): Promise<TrackerEvent> {
     // TrackerEvent and Tracker share the ContextsConfig interface. We can combine them by creating a new TrackerEvent.
     const trackedEvent = new TrackerEvent(event, this);
 
@@ -79,11 +75,7 @@
 
     // Hand over TrackerEvent to TrackerTransport, if enabled and usable. They may send it, queue it, store it, etc
     if (this.transport && this.transport.isUsable()) {
-<<<<<<< HEAD
-      this.transport.handle(trackedEvent);
-=======
-      await this.transport.handle(eventToTrack);
->>>>>>> 31aad276
+      await this.transport.handle(trackedEvent);
     }
 
     return trackedEvent;
