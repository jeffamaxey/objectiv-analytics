--- conflicted
+++ resolved
@@ -33,227 +33,4 @@
 ## License
 This repository is part of the source code for Objectiv, which is released under the Apache 2.0 License. Please refer to [LICENSE.md](../LICENSE.md) for details.
 
-<<<<<<< HEAD
-Unless otherwise noted, all files © 2021 Objectiv B.V.
-=======
-# Objectiv JavaScript Tracker
-
-Objectiv tracker monorepo.
-
----
-## Overview
-The Objectiv JavaScript Tracker is composed of three workspaces. 
-
-- **Core** modules are generic Types, Interfaces and Classes used by Plugins and Trackers.  
-  It provides the **JavaScript Tracker Core** and **Schema** modules.
-
-
-- **Plugins** are independent packages that can be configured in any Tracker instance to add or mutate contextual information.  
-  
-
-- **Trackers** are platform specific extensions of the generic **Core** Tracker.  
-  They offer a higher level, easier to configure and use, API and may be bundled with a sensible set of **Plugins** for their target environment.
-
-## Packages
-
-This is a complete list of the currently available packages.
-
-| Name                                  | Type    | Path                          | Links                                                     |
-| ------------------------------------- | ------- | ----------------------------- | --------------------------------------------------------- |
-| @objectiv/schema                      | core    | /core/schema                  | [README](/tracker/core/schema/README.md)                  |
-| @objectiv/tracker-core                | core    | /core/tracker                 | [README](/tracker/core/tracker/README.md)                 |
-| @objectiv/utilities                   | core    | /core/utilities               | [README](/tracker/core/utilities/README.md)               |
-| @objectiv/plugin-web-document-context | plugin  | /plugins/web-document-context | [README](/tracker/plugins/web-document-context/README.md) |
-| @objectiv/tracker-angular             | tracker | /trackers/angular             | [README](/tracker/trackers/angular/README.md)             |
-| @objectiv/tracker-browser             | tracker | /trackers/browser             | [README](/tracker/trackers/browser/README.md)             |
-
->Note: Packages may be completely independent of each other. Currently, many of them share the same testing framework or bundler but that's not required. Each has its own local configurations and may diverge if needed.
-
-# Monorepo
-
-Objectiv Tracker is a monorepo workspace residing in the `tracker` folder under the `objectiv-analytics` repository.
-
-The monorepo is configured to allow for live development on any package without the need of building anything. This means that both TypeScript and Jest have their module resolutions setup to map to the modules' source files dependencies in package.json.
-
-## Requirements
-
-- git
-- Node.js 12
-- Yarn
-
-## Workspace commands
-
-While running commands from inside a specific module directory works as expected, it's also possible to execute a command for a specific package from anywhere in the monorepo, without changing directory:
-
-```bash
-yarn workspace <package name> <command>
-```
-
-For example, this command will run tests only for the Core module:
-```bash
-yarn workspace @objectiv/tracker-core test
-```
-
-## Dependency management
-
-
-### Add / Remove dependencies
-This is how to add/update or remove dependencies for a specific package:
-
-#### Using `yarn workspace`
-```bash
-yarn workspace @objectiv/tracker-core add <packageA>
-yarn workspace @objectiv/tracker-core add <packageB> --dev
-yarn workspace @objectiv/tracker-core remove <packageA> <packageB>
-```
-
-#### Using `yarn add`
-From inside the directory of one of the packages:
-
-```bash
-yarn add <packageA>
-yarn add <packageB> --dev
-yarn install 
-```
-
-> Note: We do not recommend upgrading dependencies per package unless really needed for compatibility reasons.
-> 
-> It makes much more sense to manage common dependencies via `yarn up`.
-> 
-> This ensures that sub-packages will not need their own `node_modules` linker and instead rely entirely on the shared 
-> one, located in the root of the workspace.
-> 
-> Fewer dependencies results also in faster builds, and a reduced risk to run into incompatibilities between packages.
-
-### Upgrade dependencies
-
-#### For all packages:
-
-```bash
-yarn up <package>
-```
-
-#### For all packages, interactively:
-
-```bash
-yarn up <package> -i
-```
-
-## Building / publishing packages
-To locally publish the packages (so they can be used by applications), we use verdaccio. By far, the easiest way, is to run
-```bash
-make publish
-```
-from the root of the repo.
-
-To have a little more control, you can also manually run the steps involved:
-```bash
-## start up verdaccio in Docker container
-cd verdaccio && make run
-
-## install requirements
-yarn install
-
-## build tracker
-yarn build
-
-## publish it
-yarn publish:verdaccio
-```
-
-Now surf to http://localhost:4873, and you should see the packages you've just published. 
-
-To stop verdaccio, simply run:
-```bash
-cd verdaccio && make stop
-```
-Stopping verdaccio will also remove any published packages (as the storage isn't persistent.)
-## Other useful commands
-
-The following commands will be executed for all packages automatically when issued from the monorepo root; the `/tracker` directory. 
-
-### `yarn clear`
-Deletes all `dist` and `coverage` folders of `core`, `plugins` and `trackers`.
-Removes also leftover `.npmrc` from failed publishing to Verdaccio.
-
-### `yarn list`
-Prints a list of all the packages configured in the monorepo.
-
-### `yarn install`
-Install dependencies for all packages and links local packages to each other.
-
-### `yarn prettify`
-Runs prettier for all packages in write mode.
-
-### `yarn prettify:generated`
-Runs prettier for `core/schema/src/*`, `core/tracker/src/ContextFactories.ts` and `core/tracker/src/EventFactories.ts` in write mode.
-
-### `yarn tsc`
-Runs the TypeScript compiler for all typed packages.
-
-### `yarn test`
-Runs the tests for all packages.
-
-### `yarn test:live`
-Starts the React Tracker live testing App. This is a playground that executes from sources. Useful for debugging.
-
-### `yarn test:ci`
-Runs the tests for all packages in CI mode.
-
-### `yarn test:coverage`
-Runs the tests for all packages and collects coverage.
-Coverage output will be produced in a `/coverage` folder under each package.
-
-### `yarn build`
-Builds all packages.
-Build output will be produced in a `/dist` folder under each package.
-
-### `yarn publish`
-Publishes all public packages to NPM.
-> **Note**:  
-> To publish a single package the command name is `npm-publish` to avoid conflicting with the default command 
-> 
-> Example: `yarn workspace @objectiv/tracker-core npm-publish`
-
-### `yarn publish:verdaccio`
-Publishes all public packages to a Local Verdaccio instance.
-> **Note**:  
-> To publish a single package the command name is `npm-publish:verdaccio` to avoid conflicting with the default command
->
-> Example: `yarn workspace @objectiv/tracker-core npm-publish:verdaccio`
-
-### `yarn utils:generate`
-Runs the generator utility. This will generate:
-- The @objectiv/schema package TypeScript definitions from the OSF
-- The Context and Event factories in @objectiv/tracker-core package from the @objectiv/schema 
-
-## Versioning  commands
- - [Release Workflow Documentation](https://yarnpkg.com/features/release-workflow)
-
-### `yarn version --help`
-Shows the `version` command help
-
-### `yarn version --interactive`
-Creates a release strategy for the current branch
-
-### `yarn version check`
-Verifies if there are changes in the current branch and if a release strategy has been created
-
-### `yarn version apply --all`
-Executes the release strategy and bumps versions accordingly
-
-## Troubleshooting
-
-#### `Error: Cannot find module '[...]/angular/node_modules/rollup/dist/rollup.js'`
-This error can occur when switching between Node.JS versions.   
-Delete `tracker/node_modules` and rerun `yarn install` to create a fresh copy. Everything should work fine after that.
-
-## Copyright and license
-Licensed and distributed under the Apache 2.0 License (An OSI Approved License).
-
-Copyright (c) 2021 Objectiv B.V.
-
-All rights reserved.
-=======
-Unless otherwise noted, all files © 2021 Objectiv B.V.
->>>>>>> 0df2a222
+Unless otherwise noted, all files © 2021 Objectiv B.V.