{
  "name": "@objectiv/tracker-react",
<<<<<<< HEAD
  "version": "0.0.19-0",
  "description": "Objectiv React application analytics tracker for the open taxonomy for analytics",
=======
  "version": "0.0.19",
  "description": "Objectiv React application analytics tracker for the open analytics taxonomy",
>>>>>>> 7dd91443
  "license": "Apache-2.0",
  "homepage": "https://objectiv.io",
  "keywords": [
    "objectiv",
    "tracking",
    "react",
    "analytics",
    "events",
    "taxonomy"
  ],
  "repository": {
    "type": "git",
    "url": "https://github.com/objectiv/objectiv-analytics.git",
    "directory": "tracker/trackers/react"
  },
  "bugs": "https://github.com/objectiv/objectiv-analytics/issues",
  "contributors": [
    {
      "name": "Surai Di Rosa",
      "email": "surai.dirosa@gmail.com",
      "url": "https://github.com/sdirosa"
    }
  ],
  "main": "./dist/index.js",
  "module": "./dist/esm/index.js",
  "types": "./dist/index.d.ts",
  "files": [
    "dist"
  ],
  "exports": {
    ".": {
      "require": "./dist/index.js",
      "import": "./dist/esm/index.js",
      "types": "./dist/index.d.ts"
    }
  },
  "scripts": {
    "build": "tsup src/index.ts --format cjs,esm --legacy-output --minify --dts --sourcemap --clean",
    "prettify": "prettier --write .",
    "tsc": "tsc --noEmit",
    "test": "jest --silent --runInBand",
    "test:ci": "jest --silent --ci --runInBand",
    "test:coverage": "jest --silent --coverage --runInBand",
    "check:dependencies": "npx depcheck",
    "npm-publish": "shx rm -f .npmrc && npm publish --access=public --tag=$TAG",
    "npm-publish:verdaccio": "shx cp ../../verdaccio/.npmrc .npmrc && npm publish --tag=$TAG && shx rm -f .npmrc"
  },
  "devDependencies": {
<<<<<<< HEAD
    "@objectiv/developer-tools": "^0.0.19-0",
    "@objectiv/testing-tools": "^0.0.19-0",
    "@objectiv/transport-debug": "^0.0.19-0",
=======
    "@objectiv/testing-tools": "^0.0.19",
>>>>>>> 7dd91443
    "@testing-library/react": "^12.1.4",
    "@types/jest": "^27.4.1",
    "@types/react": "^17.0.39",
    "jest": "^27.5.1",
    "jest-fetch-mock": "^3.0.3",
    "jest-standard-reporter": "^2.0.0",
    "jest-useragent-mock": "^0.1.1",
    "prettier": "^2.5.1",
    "react": "^17.0.2",
    "react-dom": "^17.0.2",
    "shx": "^0.3.4",
    "ts-jest": "^27.1.3",
    "tsup": "^5.12.0",
    "typescript": "^4.6.2"
  },
  "dependencies": {
<<<<<<< HEAD
    "@objectiv/plugin-http-context": "^0.0.19-0",
    "@objectiv/plugin-path-context-from-url": "^0.0.19-0",
    "@objectiv/plugin-root-location-context-from-url": "^0.0.19-0",
    "@objectiv/queue-local-storage": "^0.0.19-0",
    "@objectiv/tracker-core": "~0.0.19-0",
    "@objectiv/tracker-react-core": "~0.0.19-0",
    "@objectiv/transport-fetch": "^0.0.19-0",
    "@objectiv/transport-xhr": "^0.0.19-0"
=======
    "@objectiv/plugin-http-context": "^0.0.19",
    "@objectiv/plugin-path-context-from-url": "^0.0.19",
    "@objectiv/plugin-root-location-context-from-url": "^0.0.19",
    "@objectiv/queue-local-storage": "^0.0.19",
    "@objectiv/tracker-core": "~0.0.19",
    "@objectiv/tracker-react-core": "~0.0.19",
    "@objectiv/transport-fetch": "^0.0.19",
    "@objectiv/transport-xhr": "^0.0.19"
>>>>>>> 7dd91443
  },
  "peerDependencies": {
    "react": ">=16.8",
    "react-dom": ">=16.8"
  },
  "stableVersion": "0.0.18"
}<|MERGE_RESOLUTION|>--- conflicted
+++ resolved
@@ -1,12 +1,7 @@
 {
   "name": "@objectiv/tracker-react",
-<<<<<<< HEAD
-  "version": "0.0.19-0",
-  "description": "Objectiv React application analytics tracker for the open taxonomy for analytics",
-=======
-  "version": "0.0.19",
+  "version": "0.0.20-0",
   "description": "Objectiv React application analytics tracker for the open analytics taxonomy",
->>>>>>> 7dd91443
   "license": "Apache-2.0",
   "homepage": "https://objectiv.io",
   "keywords": [
@@ -55,13 +50,9 @@
     "npm-publish:verdaccio": "shx cp ../../verdaccio/.npmrc .npmrc && npm publish --tag=$TAG && shx rm -f .npmrc"
   },
   "devDependencies": {
-<<<<<<< HEAD
-    "@objectiv/developer-tools": "^0.0.19-0",
-    "@objectiv/testing-tools": "^0.0.19-0",
-    "@objectiv/transport-debug": "^0.0.19-0",
-=======
-    "@objectiv/testing-tools": "^0.0.19",
->>>>>>> 7dd91443
+    "@objectiv/developer-tools": "^0.0.20-0",
+    "@objectiv/testing-tools": "^0.0.20-0",
+    "@objectiv/transport-debug": "^0.0.20-0",
     "@testing-library/react": "^12.1.4",
     "@types/jest": "^27.4.1",
     "@types/react": "^17.0.39",
@@ -78,29 +69,17 @@
     "typescript": "^4.6.2"
   },
   "dependencies": {
-<<<<<<< HEAD
-    "@objectiv/plugin-http-context": "^0.0.19-0",
-    "@objectiv/plugin-path-context-from-url": "^0.0.19-0",
-    "@objectiv/plugin-root-location-context-from-url": "^0.0.19-0",
-    "@objectiv/queue-local-storage": "^0.0.19-0",
-    "@objectiv/tracker-core": "~0.0.19-0",
-    "@objectiv/tracker-react-core": "~0.0.19-0",
-    "@objectiv/transport-fetch": "^0.0.19-0",
-    "@objectiv/transport-xhr": "^0.0.19-0"
-=======
-    "@objectiv/plugin-http-context": "^0.0.19",
-    "@objectiv/plugin-path-context-from-url": "^0.0.19",
-    "@objectiv/plugin-root-location-context-from-url": "^0.0.19",
-    "@objectiv/queue-local-storage": "^0.0.19",
-    "@objectiv/tracker-core": "~0.0.19",
-    "@objectiv/tracker-react-core": "~0.0.19",
-    "@objectiv/transport-fetch": "^0.0.19",
-    "@objectiv/transport-xhr": "^0.0.19"
->>>>>>> 7dd91443
+    "@objectiv/plugin-http-context": "^0.0.20-0",
+    "@objectiv/plugin-path-context-from-url": "^0.0.20-0",
+    "@objectiv/plugin-root-location-context-from-url": "^0.0.20-0",
+    "@objectiv/queue-local-storage": "^0.0.20-0",
+    "@objectiv/tracker-core": "~0.0.20-0",
+    "@objectiv/tracker-react-core": "~0.0.20-0",
+    "@objectiv/transport-fetch": "^0.0.20-0",
+    "@objectiv/transport-xhr": "^0.0.20-0"
   },
   "peerDependencies": {
     "react": ">=16.8",
     "react-dom": ">=16.8"
-  },
-  "stableVersion": "0.0.18"
+  }
 }