--- conflicted
+++ resolved
@@ -1,13 +1,9 @@
-<<<<<<< HEAD
 /*
  * Copyright 2021 Objectiv B.V.
  */
 
-import { StringifiedLocationTaggingAttributes } from './StringifiedLocationTaggingAttributes';
-=======
+import { TaggableElement } from './TaggableElement';
 import { TagLocationAttributes } from './TagLocationAttributes';
->>>>>>> 39e0ebc8
-import { TaggableElement } from './TaggableElement';
 
 /**
  * A TaggedElement is a TaggableElement already decorated with our LocationTaggingAttributes
