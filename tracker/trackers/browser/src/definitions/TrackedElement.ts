--- conflicted
+++ resolved
@@ -1,12 +1,8 @@
-<<<<<<< HEAD
 /*
  * Copyright 2021 Objectiv B.V.
  */
 
-import { TaggableElement } from '@objectiv/tracker-browser';
-=======
 import { TaggableElement } from './TaggableElement';
->>>>>>> 4d4e4a4b
 
 /**
  * A TrackedElement is either a TaggedElement or an EventTarget
