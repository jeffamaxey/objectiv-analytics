--- conflicted
+++ resolved
@@ -15,10 +15,6 @@
         sourcemap: true,
       },
     ],
-<<<<<<< HEAD
-    plugins: [nodeResolve(), commonjs(), ts(), terser(), sizes(), filesize()],
-=======
-    plugins: [nodeResolve({ browser: true }), commonjs(), ts(), ...(dev ? [] : [terser()]), sizes(), filesize()],
->>>>>>> a17ad45c
+    plugins: [nodeResolve({ browser: true }), commonjs(), ts(), terser(), sizes(), filesize()],
   },
 ];