import {
  ContextsConfig,
  makeRootLocationContext,
  TrackerConsole,
  TrackerPluginConfig,
  TrackerPluginInterface,
} from '@objectiv/tracker-core';
import { makeRootLocationId } from './makeRootLocationId';

/**
 * The configuration object of RootLocationContextFromURLPlugin.
 */
export type RootLocationContextFromURLPluginConfig = TrackerPluginConfig & {
  idFactoryFunction?: typeof makeRootLocationId;
};

/**
 * The RootLocationContextFromURL Plugin factors a RootLocationContext out of the first slug of the current URL.
<<<<<<< HEAD
=======
 * RootLocationContext is validated by OpenTaxonomyValidationPlugin in Core Tracker.
>>>>>>> a64458c5
 */
export class RootLocationContextFromURLPlugin implements TrackerPluginInterface {
  readonly console?: TrackerConsole;
  readonly pluginName = `RootLocationContextFromURLPlugin`;
  readonly idFactoryFunction: typeof makeRootLocationId;

  /**
<<<<<<< HEAD
   * The constructor is responsible for processing the given TrackerPluginConfiguration and initializing validation.
=======
   * The constructor is merely responsible for processing the given TrackerPluginConfiguration.
>>>>>>> a64458c5
   */
  constructor(config?: RootLocationContextFromURLPluginConfig) {
    this.console = config?.console;
    this.idFactoryFunction = config?.idFactoryFunction ?? makeRootLocationId;

    if (this.console) {
      this.console.log(`%c｢objectiv:${this.pluginName}｣ Initialized`, 'font-weight: bold');
    }
  }

  /**
   * Generate a fresh RootLocationContext before each TrackerEvent is handed over to the TrackerTransport.
   */
  enrich(contexts: Required<ContextsConfig>): void {
    const rootLocationContextId = this.idFactoryFunction();

    if (rootLocationContextId) {
      contexts.location_stack.unshift(makeRootLocationContext({ id: rootLocationContextId }));
    } else if (this.console) {
      this.console.error(
        `%c｢objectiv:${this.pluginName}｣ Could not generate a RootLocationContext from "${location.pathname}"`,
        'font-weight: bold'
      );
    }
  }

  /**
   * Make this plugin usable only on web, eg: Document and Location APIs are both available
   */
  isUsable(): boolean {
    return typeof document !== 'undefined' && typeof document.location !== 'undefined';
  }
}<|MERGE_RESOLUTION|>--- conflicted
+++ resolved
@@ -16,10 +16,7 @@
 
 /**
  * The RootLocationContextFromURL Plugin factors a RootLocationContext out of the first slug of the current URL.
-<<<<<<< HEAD
-=======
  * RootLocationContext is validated by OpenTaxonomyValidationPlugin in Core Tracker.
->>>>>>> a64458c5
  */
 export class RootLocationContextFromURLPlugin implements TrackerPluginInterface {
   readonly console?: TrackerConsole;
@@ -27,11 +24,7 @@
   readonly idFactoryFunction: typeof makeRootLocationId;
 
   /**
-<<<<<<< HEAD
-   * The constructor is responsible for processing the given TrackerPluginConfiguration and initializing validation.
-=======
    * The constructor is merely responsible for processing the given TrackerPluginConfiguration.
->>>>>>> a64458c5
    */
   constructor(config?: RootLocationContextFromURLPluginConfig) {
     this.console = config?.console;
