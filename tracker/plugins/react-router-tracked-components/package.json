--- conflicted
+++ resolved
@@ -1,10 +1,6 @@
 {
   "name": "@objectiv/plugin-react-router-tracked-components",
-<<<<<<< HEAD
-  "version": "0.0.19-0",
-=======
-  "version": "0.0.19",
->>>>>>> 7dd91443
+  "version": "0.0.20-0",
   "description": "React Router 6 automatically tracked Link and NavLink Components for Objectiv React Tracker",
   "license": "Apache-2.0",
   "homepage": "https://objectiv.io",
@@ -58,20 +54,12 @@
     "npm-publish:verdaccio": "shx cp ../../verdaccio/.npmrc .npmrc && npm publish --tag=$TAG && shx rm -f .npmrc"
   },
   "dependencies": {
-<<<<<<< HEAD
-    "@objectiv/tracker-core": "^0.0.19-0",
-    "@objectiv/tracker-react": "^0.0.19-0"
+    "@objectiv/tracker-core": "^0.0.20-0",
+    "@objectiv/tracker-react": "^0.0.20-0"
   },
   "devDependencies": {
-    "@objectiv/developer-tools": "^0.0.19-0",
-    "@objectiv/testing-tools": "^0.0.19-0",
-=======
-    "@objectiv/tracker-core": "^0.0.19",
-    "@objectiv/tracker-react": "^0.0.19"
-  },
-  "devDependencies": {
-    "@objectiv/testing-tools": "^0.0.19",
->>>>>>> 7dd91443
+    "@objectiv/developer-tools": "^0.0.20-0",
+    "@objectiv/testing-tools": "^0.0.20-0",
     "@testing-library/react": "^12.1.4",
     "@types/jest": "^27.4.1",
     "jest": "^27.5.1",
@@ -87,6 +75,5 @@
     "react": ">=16.8",
     "react-dom": ">=16.8",
     "react-router-dom": ">=6.1"
-  },
-  "stableVersion": "0.0.18"
+  }
 }